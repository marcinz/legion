--- conflicted
+++ resolved
@@ -107,19 +107,11 @@
   CC_FLAGS += -march=${MARCH}
 endif
 
-<<<<<<< HEAD
-INC_FLAGS	+= -I$(LG_RT_DIR) -I$(LG_RT_DIR)/realm -I$(LG_RT_DIR)/greenlet
-
-ifeq ($(strip $(DARWIN)),1)
-=======
 INC_FLAGS	+= -I$(LG_RT_DIR) -I$(LG_RT_DIR)/realm -I$(LG_RT_DIR)/legion -I$(LG_RT_DIR)/mappers
 ifneq ($(shell uname -s),Darwin)
 LD_FLAGS	+= -lrt -lpthread
 else
->>>>>>> b1c02729
 LD_FLAGS	+= -lpthread
-else
-LD_FLAGS	+= -lrt -lpthread
 endif
 
 USE_LIBDL = 1
