--- conflicted
+++ resolved
@@ -152,17 +152,10 @@
 else
 NVCC_FLAGS	+= -O2
 endif
-<<<<<<< HEAD
 ifeq ($(strip $(DARWIN)),1)
-LD_FLAGS	+= -L$(CUDA)/lib -lcuda
-else
-LD_FLAGS	+= -L$(CUDA)/lib64 -lcuda -Xlinker -rpath=$(CUDA)/lib64
-=======
-ifneq ($(shell uname -s),Darwin)
+LEGION_LD_FLAGS	+= -L$(CUDA)/lib -lcuda
+else
 LEGION_LD_FLAGS	+= -L$(CUDA)/lib64 -lcuda -Xlinker -rpath=$(CUDA)/lib64
-else
-LEGION_LD_FLAGS	+= -L$(CUDA)/lib -lcuda
->>>>>>> f401efb7
 endif
 # CUDA arch variables
 ifeq ($(strip $(GPU_ARCH)),fermi)
@@ -189,19 +182,11 @@
 
   # General GASNET variables
   INC_FLAGS	+= -I$(GASNET)/include
-<<<<<<< HEAD
-ifeq ($(strip $(DARWIN)),1)
-  LD_FLAGS	+= -L$(GASNET)/lib -lm
-else
-  LD_FLAGS	+= -L$(GASNET)/lib -lrt -lm
-endif
-=======
-  ifneq ($(shell uname -s),Darwin)
+  ifeq ($(strip $(DARWIN)),1)
+    LEGION_LD_FLAGS	+= -L$(GASNET)/lib -lm
+  else
     LEGION_LD_FLAGS	+= -L$(GASNET)/lib -lrt -lm
-  else
-    LEGION_LD_FLAGS	+= -L$(GASNET)/lib -lm
-  endif 
->>>>>>> f401efb7
+  endif
   CC_FLAGS	+= -DUSE_GASNET
   # newer versions of gasnet seem to need this
   CC_FLAGS	+= -DGASNETI_BUG1389_WORKAROUND=1
@@ -289,20 +274,9 @@
 
 # Set the source files
 ifeq ($(strip $(SHARED_LOWLEVEL)),0)
-<<<<<<< HEAD
-LOW_RUNTIME_SRC	+= $(LG_RT_DIR)/lowlevel.cc $(LG_RT_DIR)/lowlevel_disk.cc $(LG_RT_DIR)/channel.cc
-ifeq ($(strip $(USE_CUDA)),1)
-LOW_RUNTIME_SRC += $(LG_RT_DIR)/lowlevel_gpu.cc
-endif
-ifeq ($(strip $(USE_GASNET)),1)
-LOW_RUNTIME_SRC += $(LG_RT_DIR)/activemsg.cc
-endif
-LOW_RUNTIME_SRC += $(LG_RT_DIR)/lowlevel_dma.cc \
-=======
 LOW_RUNTIME_SRC += $(LG_RT_DIR)/realm/runtime_impl.cc \
 	           $(LG_RT_DIR)/lowlevel_dma.cc \
 	           $(LG_RT_DIR)/realm/module.cc \
->>>>>>> f401efb7
 	           $(LG_RT_DIR)/realm/threads.cc \
 		   $(LG_RT_DIR)/realm/operation.cc \
 	           $(LG_RT_DIR)/realm/tasks.cc \
@@ -315,7 +289,8 @@
 		   $(LG_RT_DIR)/realm/idx_impl.cc \
 		   $(LG_RT_DIR)/realm/machine_impl.cc \
                    $(LG_RT_DIR)/lowlevel.cc \
-                   $(LG_RT_DIR)/lowlevel_disk.cc
+                   $(LG_RT_DIR)/lowlevel_disk.cc \
+                   $(LG_RT_DIR)/channel.cc
 ifeq ($(strip $(USE_CUDA)),1)
 LOW_RUNTIME_SRC += $(LG_RT_DIR)/realm/cuda/cuda_module.cc \
 		   $(LG_RT_DIR)/realm/cuda/cudart_hijack.cc
