--- conflicted
+++ resolved
@@ -993,7 +993,6 @@
       virtual void find_collective_contributions(DynamicCollective dc,
                                        std::vector<Future> &contributions);
     public:
-<<<<<<< HEAD
       virtual ShardingFunction* find_sharding_function(ShardingID sid);
       virtual CompositeView* create_composite_view(RegionTreeNode *node,
                                       DeferredVersionInfo *version_info, 
@@ -1001,10 +1000,9 @@
                                       InterCloseOp *op, bool clone);
       virtual void send_composite_view_shard_request(ShardID sid,
                                                      Serializer &rez);
-=======
+    public:
       virtual TaskPriority get_current_priority(void) const;
       virtual void set_current_priority(TaskPriority priority);
->>>>>>> 314ac3af
     public:
       static void handle_version_owner_request(Deserializer &derez,
                             Runtime *runtime, AddressSpaceID source);
