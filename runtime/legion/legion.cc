/* Copyright 2020 Stanford University, NVIDIA Corporation
 *
 * Licensed under the Apache License, Version 2.0 (the "License");
 * you may not use this file except in compliance with the License.
 * You may obtain a copy of the License at
 *
 *     http://www.apache.org/licenses/LICENSE-2.0
 *
 * Unless required by applicable law or agreed to in writing, software
 * distributed under the License is distributed on an "AS IS" BASIS,
 * WITHOUT WARRANTIES OR CONDITIONS OF ANY KIND, either express or implied.
 * See the License for the specific language governing permissions and
 * limitations under the License.
 */

#include "legion.h"
#include "legion/runtime.h"
#include "legion/legion_ops.h"
#include "legion/legion_tasks.h"
#include "legion/legion_context.h"
#include "legion/legion_profiling.h"
#include "legion/legion_allocation.h"

namespace Legion {
    namespace Internal {
      LEGION_EXTERN_LOGGER_DECLARATIONS
    };

    const LogicalRegion LogicalRegion::NO_REGION = LogicalRegion();
    const LogicalPartition LogicalPartition::NO_PART = LogicalPartition();  
    const Domain Domain::NO_DOMAIN = Domain();

    // Cache static type tags so we don't need to recompute them all the time
#define DIMFUNC(DIM) \
    static const TypeTag TYPE_TAG_##DIM##D = \
      Internal::NT_TemplateHelper::encode_tag<DIM,coord_t>();
    LEGION_FOREACH_N(DIMFUNC)
#undef DIMFUNC

    /////////////////////////////////////////////////////////////
    // Mappable 
    /////////////////////////////////////////////////////////////

    //--------------------------------------------------------------------------
    Mappable::Mappable(void)
      : map_id(0), tag(0), mapper_data(NULL), mapper_data_size(0)
    //--------------------------------------------------------------------------
    {
    }

    /////////////////////////////////////////////////////////////
    // Task 
    /////////////////////////////////////////////////////////////

    //--------------------------------------------------------------------------
    Task::Task(void)
      : Mappable(), args(NULL), arglen(0), local_args(NULL), local_arglen(0),
        parent_task(NULL)
    //--------------------------------------------------------------------------
    {
    }

    /////////////////////////////////////////////////////////////
    // Copy 
    /////////////////////////////////////////////////////////////

    //--------------------------------------------------------------------------
    Copy::Copy(void)
      : Mappable(), parent_task(NULL)
    //--------------------------------------------------------------------------
    {
    }

    /////////////////////////////////////////////////////////////
    // Inline Mapping 
    /////////////////////////////////////////////////////////////

    //--------------------------------------------------------------------------
    InlineMapping::InlineMapping(void)
      : Mappable(), parent_task(NULL)
    //--------------------------------------------------------------------------
    {
    }

    /////////////////////////////////////////////////////////////
    // Acquire 
    /////////////////////////////////////////////////////////////

    //--------------------------------------------------------------------------
    Acquire::Acquire(void)
      : Mappable(), parent_task(NULL)
    //--------------------------------------------------------------------------
    {
    }

    /////////////////////////////////////////////////////////////
    // Release 
    /////////////////////////////////////////////////////////////

    //--------------------------------------------------------------------------
    Release::Release(void)
      : Mappable(), parent_task(NULL)
    //--------------------------------------------------------------------------
    {
    }

    /////////////////////////////////////////////////////////////
    // Close 
    /////////////////////////////////////////////////////////////

    //--------------------------------------------------------------------------
    Close::Close(void)
      : Mappable(), parent_task(NULL)
    //--------------------------------------------------------------------------
    {
    }

    /////////////////////////////////////////////////////////////
    // Fill 
    /////////////////////////////////////////////////////////////

    //--------------------------------------------------------------------------
    Fill::Fill(void)
      : Mappable(), parent_task(NULL)
    //--------------------------------------------------------------------------
    {
    }

    /////////////////////////////////////////////////////////////
    // Partition
    /////////////////////////////////////////////////////////////

    //--------------------------------------------------------------------------
    Partition::Partition(void)
      : Mappable(), parent_task(NULL)
    //--------------------------------------------------------------------------
    {
    }

    /////////////////////////////////////////////////////////////
    // MustEpoch 
    /////////////////////////////////////////////////////////////

    //--------------------------------------------------------------------------
    MustEpoch::MustEpoch(void)
      : Mappable(), parent_task(NULL)
    //--------------------------------------------------------------------------
    {
    }

    /////////////////////////////////////////////////////////////
    // IndexSpace 
    /////////////////////////////////////////////////////////////

    /*static*/ const IndexSpace IndexSpace::NO_SPACE = IndexSpace();

    //--------------------------------------------------------------------------
    IndexSpace::IndexSpace(IndexSpaceID _id, IndexTreeID _tid, TypeTag _tag)
      : id(_id), tid(_tid), type_tag(_tag)
    //--------------------------------------------------------------------------
    {
    }

    //--------------------------------------------------------------------------
    IndexSpace::IndexSpace(void)
      : id(0), tid(0), type_tag(0)
    //--------------------------------------------------------------------------
    {
    }

    //--------------------------------------------------------------------------
    IndexSpace::IndexSpace(const IndexSpace &rhs)
      : id(rhs.id), tid(rhs.tid), type_tag(rhs.type_tag)
    //--------------------------------------------------------------------------
    {
    }

    /////////////////////////////////////////////////////////////
    // IndexPartition 
    /////////////////////////////////////////////////////////////

    /*static*/ const IndexPartition IndexPartition::NO_PART = IndexPartition();

    //--------------------------------------------------------------------------
    IndexPartition::IndexPartition(IndexPartitionID _id, 
                                   IndexTreeID _tid, TypeTag _tag)
      : id(_id), tid(_tid), type_tag(_tag)
    //--------------------------------------------------------------------------
    {
    }

    //--------------------------------------------------------------------------
    IndexPartition::IndexPartition(void)
      : id(0), tid(0), type_tag(0)
    //--------------------------------------------------------------------------
    {
    }

    //--------------------------------------------------------------------------
    IndexPartition::IndexPartition(const IndexPartition &rhs)
      : id(rhs.id), tid(rhs.tid), type_tag(rhs.type_tag)
    //--------------------------------------------------------------------------
    {
    }

    /////////////////////////////////////////////////////////////
    // FieldSpace 
    /////////////////////////////////////////////////////////////

    /*static*/ const FieldSpace FieldSpace::NO_SPACE = FieldSpace(0);

    //--------------------------------------------------------------------------
    FieldSpace::FieldSpace(unsigned _id)
      : id(_id)
    //--------------------------------------------------------------------------
    {
    }

    //--------------------------------------------------------------------------
    FieldSpace::FieldSpace(void)
      : id(0)
    //--------------------------------------------------------------------------
    {
    }
    
    //--------------------------------------------------------------------------
    FieldSpace::FieldSpace(const FieldSpace &rhs)
      : id(rhs.id)
    //--------------------------------------------------------------------------
    {
    }

    /////////////////////////////////////////////////////////////
    // Logical Region  
    /////////////////////////////////////////////////////////////

    //--------------------------------------------------------------------------
    LogicalRegion::LogicalRegion(RegionTreeID tid, IndexSpace index, 
                                 FieldSpace field)
      : tree_id(tid), index_space(index), field_space(field)
    //--------------------------------------------------------------------------
    {
    }

    //--------------------------------------------------------------------------
    LogicalRegion::LogicalRegion(void)
      : tree_id(0), index_space(IndexSpace::NO_SPACE), 
        field_space(FieldSpace::NO_SPACE)
    //--------------------------------------------------------------------------
    {
    }

    //--------------------------------------------------------------------------
    LogicalRegion::LogicalRegion(const LogicalRegion &rhs)
      : tree_id(rhs.tree_id), index_space(rhs.index_space), 
        field_space(rhs.field_space)
    //--------------------------------------------------------------------------
    {
    }

    /////////////////////////////////////////////////////////////
    // Logical Partition 
    /////////////////////////////////////////////////////////////

    //--------------------------------------------------------------------------
    LogicalPartition::LogicalPartition(RegionTreeID tid, IndexPartition pid, 
                                       FieldSpace field)
      : tree_id(tid), index_partition(pid), field_space(field)
    //--------------------------------------------------------------------------
    {
    }

    //--------------------------------------------------------------------------
    LogicalPartition::LogicalPartition(void)
      : tree_id(0), index_partition(IndexPartition::NO_PART), 
        field_space(FieldSpace::NO_SPACE)
    //--------------------------------------------------------------------------
    {
    }

    //--------------------------------------------------------------------------
    LogicalPartition::LogicalPartition(const LogicalPartition &rhs)
      : tree_id(rhs.tree_id), index_partition(rhs.index_partition), 
        field_space(rhs.field_space)
    //--------------------------------------------------------------------------
    {
    }

    /////////////////////////////////////////////////////////////
    // Argument Map 
    /////////////////////////////////////////////////////////////

    //--------------------------------------------------------------------------
    ArgumentMap::ArgumentMap(void)
    //--------------------------------------------------------------------------
    {
      impl = new Internal::ArgumentMapImpl();
#ifdef DEBUG_LEGION
      assert(impl != NULL);
#endif
      impl->add_reference();
    }

    //--------------------------------------------------------------------------
    ArgumentMap::ArgumentMap(const FutureMap &rhs)
    //--------------------------------------------------------------------------
    {
      impl = new Internal::ArgumentMapImpl(rhs);
#ifdef DEBUG_LEGION
      assert(impl != NULL);
#endif
      impl->add_reference();
    }

    //--------------------------------------------------------------------------
    ArgumentMap::ArgumentMap(const ArgumentMap &rhs)
      : impl(rhs.impl)
    //--------------------------------------------------------------------------
    {
      if (impl != NULL)
        impl->add_reference();
    }

    //--------------------------------------------------------------------------
    ArgumentMap::ArgumentMap(Internal::ArgumentMapImpl *i)
      : impl(i)
    //--------------------------------------------------------------------------
    {
      if (impl != NULL)
        impl->add_reference();
    }

    //--------------------------------------------------------------------------
    ArgumentMap::~ArgumentMap(void)
    //--------------------------------------------------------------------------
    {
      if (impl != NULL)
      {
        // Remove our reference and if we were the
        // last reference holder, then delete it
        if (impl->remove_reference())
        {
          delete impl;
        }
        impl = NULL;
      }
    }

    //--------------------------------------------------------------------------
    ArgumentMap& ArgumentMap::operator=(const FutureMap &rhs)
    //--------------------------------------------------------------------------
    {
      // Check to see if our current impl is not NULL,
      // if so remove our reference
      if (impl != NULL)
      {
        if (impl->remove_reference())
        {
          delete impl;
        }
      }
      impl = new Internal::ArgumentMapImpl(rhs);
      impl->add_reference();
      return *this;
    }
    
    //--------------------------------------------------------------------------
    ArgumentMap& ArgumentMap::operator=(const ArgumentMap &rhs)
    //--------------------------------------------------------------------------
    {
      // Check to see if our current impl is not NULL,
      // if so remove our reference
      if (impl != NULL)
      {
        if (impl->remove_reference())
        {
          delete impl;
        }
      }
      impl = rhs.impl;
      // Add our reference to the new impl
      if (impl != NULL)
      {
        impl->add_reference();
      }
      return *this;
    }

    //--------------------------------------------------------------------------
    bool ArgumentMap::has_point(const DomainPoint &point)
    //--------------------------------------------------------------------------
    {
#ifdef DEBUG_LEGION
      assert(impl != NULL);
#endif
      return impl->has_point(point);
    }

    //--------------------------------------------------------------------------
    void ArgumentMap::set_point(const DomainPoint &point, 
                                const TaskArgument &arg, bool replace/*= true*/)
    //--------------------------------------------------------------------------
    {
#ifdef DEBUG_LEGION
      assert(impl != NULL);
#endif
      impl->set_point(point, arg, replace);
    }

    //--------------------------------------------------------------------------
    void ArgumentMap::set_point(const DomainPoint &point, 
                                const Future &f, bool replace/*= true*/)
    //--------------------------------------------------------------------------
    {
#ifdef DEBUG_LEGION
      assert(impl != NULL);
#endif
      impl->set_point(point, f, replace);
    }

    //--------------------------------------------------------------------------
    bool ArgumentMap::remove_point(const DomainPoint &point)
    //--------------------------------------------------------------------------
    {
#ifdef DEBUG_LEGION
      assert(impl != NULL);
#endif
      return impl->remove_point(point);
    }

    //--------------------------------------------------------------------------
    TaskArgument ArgumentMap::get_point(const DomainPoint &point) const
    //--------------------------------------------------------------------------
    {
#ifdef DEBUG_LEGION
      assert(impl != NULL);
#endif
      return impl->get_point(point);
    }

    /////////////////////////////////////////////////////////////
    // Predicate 
    /////////////////////////////////////////////////////////////

    const Predicate Predicate::TRUE_PRED = Predicate(true);
    const Predicate Predicate::FALSE_PRED = Predicate(false);

    //--------------------------------------------------------------------------
    Predicate::Predicate(void)
      : impl(NULL), const_value(true)
    //--------------------------------------------------------------------------
    {
    }

    //--------------------------------------------------------------------------
    Predicate::Predicate(const Predicate &p)
    //--------------------------------------------------------------------------
    {
      const_value = p.const_value;
      impl = p.impl;
      if (impl != NULL)
        impl->add_predicate_reference();
    }

    //--------------------------------------------------------------------------
    Predicate::Predicate(bool value)
      : impl(NULL), const_value(value)
    //--------------------------------------------------------------------------
    {
    }

    //--------------------------------------------------------------------------
    Predicate::Predicate(Internal::PredicateImpl *i)
      : impl(i)
    //--------------------------------------------------------------------------
    {
      if (impl != NULL)
        impl->add_predicate_reference();
    }

    //--------------------------------------------------------------------------
    Predicate::~Predicate(void)
    //--------------------------------------------------------------------------
    {
      if (impl != NULL)
      {
        impl->remove_predicate_reference();
        impl = NULL;
      }
    }

    //--------------------------------------------------------------------------
    Predicate& Predicate::operator=(const Predicate &rhs)
    //--------------------------------------------------------------------------
    {
      if (impl != NULL)
        impl->remove_predicate_reference();
      const_value = rhs.const_value;
      impl = rhs.impl;
      if (impl != NULL)
        impl->add_predicate_reference();
      return *this;
    }

    /////////////////////////////////////////////////////////////
    // Lock 
    /////////////////////////////////////////////////////////////

    //--------------------------------------------------------------------------
    Lock::Lock(void)
      : reservation_lock(Reservation::NO_RESERVATION)
    //--------------------------------------------------------------------------
    {
    }

    //--------------------------------------------------------------------------
    Lock::Lock(Reservation r)
      : reservation_lock(r)
    //--------------------------------------------------------------------------
    {
    }

    //--------------------------------------------------------------------------
    bool Lock::operator<(const Lock &rhs) const
    //--------------------------------------------------------------------------
    {
      return (reservation_lock < rhs.reservation_lock);
    }

    //--------------------------------------------------------------------------
    bool Lock::operator==(const Lock &rhs) const
    //--------------------------------------------------------------------------
    {
      return (reservation_lock == rhs.reservation_lock);
    }

    //--------------------------------------------------------------------------
    void Lock::acquire(unsigned mode /*=0*/, bool exclusive /*=true*/)
    //--------------------------------------------------------------------------
    {
#ifdef DEBUG_LEGION
      assert(reservation_lock.exists());
#endif
      Internal::ApEvent lock_event(reservation_lock.acquire(mode,exclusive));
      lock_event.wait();
    }

    //--------------------------------------------------------------------------
    void Lock::release(void)
    //--------------------------------------------------------------------------
    {
#ifdef DEBUG_LEGION
      assert(reservation_lock.exists());
#endif
      reservation_lock.release();
    }

    /////////////////////////////////////////////////////////////
    // Lock Request
    /////////////////////////////////////////////////////////////

    //--------------------------------------------------------------------------
    LockRequest::LockRequest(Lock l, unsigned m, bool excl)
      : lock(l), mode(m), exclusive(excl)
    //--------------------------------------------------------------------------
    {
    }

    /////////////////////////////////////////////////////////////
    // Grant 
    /////////////////////////////////////////////////////////////

    //--------------------------------------------------------------------------
    Grant::Grant(void)
      : impl(NULL)
    //--------------------------------------------------------------------------
    {
    }

    //--------------------------------------------------------------------------
    Grant::Grant(Internal::GrantImpl *i)
      : impl(i)
    //--------------------------------------------------------------------------
    {
      if (impl != NULL)
        impl->add_reference();
    }

    //--------------------------------------------------------------------------
    Grant::Grant(const Grant &rhs)
      : impl(rhs.impl)
    //--------------------------------------------------------------------------
    {
      if (impl != NULL)
        impl->add_reference();
    }

    //--------------------------------------------------------------------------
    Grant::~Grant(void)
    //--------------------------------------------------------------------------
    {
      if (impl != NULL)
      {
        if (impl->remove_reference())
          delete impl;
        impl = NULL;
      }
    }

    //--------------------------------------------------------------------------
    Grant& Grant::operator=(const Grant &rhs)
    //--------------------------------------------------------------------------
    {
      if (impl != NULL)
      {
        if (impl->remove_reference())
          delete impl;
      }
      impl = rhs.impl;
      if (impl != NULL)
        impl->add_reference();
      return *this;
    }

    /////////////////////////////////////////////////////////////
    // Phase Barrier 
    /////////////////////////////////////////////////////////////

    //--------------------------------------------------------------------------
    PhaseBarrier::PhaseBarrier(void)
      : phase_barrier(Internal::ApBarrier::NO_AP_BARRIER)
    //--------------------------------------------------------------------------
    {
    }

    //--------------------------------------------------------------------------
    PhaseBarrier::PhaseBarrier(Internal::ApBarrier b)
      : phase_barrier(b)
    //--------------------------------------------------------------------------
    {
    }

    //--------------------------------------------------------------------------
    bool PhaseBarrier::operator<(const PhaseBarrier &rhs) const
    //--------------------------------------------------------------------------
    {
      return (phase_barrier < rhs.phase_barrier);
    }

    //--------------------------------------------------------------------------
    bool PhaseBarrier::operator==(const PhaseBarrier &rhs) const
    //--------------------------------------------------------------------------
    {
      return (phase_barrier == rhs.phase_barrier);
    }

    //--------------------------------------------------------------------------
    bool PhaseBarrier::operator!=(const PhaseBarrier &rhs) const
    //--------------------------------------------------------------------------
    {
      return (phase_barrier != rhs.phase_barrier);
    }

    //--------------------------------------------------------------------------
    void PhaseBarrier::arrive(unsigned count /*=1*/)
    //--------------------------------------------------------------------------
    {
#ifdef DEBUG_LEGION
      assert(phase_barrier.exists());
#endif
      Internal::Runtime::phase_barrier_arrive(*this, count);
    }

    //--------------------------------------------------------------------------
    void PhaseBarrier::wait(void)
    //--------------------------------------------------------------------------
    {
#ifdef DEBUG_LEGION
      assert(phase_barrier.exists());
#endif
      Internal::ApEvent e = Internal::Runtime::get_previous_phase(*this);
      e.wait();
    }

    //--------------------------------------------------------------------------
    void PhaseBarrier::alter_arrival_count(int delta)
    //--------------------------------------------------------------------------
    {
      Internal::Runtime::alter_arrival_count(*this, delta);
    }

    //--------------------------------------------------------------------------
    bool PhaseBarrier::exists(void) const
    //--------------------------------------------------------------------------
    {
      return phase_barrier.exists();
    }

    /////////////////////////////////////////////////////////////
    // Dynamic Collective 
    /////////////////////////////////////////////////////////////

    //--------------------------------------------------------------------------
    DynamicCollective::DynamicCollective(void)
      : PhaseBarrier(), redop(0)
    //--------------------------------------------------------------------------
    {
    }

    //--------------------------------------------------------------------------
    DynamicCollective::DynamicCollective(Internal::ApBarrier b, ReductionOpID r)
      : PhaseBarrier(b), redop(r)
    //--------------------------------------------------------------------------
    {
    }

    //--------------------------------------------------------------------------
    void DynamicCollective::arrive(const void *value, size_t size, 
                                   unsigned count /*=1*/)
    //--------------------------------------------------------------------------
    {
      Internal::Runtime::phase_barrier_arrive(*this, count, 
                                  Internal::ApEvent::NO_AP_EVENT, value, size);
    }

    /////////////////////////////////////////////////////////////
    // Region Requirement 
    /////////////////////////////////////////////////////////////

    //--------------------------------------------------------------------------
    RegionRequirement::RegionRequirement(void)
      : region(LogicalRegion::NO_REGION), partition(LogicalPartition::NO_PART),
        privilege(NO_ACCESS), prop(EXCLUSIVE), parent(LogicalRegion::NO_REGION),
        redop(0), tag(0), flags(NO_FLAG), handle_type(SINGULAR), projection(0),
        projection_args(NULL), projection_args_size(0)
    //--------------------------------------------------------------------------
    {
    }

    //--------------------------------------------------------------------------
    RegionRequirement::RegionRequirement(LogicalRegion _handle, 
                                        const std::set<FieldID> &priv_fields,
                                        const std::vector<FieldID> &inst_fields,
                                        PrivilegeMode _priv, 
                                        CoherenceProperty _prop, 
                                        LogicalRegion _parent,
				        MappingTagID _tag, bool _verified)
      : region(_handle), privilege(_priv), prop(_prop), parent(_parent),
        redop(0), tag(_tag), flags(_verified ? VERIFIED_FLAG : NO_FLAG), 
        handle_type(SINGULAR), projection(0), projection_args(NULL),
        projection_args_size(0)
    //--------------------------------------------------------------------------
    { 
      privilege_fields = priv_fields;
      instance_fields = inst_fields;
      // For backwards compatibility with the old encoding
      if (privilege == WRITE_PRIV)
        privilege = WRITE_DISCARD;
#ifdef DEBUG_LEGION
      if (IS_REDUCE(*this)) // Shouldn't use this constructor for reductions
        REPORT_LEGION_ERROR(ERROR_USE_REDUCTION_REGION_REQ, 
                                   "Use different RegionRequirement "
                            "constructor for reductions");
#endif
    }

    //--------------------------------------------------------------------------
    RegionRequirement::RegionRequirement(LogicalPartition pid, 
                ProjectionID _proj, 
                const std::set<FieldID> &priv_fields,
                const std::vector<FieldID> &inst_fields,
                PrivilegeMode _priv, CoherenceProperty _prop,
                LogicalRegion _parent, MappingTagID _tag, bool _verified)
      : partition(pid), privilege(_priv), prop(_prop), parent(_parent),
        redop(0), tag(_tag), flags(_verified ? VERIFIED_FLAG : NO_FLAG),
        handle_type(PART_PROJECTION), projection(_proj), projection_args(NULL),
        projection_args_size(0)
    //--------------------------------------------------------------------------
    { 
      privilege_fields = priv_fields;
      instance_fields = inst_fields;
      // For backwards compatibility with the old encoding
      if (privilege == WRITE_PRIV)
        privilege = WRITE_DISCARD;
#ifdef DEBUG_LEGION
      if (IS_REDUCE(*this))
        REPORT_LEGION_ERROR(ERROR_USE_REDUCTION_REGION_REQ, 
                                   "Use different RegionRequirement "
                            "constructor for reductions");
#endif
    }

    //--------------------------------------------------------------------------
    RegionRequirement::RegionRequirement(LogicalRegion _handle, 
                ProjectionID _proj,
                const std::set<FieldID> &priv_fields,
                const std::vector<FieldID> &inst_fields,
                PrivilegeMode _priv, CoherenceProperty _prop,
                LogicalRegion _parent, MappingTagID _tag, bool _verified)
      : region(_handle), privilege(_priv), prop(_prop), parent(_parent),
        redop(0), tag(_tag), flags(_verified ? VERIFIED_FLAG : NO_FLAG),
        handle_type(REG_PROJECTION), projection(_proj), projection_args(NULL),
        projection_args_size(0)
    //--------------------------------------------------------------------------
    {
      privilege_fields = priv_fields;
      instance_fields = inst_fields;
      // For backwards compatibility with the old encoding
      if (privilege == WRITE_PRIV)
        privilege = WRITE_DISCARD;
#ifdef DEBUG_LEGION
      if (IS_REDUCE(*this))
        REPORT_LEGION_ERROR(ERROR_USE_REDUCTION_REGION_REQ, 
                                   "Use different RegionRequirement "
                                   "constructor for reductions")
#endif
    }

    //--------------------------------------------------------------------------
    RegionRequirement::RegionRequirement(LogicalRegion _handle,  
                                    const std::set<FieldID> &priv_fields,
                                    const std::vector<FieldID> &inst_fields,
                                    ReductionOpID op, CoherenceProperty _prop, 
                                    LogicalRegion _parent, MappingTagID _tag, 
                                    bool _verified)
      : region(_handle), privilege(REDUCE), prop(_prop), parent(_parent),
        redop(op), tag(_tag), flags(_verified ? VERIFIED_FLAG : NO_FLAG), 
        handle_type(SINGULAR), projection(0), projection_args(NULL),
        projection_args_size(0)
    //--------------------------------------------------------------------------
    {
      privilege_fields = priv_fields;
      instance_fields = inst_fields;
#ifdef DEBUG_LEGION
      if (redop == 0)
        REPORT_LEGION_ERROR(ERROR_RESERVED_REDOP_ID, 
                                   "Zero is not a valid ReductionOpID")
#endif
    }

    //--------------------------------------------------------------------------
    RegionRequirement::RegionRequirement(LogicalPartition pid, 
                        ProjectionID _proj,  
                        const std::set<FieldID> &priv_fields,
                        const std::vector<FieldID> &inst_fields,
                        ReductionOpID op, CoherenceProperty _prop,
                        LogicalRegion _parent, MappingTagID _tag, 
                        bool _verified)
      : partition(pid), privilege(REDUCE), prop(_prop), parent(_parent),
        redop(op), tag(_tag), flags(_verified ? VERIFIED_FLAG : NO_FLAG),
        handle_type(PART_PROJECTION), projection(_proj), projection_args(NULL),
        projection_args_size(0)
    //--------------------------------------------------------------------------
    {
      privilege_fields = priv_fields;
      instance_fields = inst_fields;
#ifdef DEBUG_LEGION
      if (redop == 0)
        REPORT_LEGION_ERROR(ERROR_RESERVED_REDOP_ID, 
                                   "Zero is not a valid ReductionOpID")        
#endif
    }

    //--------------------------------------------------------------------------
    RegionRequirement::RegionRequirement(LogicalRegion _handle, 
                        ProjectionID _proj,
                        const std::set<FieldID> &priv_fields,
                        const std::vector<FieldID> &inst_fields,
                        ReductionOpID op, CoherenceProperty _prop,
                        LogicalRegion _parent, MappingTagID _tag, 
                        bool _verified)
      : region(_handle), privilege(REDUCE), prop(_prop), parent(_parent),
        redop(op), tag(_tag), flags(_verified ? VERIFIED_FLAG : NO_FLAG),
        handle_type(REG_PROJECTION), projection(_proj), projection_args(NULL),
        projection_args_size(0)
    //--------------------------------------------------------------------------
    {
      privilege_fields = priv_fields;
      instance_fields = inst_fields;
#ifdef DEBUG_LEGION
      if (redop == 0)
        REPORT_LEGION_ERROR(ERROR_RESERVED_REDOP_ID, 
                                   "Zero is not a valid ReductionOpID")
#endif
    }

    //--------------------------------------------------------------------------
    RegionRequirement::RegionRequirement(LogicalRegion _handle, 
                                         PrivilegeMode _priv, 
                                         CoherenceProperty _prop, 
                                         LogicalRegion _parent,
					 MappingTagID _tag, 
                                         bool _verified)
      : region(_handle), privilege(_priv), prop(_prop), parent(_parent),
        redop(0), tag(_tag), flags(_verified ? VERIFIED_FLAG : NO_FLAG), 
        handle_type(SINGULAR), projection(), projection_args(NULL),
        projection_args_size(0)
    //--------------------------------------------------------------------------
    { 
      // For backwards compatibility with the old encoding
      if (privilege == WRITE_PRIV)
        privilege = WRITE_DISCARD;
#ifdef DEBUG_LEGION
      if (IS_REDUCE(*this)) // Shouldn't use this constructor for reductions
        REPORT_LEGION_ERROR(ERROR_USE_REDUCTION_REGION_REQ, 
                                   "Use different RegionRequirement "
                                   "constructor for reductions")
#endif
    }

    //--------------------------------------------------------------------------
    RegionRequirement::RegionRequirement(LogicalPartition pid, 
                                         ProjectionID _proj, 
                                         PrivilegeMode _priv, 
                                         CoherenceProperty _prop,
                                         LogicalRegion _parent, 
                                         MappingTagID _tag, 
                                         bool _verified)
      : partition(pid), privilege(_priv), prop(_prop), parent(_parent),
        redop(0), tag(_tag), flags(_verified ? VERIFIED_FLAG : NO_FLAG), 
        handle_type(PART_PROJECTION), projection(_proj), projection_args(NULL),
        projection_args_size(0)
    //--------------------------------------------------------------------------
    { 
      // For backwards compatibility with the old encoding
      if (privilege == WRITE_PRIV)
        privilege = WRITE_DISCARD;
#ifdef DEBUG_LEGION
      if (IS_REDUCE(*this))
        REPORT_LEGION_ERROR(ERROR_USE_REDUCTION_REGION_REQ, 
                                   "Use different RegionRequirement "
                                   "constructor for reductions")
#endif
    }

    //--------------------------------------------------------------------------
    RegionRequirement::RegionRequirement(LogicalRegion _handle, 
                                         ProjectionID _proj,
                                         PrivilegeMode _priv, 
                                         CoherenceProperty _prop,
                                         LogicalRegion _parent, 
                                         MappingTagID _tag, 
                                         bool _verified)
      : region(_handle), privilege(_priv), prop(_prop), parent(_parent),
        redop(0), tag(_tag), flags(_verified ? VERIFIED_FLAG : NO_FLAG), 
        handle_type(REG_PROJECTION), projection(_proj), projection_args(NULL),
        projection_args_size(0)
    //--------------------------------------------------------------------------
    {
      // For backwards compatibility with the old encoding
      if (privilege == WRITE_PRIV)
        privilege = WRITE_DISCARD;
#ifdef DEBUG_LEGION
      if (IS_REDUCE(*this))
        REPORT_LEGION_ERROR(ERROR_USE_REDUCTION_REGION_REQ, 
                                   "Use different RegionRequirement "
                                   "constructor for reductions")
#endif
    }

    //--------------------------------------------------------------------------
    RegionRequirement::RegionRequirement(LogicalRegion _handle,  
                                         ReductionOpID op, 
                                         CoherenceProperty _prop, 
                                         LogicalRegion _parent, 
                                         MappingTagID _tag, 
                                         bool _verified)
      : region(_handle), privilege(REDUCE), prop(_prop), parent(_parent),
        redop(op), tag(_tag), flags(_verified ? VERIFIED_FLAG : NO_FLAG), 
        handle_type(SINGULAR), projection(0), projection_args(NULL),
        projection_args_size(0)
    //--------------------------------------------------------------------------
    {
#ifdef DEBUG_LEGION
      if (redop == 0)
        REPORT_LEGION_ERROR(ERROR_RESERVED_REDOP_ID, 
                                   "Zero is not a valid ReductionOpID")        
#endif
    }

    //--------------------------------------------------------------------------
    RegionRequirement::RegionRequirement(LogicalPartition pid, 
                                         ProjectionID _proj,  
                                         ReductionOpID op, 
                                         CoherenceProperty _prop,
                                         LogicalRegion _parent, 
                                         MappingTagID _tag, 
                                         bool _verified)
      : partition(pid), privilege(REDUCE), prop(_prop), parent(_parent),
        redop(op), tag(_tag), flags(_verified ? VERIFIED_FLAG : NO_FLAG), 
        handle_type(PART_PROJECTION), projection(_proj), projection_args(NULL),
        projection_args_size(0)
    //--------------------------------------------------------------------------
    {
#ifdef DEBUG_LEGION
      if (redop == 0)
        REPORT_LEGION_ERROR(ERROR_RESERVED_REDOP_ID, 
                                   "Zero is not a valid ReductionOpID")
#endif
    }

    //--------------------------------------------------------------------------
    RegionRequirement::RegionRequirement(LogicalRegion _handle, 
                                         ProjectionID _proj,
                                         ReductionOpID op, 
                                         CoherenceProperty _prop,
                                         LogicalRegion _parent, 
                                         MappingTagID _tag, 
                                         bool _verified)
      : region(_handle), privilege(REDUCE), prop(_prop), parent(_parent),
        redop(op), tag(_tag), flags(_verified ? VERIFIED_FLAG : NO_FLAG), 
        handle_type(REG_PROJECTION), projection(_proj), projection_args(NULL),
        projection_args_size(0)
    //--------------------------------------------------------------------------
    {
#ifdef DEBUG_LEGION
      if (redop == 0)
        REPORT_LEGION_ERROR(ERROR_RESERVED_REDOP_ID, 
                                   "Zero is not a valid ReductionOpID")
#endif
    }

    //--------------------------------------------------------------------------
    RegionRequirement::RegionRequirement(const RegionRequirement &rhs)
      : region(rhs.region), partition(rhs.partition), 
        privilege_fields(rhs.privilege_fields), 
        instance_fields(rhs.instance_fields), privilege(rhs.privilege),
        prop(rhs.prop), parent(rhs.parent), redop(rhs.redop), tag(rhs.tag),
        flags(rhs.flags), handle_type(rhs.handle_type), 
        projection(rhs.projection), projection_args(NULL),
        projection_args_size(rhs.projection_args_size)
    //--------------------------------------------------------------------------
    {
      if (projection_args_size > 0)
      {
        projection_args = malloc(projection_args_size);
        memcpy(projection_args, rhs.projection_args, projection_args_size);
      }
    }

    //--------------------------------------------------------------------------
    RegionRequirement::~RegionRequirement(void)
    //--------------------------------------------------------------------------
    {
      if (projection_args_size > 0)
        free(projection_args);
    }

    //--------------------------------------------------------------------------
    RegionRequirement& RegionRequirement::operator=(
                                                   const RegionRequirement &rhs)
    //--------------------------------------------------------------------------
    {
      region = rhs.region;
      partition = rhs.partition;
      privilege_fields = rhs.privilege_fields;
      instance_fields = rhs.instance_fields;
      privilege = rhs.privilege;
      prop = rhs.prop;
      parent = rhs.parent;
      redop = rhs.redop;
      tag = rhs.tag;
      flags = rhs.flags;
      handle_type = rhs.handle_type;
      projection = rhs.projection;
      projection_args_size = rhs.projection_args_size;
      if (projection_args != NULL)
      {
        free(projection_args);
        projection_args = NULL;
      }
      if (projection_args_size > 0)
      {
        projection_args = malloc(projection_args_size);
        memcpy(projection_args, rhs.projection_args, projection_args_size);
      }
      return *this;
    }

    //--------------------------------------------------------------------------
    bool RegionRequirement::operator==(const RegionRequirement &rhs) const
    //--------------------------------------------------------------------------
    {
      if ((handle_type == rhs.handle_type) && (privilege == rhs.privilege) &&
          (prop == rhs.prop) && (parent == rhs.parent) && (redop == rhs.redop)
          && (tag == rhs.tag) && (flags == rhs.flags))
      {
        if (((handle_type == SINGULAR) && (region == rhs.region)) ||
            ((handle_type == PART_PROJECTION) && (partition == rhs.partition) &&
             (projection == rhs.projection)) ||
            ((handle_type == REG_PROJECTION) && (region == rhs.region)))
        {
          if ((privilege_fields.size() == rhs.privilege_fields.size()) &&
              (instance_fields.size() == rhs.instance_fields.size()))
          {
            if (projection_args_size == rhs.projection_args_size)
            {
              if ((projection_args_size == 0) ||
                  (memcmp(projection_args, rhs.projection_args, 
                          projection_args_size) == 0))
              {
                return ((privilege_fields == rhs.privilege_fields) 
                    && (instance_fields == rhs.instance_fields));
              }
            }
          }
        }
      }
      return false;
    }

    //--------------------------------------------------------------------------
    bool RegionRequirement::operator<(const RegionRequirement &rhs) const
    //--------------------------------------------------------------------------
    {
      if (handle_type < rhs.handle_type)
        return true;
      else if (handle_type > rhs.handle_type)
        return false;
      else
      {
        if (privilege < rhs.privilege)
          return true;
        else if (privilege > rhs.privilege)
          return false;
        else
        {
          if (prop < rhs.prop)
            return true;
          else if (prop > rhs.prop)
            return false;
          else
          {
            if (parent < rhs.parent)
              return true;
            else if (!(parent == rhs.parent)) // therefore greater than
              return false;
            else
            {
              if (redop < rhs.redop)
                return true;
              else if (redop > rhs.redop)
                return false;
              else
              {
                if (tag < rhs.tag)
                  return true;
                else if (tag > rhs.tag)
                  return false;
                else
                {
                  if (flags < rhs.flags)
                    return true;
                  else if (flags > rhs.flags)
                    return false;
                  else
                  {
                    if (privilege_fields < rhs.privilege_fields)
                      return true;
                    else if (privilege_fields > rhs.privilege_fields)
                      return false;
                    else
                    {
                      if (instance_fields < rhs.instance_fields)
                        return true;
                      else if (instance_fields > rhs.instance_fields)
                        return false;
                      else
                      {
                        if (handle_type == SINGULAR)
                          return (region < rhs.region);
                        else if (projection_args_size < 
                                  rhs.projection_args_size)
                          return true;
                        else if (projection_args_size > 
                                  rhs.projection_args_size)
                          return false;
                        else if ((projection_args_size > 0) &&
                            (memcmp(projection_args, rhs.projection_args, 
                                    projection_args_size) < 0))
                          return true;
                        else if ((projection_args_size > 0) && 
                            (memcmp(projection_args, rhs.projection_args,
                                    projection_args_size) > 0))
                          return false;
                        else if (handle_type == PART_PROJECTION)
                        {
                          if (partition < rhs.partition)
                            return true;
                          // therefore greater than
                          else if (partition != rhs.partition) 
                            return false;
                          else
                            return (projection < rhs.projection);
                        }
                        else
                        {
                          if (region < rhs.region)
                            return true;
                          else if (region != rhs.region)
                            return false;
                          else
                            return (projection < rhs.projection);
                        }
                      }
                    }
                  }
                }
              }
            }
          }
        }
      }
    }

#ifdef PRIVILEGE_CHECKS
    //--------------------------------------------------------------------------
    unsigned RegionRequirement::get_accessor_privilege(void) const
    //--------------------------------------------------------------------------
    {
      switch (privilege)
      {
        case NO_ACCESS:
          return LegionRuntime::ACCESSOR_NONE;
        case READ_ONLY:
          return LegionRuntime::ACCESSOR_READ;
        case READ_WRITE:
        case WRITE_DISCARD:
          return LegionRuntime::ACCESSOR_ALL;
        case REDUCE:
          return LegionRuntime::ACCESSOR_REDUCE;
        default:
          assert(false);
      }
      return LegionRuntime::ACCESSOR_NONE;
    }
#endif

    //--------------------------------------------------------------------------
    bool RegionRequirement::has_field_privilege(FieldID fid) const
    //--------------------------------------------------------------------------
    {
      return (privilege_fields.find(fid) != privilege_fields.end());
    }

    //--------------------------------------------------------------------------
    const void* RegionRequirement::get_projection_args(size_t *size) const
    //--------------------------------------------------------------------------
    {
      if (size != NULL)
        *size = projection_args_size;
      return projection_args;
    }

    //--------------------------------------------------------------------------
    void RegionRequirement::set_projection_args(const void *args, size_t size,
                                                bool own)
    //--------------------------------------------------------------------------
    {
      if (projection_args_size > 0)
      {
        free(projection_args);
        projection_args = NULL;
      }
      projection_args_size = size;
      if (projection_args_size > 0)
      {
        if (!own)
        {
          projection_args = malloc(projection_args_size);
          memcpy(projection_args, args, projection_args_size);
        }
        else
          projection_args = const_cast<void*>(args);
      }
    }

    /////////////////////////////////////////////////////////////
    // Index Space Requirement 
    /////////////////////////////////////////////////////////////

    //--------------------------------------------------------------------------
    IndexSpaceRequirement::IndexSpaceRequirement(void)
      : handle(IndexSpace::NO_SPACE), privilege(NO_MEMORY), 
        parent(IndexSpace::NO_SPACE), verified(false)
    //--------------------------------------------------------------------------
    {
    }

    //--------------------------------------------------------------------------
    IndexSpaceRequirement::IndexSpaceRequirement(IndexSpace _handle, 
                                                 AllocateMode _priv,
                                                 IndexSpace _parent, 
                                                 bool _verified /*=false*/)
      : handle(_handle), privilege(_priv), parent(_parent), verified(_verified)
    //--------------------------------------------------------------------------
    {
    }

    //--------------------------------------------------------------------------
    bool IndexSpaceRequirement::operator<(
                                        const IndexSpaceRequirement &rhs) const
    //--------------------------------------------------------------------------
    {
      if (handle < rhs.handle)
        return true;
      else if (handle != rhs.handle) // therefore greater than
        return false;
      else
      {
        if (privilege < rhs.privilege)
          return true;
        else if (privilege > rhs.privilege)
          return false;
        else
        {
          if (parent < rhs.parent)
            return true;
          else if (parent != rhs.parent) // therefore greater than
            return false;
          else
            return verified < rhs.verified;
        }
      }
    }

    //--------------------------------------------------------------------------
    bool IndexSpaceRequirement::operator==(
                                        const IndexSpaceRequirement &rhs) const
    //--------------------------------------------------------------------------
    {
      return (handle == rhs.handle) && (privilege == rhs.privilege) &&
             (parent == rhs.parent) && (verified == rhs.verified);
    }

    /////////////////////////////////////////////////////////////
    // Field Space Requirement 
    /////////////////////////////////////////////////////////////

    //--------------------------------------------------------------------------
    FieldSpaceRequirement::FieldSpaceRequirement(void)
      : handle(FieldSpace::NO_SPACE), privilege(NO_MEMORY), verified(false)
    //--------------------------------------------------------------------------
    {
    }

    //--------------------------------------------------------------------------
    FieldSpaceRequirement::FieldSpaceRequirement(FieldSpace _handle, 
                                                 AllocateMode _priv,
                                                 bool _verified /*=false*/)
      : handle(_handle), privilege(_priv), verified(_verified)
    //--------------------------------------------------------------------------
    {
    }

    //--------------------------------------------------------------------------
    bool FieldSpaceRequirement::operator<(
                                        const FieldSpaceRequirement &rhs) const
    //--------------------------------------------------------------------------
    {
      if (handle < rhs.handle)
        return true;
      else if (!(handle == rhs.handle)) // therefore greater than
        return false;
      else
      {
        if (privilege < rhs.privilege)
          return true;
        else if (privilege > rhs.privilege)
          return false;
        else
          return verified < rhs.verified;
      }
    }

    //--------------------------------------------------------------------------
    bool FieldSpaceRequirement::operator==(
                                        const FieldSpaceRequirement &rhs) const
    //--------------------------------------------------------------------------
    {
      return (handle == rhs.handle) && 
              (privilege == rhs.privilege) && (verified == rhs.verified);
    }

    /////////////////////////////////////////////////////////////
    // StaticDependence 
    /////////////////////////////////////////////////////////////

    //--------------------------------------------------------------------------
    StaticDependence::StaticDependence(void)
      : previous_offset(0), previous_req_index(0), current_req_index(0),
        dependence_type(NO_DEPENDENCE), validates(false), shard_only(false)
    //--------------------------------------------------------------------------
    {
    }

    //--------------------------------------------------------------------------
    StaticDependence::StaticDependence(unsigned prev, unsigned prev_req,
                           unsigned current_req, DependenceType dtype, 
                           bool val, bool shard)
      : previous_offset(prev), previous_req_index(prev_req),
        current_req_index(current_req), dependence_type(dtype), 
        validates(val), shard_only(shard)
    //--------------------------------------------------------------------------
    {
    }

    /////////////////////////////////////////////////////////////
    // TaskLauncher 
    /////////////////////////////////////////////////////////////

    //--------------------------------------------------------------------------
    TaskLauncher::TaskLauncher(void)
      : task_id(0), argument(TaskArgument()), predicate(Predicate::TRUE_PRED),
        map_id(0), tag(0), point(DomainPoint(0)), 
        sharding_space(IndexSpace::NO_SPACE), static_dependences(NULL),
        enable_inlining(false), independent_requirements(false), 
        silence_warnings(false)
    //--------------------------------------------------------------------------
    {
    }

    //--------------------------------------------------------------------------
    TaskLauncher::TaskLauncher(TaskID tid, TaskArgument arg,
                               Predicate pred /*= Predicate::TRUE_PRED*/,
                               MapperID mid /*=0*/, MappingTagID t /*=0*/)
      : task_id(tid), argument(arg), predicate(pred), map_id(mid), tag(t), 
        point(DomainPoint(0)), sharding_space(IndexSpace::NO_SPACE), 
        static_dependences(NULL), enable_inlining(false),
        independent_requirements(false), silence_warnings(false)
    //--------------------------------------------------------------------------
    {
    }

    /////////////////////////////////////////////////////////////
    // IndexTaskLauncher 
    /////////////////////////////////////////////////////////////

    //--------------------------------------------------------------------------
    IndexTaskLauncher::IndexTaskLauncher(void)
      : task_id(0), launch_domain(Domain::NO_DOMAIN), 
        launch_space(IndexSpace::NO_SPACE), 
        sharding_space(IndexSpace::NO_SPACE), global_arg(TaskArgument()), 
        argument_map(ArgumentMap()), predicate(Predicate::TRUE_PRED), 
        must_parallelism(false), map_id(0), tag(0), static_dependences(NULL), 
        enable_inlining(false), independent_requirements(false), 
        silence_warnings(false)
    //--------------------------------------------------------------------------
    {
    }

    //--------------------------------------------------------------------------
    IndexTaskLauncher::IndexTaskLauncher(TaskID tid, Domain dom,
                                     TaskArgument global,
                                     ArgumentMap map,
                                     Predicate pred /*= Predicate::TRUE_PRED*/,
                                     bool must /*=false*/, MapperID mid /*=0*/,
                                     MappingTagID t /*=0*/)
      : task_id(tid), launch_domain(dom), launch_space(IndexSpace::NO_SPACE),
        sharding_space(IndexSpace::NO_SPACE), global_arg(global), 
        argument_map(map), predicate(pred), must_parallelism(must), map_id(mid),
        tag(t), static_dependences(NULL), enable_inlining(false), 
        independent_requirements(false), silence_warnings(false)
    //--------------------------------------------------------------------------
    {
    }

    //--------------------------------------------------------------------------
    IndexTaskLauncher::IndexTaskLauncher(TaskID tid, 
                                     IndexSpace space,
                                     TaskArgument global,
                                     ArgumentMap map,
                                     Predicate pred /*= Predicate::TRUE_PRED*/,
                                     bool must /*=false*/, MapperID mid /*=0*/,
                                     MappingTagID t /*=0*/)
      : task_id(tid), launch_domain(Domain::NO_DOMAIN), launch_space(space),
        sharding_space(IndexSpace::NO_SPACE), global_arg(global), 
        argument_map(map), predicate(pred), must_parallelism(must), map_id(mid),
        tag(t), static_dependences(NULL), enable_inlining(false), 
        independent_requirements(false), silence_warnings(false)
    //--------------------------------------------------------------------------
    {
    }

    /////////////////////////////////////////////////////////////
    // InlineLauncher 
    /////////////////////////////////////////////////////////////

    //--------------------------------------------------------------------------
    InlineLauncher::InlineLauncher(void)
      : map_id(0), tag(0), layout_constraint_id(0), static_dependences(NULL)
    //--------------------------------------------------------------------------
    {
    }

    //--------------------------------------------------------------------------
    InlineLauncher::InlineLauncher(const RegionRequirement &req,
                                   MapperID mid /*=0*/, MappingTagID t /*=0*/,
                                   LayoutConstraintID lay_id /*=0*/)
      : requirement(req), map_id(mid), tag(t), layout_constraint_id(lay_id),
        static_dependences(NULL)
    //--------------------------------------------------------------------------
    {
    }

    /////////////////////////////////////////////////////////////
    // CopyLauncher 
    /////////////////////////////////////////////////////////////

    //--------------------------------------------------------------------------
    CopyLauncher::CopyLauncher(Predicate pred /*= Predicate::TRUE_PRED*/,
                               MapperID mid /*=0*/, MappingTagID t /*=0*/)
      : predicate(pred), map_id(mid), tag(t), point(DomainPoint(0)),
        sharding_space(IndexSpace::NO_SPACE), static_dependences(NULL), 
        possible_src_indirect_out_of_range(true),
        possible_dst_indirect_out_of_range(true),
        possible_dst_indirect_aliasing(true), silence_warnings(false)
    //--------------------------------------------------------------------------
    {
    }

    /////////////////////////////////////////////////////////////
    // IndexCopyLauncher 
    /////////////////////////////////////////////////////////////

    //--------------------------------------------------------------------------
    IndexCopyLauncher::IndexCopyLauncher(void) 
      : launch_domain(Domain::NO_DOMAIN), launch_space(IndexSpace::NO_SPACE),
        sharding_space(IndexSpace::NO_SPACE), predicate(Predicate::TRUE_PRED), 
        map_id(0), tag(0), static_dependences(NULL),
        possible_src_indirect_out_of_range(true),
        possible_dst_indirect_out_of_range(true),
        possible_dst_indirect_aliasing(true), silence_warnings(false)
    //--------------------------------------------------------------------------
    {
    }

    //--------------------------------------------------------------------------
    IndexCopyLauncher::IndexCopyLauncher(Domain dom, 
                                    Predicate pred /*= Predicate::TRUE_PRED*/,
                                    MapperID mid /*=0*/, MappingTagID t /*=0*/) 
      : launch_domain(dom), launch_space(IndexSpace::NO_SPACE), 
        sharding_space(IndexSpace::NO_SPACE), predicate(pred), map_id(mid),
        tag(t), static_dependences(NULL),
        possible_src_indirect_out_of_range(true),
        possible_dst_indirect_out_of_range(true),
        possible_dst_indirect_aliasing(true), silence_warnings(false)
    //--------------------------------------------------------------------------
    {
    }

    //--------------------------------------------------------------------------
    IndexCopyLauncher::IndexCopyLauncher(IndexSpace space, 
                                    Predicate pred /*= Predicate::TRUE_PRED*/,
                                    MapperID mid /*=0*/, MappingTagID t /*=0*/) 
      : launch_domain(Domain::NO_DOMAIN), launch_space(space), 
        sharding_space(IndexSpace::NO_SPACE), predicate(pred), map_id(mid), 
        tag(t), static_dependences(NULL),
        possible_src_indirect_out_of_range(true),
        possible_dst_indirect_out_of_range(true),
        possible_dst_indirect_aliasing(true), silence_warnings(false)
    //--------------------------------------------------------------------------
    {
    }

    /////////////////////////////////////////////////////////////
    // AcquireLauncher 
    /////////////////////////////////////////////////////////////

    //--------------------------------------------------------------------------
    AcquireLauncher::AcquireLauncher(LogicalRegion reg, LogicalRegion par,
                                     PhysicalRegion phy,
                                     Predicate pred /*= Predicate::TRUE_PRED*/,
                                     MapperID id /*=0*/, MappingTagID t /*=0*/)
      : logical_region(reg), parent_region(par), physical_region(phy), 
        predicate(pred), map_id(id), tag(t), static_dependences(NULL),
        silence_warnings(false)
    //--------------------------------------------------------------------------
    {
    }

    /////////////////////////////////////////////////////////////
    // ReleaseLauncher 
    /////////////////////////////////////////////////////////////

    //--------------------------------------------------------------------------
    ReleaseLauncher::ReleaseLauncher(LogicalRegion reg, LogicalRegion par,
                                     PhysicalRegion phy,
                                     Predicate pred /*= Predicate::TRUE_PRED*/,
                                     MapperID id /*=0*/, MappingTagID t /*=0*/)
      : logical_region(reg), parent_region(par), physical_region(phy), 
        predicate(pred), map_id(id), tag(t), static_dependences(NULL),
        silence_warnings(false)
    //--------------------------------------------------------------------------
    {
    }

    /////////////////////////////////////////////////////////////
    // FillLauncher 
    /////////////////////////////////////////////////////////////

    //--------------------------------------------------------------------------
    FillLauncher::FillLauncher(void)
      : handle(LogicalRegion::NO_REGION), parent(LogicalRegion::NO_REGION),
        map_id(0), tag(0), point(DomainPoint(0)), static_dependences(NULL), 
        silence_warnings(false)
    //--------------------------------------------------------------------------
    {
    }

    //--------------------------------------------------------------------------
    FillLauncher::FillLauncher(LogicalRegion h, LogicalRegion p,
                               TaskArgument arg, 
                               Predicate pred /*= Predicate::TRUE_PRED*/,
                               MapperID id /*=0*/, MappingTagID t /*=0*/)
      : handle(h), parent(p), argument(arg), predicate(pred), map_id(id), 
        tag(t), point(DomainPoint(0)), static_dependences(NULL), 
        silence_warnings(false)
    //--------------------------------------------------------------------------
    {
    }

    //--------------------------------------------------------------------------
    FillLauncher::FillLauncher(LogicalRegion h, LogicalRegion p, Future f,
                               Predicate pred /*= Predicate::TRUE_PRED*/,
                               MapperID id /*=0*/, MappingTagID t /*=0*/)
      : handle(h), parent(p), future(f), predicate(pred), map_id(id), tag(t), 
        point(DomainPoint(0)), static_dependences(NULL), silence_warnings(false) 
    //--------------------------------------------------------------------------
    {
    }

    /////////////////////////////////////////////////////////////
    // IndexFillLauncher 
    /////////////////////////////////////////////////////////////

    //--------------------------------------------------------------------------
    IndexFillLauncher::IndexFillLauncher(void)
      : launch_domain(Domain::NO_DOMAIN), launch_space(IndexSpace::NO_SPACE),
        sharding_space(IndexSpace::NO_SPACE), region(LogicalRegion::NO_REGION),
        partition(LogicalPartition::NO_PART), projection(0), map_id(0), tag(0),
        static_dependences(NULL), silence_warnings(false) 
    //--------------------------------------------------------------------------
    {
    }

    //--------------------------------------------------------------------------
    IndexFillLauncher::IndexFillLauncher(Domain dom, LogicalRegion h, 
                               LogicalRegion p, TaskArgument arg, 
                               ProjectionID proj, Predicate pred,
                               MapperID id /*=0*/, MappingTagID t /*=0*/)
      : launch_domain(dom), launch_space(IndexSpace::NO_SPACE), 
        sharding_space(IndexSpace::NO_SPACE), region(h), 
        partition(LogicalPartition::NO_PART), parent(p), projection(proj), 
        argument(arg), predicate(pred), map_id(id), tag(t), 
        static_dependences(NULL), silence_warnings(false)
    //--------------------------------------------------------------------------
    {
    }

    //--------------------------------------------------------------------------
    IndexFillLauncher::IndexFillLauncher(Domain dom, LogicalRegion h,
                                LogicalRegion p, Future f,
                                ProjectionID proj, Predicate pred,
                                MapperID id /*=0*/, MappingTagID t /*=0*/)
      : launch_domain(dom), launch_space(IndexSpace::NO_SPACE), 
        sharding_space(IndexSpace::NO_SPACE), region(h), 
        partition(LogicalPartition::NO_PART), parent(p), projection(proj), 
        future(f), predicate(pred), map_id(id), tag(t), 
        static_dependences(NULL), silence_warnings(false)
    //--------------------------------------------------------------------------
    {
    }

    //--------------------------------------------------------------------------
    IndexFillLauncher::IndexFillLauncher(IndexSpace space, LogicalRegion h, 
                               LogicalRegion p, TaskArgument arg, 
                               ProjectionID proj, Predicate pred,
                               MapperID id /*=0*/, MappingTagID t /*=0*/)
      : launch_domain(Domain::NO_DOMAIN), launch_space(space), 
        sharding_space(IndexSpace::NO_SPACE), region(h), 
        partition(LogicalPartition::NO_PART), parent(p), projection(proj), 
        argument(arg), predicate(pred), map_id(id), tag(t), 
        static_dependences(NULL), silence_warnings(false)
    //--------------------------------------------------------------------------
    {
    }

    //--------------------------------------------------------------------------
    IndexFillLauncher::IndexFillLauncher(IndexSpace space, LogicalRegion h,
                                LogicalRegion p, Future f,
                                ProjectionID proj, Predicate pred,
                                MapperID id /*=0*/, MappingTagID t /*=0*/)
      : launch_domain(Domain::NO_DOMAIN), launch_space(space), 
        sharding_space(IndexSpace::NO_SPACE), region(h), 
        partition(LogicalPartition::NO_PART), parent(p), projection(proj), 
        future(f), predicate(pred), map_id(id), tag(t), 
        static_dependences(NULL), silence_warnings(false)
    //--------------------------------------------------------------------------
    {
    }

    //--------------------------------------------------------------------------
    IndexFillLauncher::IndexFillLauncher(Domain dom, LogicalPartition h,
                                         LogicalRegion p, TaskArgument arg,
                                         ProjectionID proj, Predicate pred,
                                         MapperID id /*=0*/, 
                                         MappingTagID t /*=0*/)
      : launch_domain(dom), launch_space(IndexSpace::NO_SPACE), 
        sharding_space(IndexSpace::NO_SPACE), region(LogicalRegion::NO_REGION), 
        partition(h), parent(p), projection(proj),argument(arg),predicate(pred),
        map_id(id), tag(t), static_dependences(NULL), silence_warnings(false)
    //--------------------------------------------------------------------------
    {
    }

    //--------------------------------------------------------------------------
    IndexFillLauncher::IndexFillLauncher(Domain dom, LogicalPartition h,
                                         LogicalRegion p, Future f,
                                         ProjectionID proj, Predicate pred,
                                         MapperID id /*=0*/, 
                                         MappingTagID t /*=0*/)
      : launch_domain(dom), launch_space(IndexSpace::NO_SPACE), 
        sharding_space(IndexSpace::NO_SPACE), region(LogicalRegion::NO_REGION), 
        partition(h), parent(p), projection(proj), future(f), predicate(pred),
        map_id(id), tag(t), static_dependences(NULL), silence_warnings(false)
    //--------------------------------------------------------------------------
    {
    }

    //--------------------------------------------------------------------------
    IndexFillLauncher::IndexFillLauncher(IndexSpace space, LogicalPartition h,
                                         LogicalRegion p, TaskArgument arg,
                                         ProjectionID proj, Predicate pred,
                                         MapperID id /*=0*/, 
                                         MappingTagID t /*=0*/)
      : launch_domain(Domain::NO_DOMAIN), launch_space(space), 
        sharding_space(IndexSpace::NO_SPACE), region(LogicalRegion::NO_REGION), 
        partition(h), parent(p), projection(proj),argument(arg),predicate(pred),
        map_id(id), tag(t), static_dependences(NULL), silence_warnings(false)
    //--------------------------------------------------------------------------
    {
    }

    //--------------------------------------------------------------------------
    IndexFillLauncher::IndexFillLauncher(IndexSpace space, LogicalPartition h,
                                         LogicalRegion p, Future f,
                                         ProjectionID proj, Predicate pred,
                                         MapperID id /*=0*/, 
                                         MappingTagID t /*=0*/)
      : launch_domain(Domain::NO_DOMAIN), launch_space(space), 
        sharding_space(IndexSpace::NO_SPACE), region(LogicalRegion::NO_REGION),
        partition(h), parent(p), projection(proj), future(f), predicate(pred),
        map_id(id), tag(t), static_dependences(NULL), silence_warnings(false)
    //--------------------------------------------------------------------------
    {
    }

    /////////////////////////////////////////////////////////////
    // AttachLauncher
    /////////////////////////////////////////////////////////////

    //--------------------------------------------------------------------------
    AttachLauncher::AttachLauncher(ExternalResource r, 
                                   LogicalRegion h, LogicalRegion p,
                                   const bool restr/*= true*/,
                                   const bool map/*= true*/)
      : resource(r), handle(h), parent(p), restricted(restr), mapped(map),
        file_name(NULL), mode(LEGION_FILE_READ_ONLY), footprint(0),
        static_dependences(NULL)
    //--------------------------------------------------------------------------
    {
    }

    /////////////////////////////////////////////////////////////
    // PredicateLauncher
    /////////////////////////////////////////////////////////////


    //--------------------------------------------------------------------------
    PredicateLauncher::PredicateLauncher(bool and_)
      : and_op(and_)
    //--------------------------------------------------------------------------
    {
    }

    /////////////////////////////////////////////////////////////
    // TimingLauncher
    /////////////////////////////////////////////////////////////

    //--------------------------------------------------------------------------
    TimingLauncher::TimingLauncher(TimingMeasurement m)
      : measurement(m)
    //--------------------------------------------------------------------------
    {
    }

    /////////////////////////////////////////////////////////////
    // MustEpochLauncher 
    /////////////////////////////////////////////////////////////

    //--------------------------------------------------------------------------
    MustEpochLauncher::MustEpochLauncher(MapperID id /*= 0*/,   
                                         MappingTagID tag/*= 0*/)
      : map_id(id), mapping_tag(tag), launch_domain(Domain::NO_DOMAIN),
        launch_space(IndexSpace::NO_SPACE), 
        sharding_space(IndexSpace::NO_SPACE), silence_warnings(false)
    //--------------------------------------------------------------------------
    {
    }

    /////////////////////////////////////////////////////////////
    // LayoutConstraintRegistrar
    /////////////////////////////////////////////////////////////

    //--------------------------------------------------------------------------
    LayoutConstraintRegistrar::LayoutConstraintRegistrar(void)
      : handle(FieldSpace::NO_SPACE), layout_name(NULL)
    //--------------------------------------------------------------------------
    {
    }

    //--------------------------------------------------------------------------
    LayoutConstraintRegistrar::LayoutConstraintRegistrar(FieldSpace h,
                                                  const char *layout/*= NULL*/)
      : handle(h), layout_name(layout)
    //--------------------------------------------------------------------------
    {
    }

    /////////////////////////////////////////////////////////////
    // TaskVariantRegistrar 
    /////////////////////////////////////////////////////////////

    //--------------------------------------------------------------------------
    TaskVariantRegistrar::TaskVariantRegistrar(void)
      : task_id(0), global_registration(true), 
        task_variant_name(NULL), leaf_variant(false), 
        inner_variant(false), idempotent_variant(false), 
        replicable_variant(false)
    //--------------------------------------------------------------------------
    {
    }

    //--------------------------------------------------------------------------
    TaskVariantRegistrar::TaskVariantRegistrar(TaskID task_id, bool global,
                                               const char *variant_name)
      : task_id(task_id), global_registration(global), 
        task_variant_name(variant_name), leaf_variant(false), 
        inner_variant(false), idempotent_variant(false),
        replicable_variant(false)
    //--------------------------------------------------------------------------
    {
    }

    //--------------------------------------------------------------------------
    TaskVariantRegistrar::TaskVariantRegistrar(TaskID task_id,
					       const char *variant_name,
					       bool global/*=true*/)
      : task_id(task_id), global_registration(global), 
        task_variant_name(variant_name), leaf_variant(false), 
        inner_variant(false), idempotent_variant(false),
        replicable_variant(false)
    //--------------------------------------------------------------------------
    {
    }

    /////////////////////////////////////////////////////////////
    // LegionHandshake 
    /////////////////////////////////////////////////////////////

    //--------------------------------------------------------------------------
    LegionHandshake::LegionHandshake(void)
      : impl(NULL)
    //--------------------------------------------------------------------------
    {
    }

    //--------------------------------------------------------------------------
    LegionHandshake::LegionHandshake(const LegionHandshake &rhs)
      : impl(rhs.impl)
    //--------------------------------------------------------------------------
    {
      if (impl != NULL)
        impl->add_reference();
    }

    //--------------------------------------------------------------------------
    LegionHandshake::~LegionHandshake(void)
    //--------------------------------------------------------------------------
    {
      if (impl != NULL)
      {
        if (impl->remove_reference())
          delete impl;
        impl = NULL;
      }
    }

    //--------------------------------------------------------------------------
    LegionHandshake::LegionHandshake(Internal::LegionHandshakeImpl *i)
      : impl(i)
    //--------------------------------------------------------------------------
    {
      if (impl != NULL)
        impl->add_reference();
    }

    //--------------------------------------------------------------------------
    LegionHandshake& LegionHandshake::operator=(const LegionHandshake &rhs)
    //--------------------------------------------------------------------------
    {
      if (impl != NULL)
      {
        if (impl->remove_reference())
          delete impl;
      }
      impl = rhs.impl;
      if (impl != NULL)
        impl->add_reference();
      return *this;
    }

    //--------------------------------------------------------------------------
    void LegionHandshake::ext_handoff_to_legion(void) const
    //--------------------------------------------------------------------------
    {
#ifdef DEBUG_LEGION
      assert(impl != NULL);
#endif
      impl->ext_handoff_to_legion();
    }

    //--------------------------------------------------------------------------
    void LegionHandshake::ext_wait_on_legion(void) const
    //--------------------------------------------------------------------------
    {
#ifdef DEBUG_LEGION
      assert(impl != NULL);
#endif
      impl->ext_wait_on_legion();
    }

    //--------------------------------------------------------------------------
    void LegionHandshake::legion_handoff_to_ext(void) const
    //--------------------------------------------------------------------------
    {
#ifdef DEBUG_LEGION
      assert(impl != NULL);
#endif
      impl->legion_handoff_to_ext();
    }

    //--------------------------------------------------------------------------
    void LegionHandshake::legion_wait_on_ext(void) const
    //--------------------------------------------------------------------------
    {
#ifdef DEBUG_LEGION
      assert(impl != NULL);
#endif
      impl->legion_wait_on_ext();
    }

    //--------------------------------------------------------------------------
    PhaseBarrier LegionHandshake::get_legion_wait_phase_barrier(void) const
    //--------------------------------------------------------------------------
    {
#ifdef DEBUG_LEGION
      assert(impl != NULL);
#endif
      return impl->get_legion_wait_phase_barrier();
    }

    //--------------------------------------------------------------------------
    PhaseBarrier LegionHandshake::get_legion_arrive_phase_barrier(void) const
    //--------------------------------------------------------------------------
    {
#ifdef DEBUG_LEGION
      assert(impl != NULL);
#endif
      return impl->get_legion_arrive_phase_barrier();
    }
    
    //--------------------------------------------------------------------------
    void LegionHandshake::advance_legion_handshake(void) const
    //--------------------------------------------------------------------------
    {
#ifdef DEBUG_LEGION
      assert(impl != NULL);
#endif
      impl->advance_legion_handshake();
    }

    /////////////////////////////////////////////////////////////
    // MPILegionHandshake 
    /////////////////////////////////////////////////////////////

    //--------------------------------------------------------------------------
    MPILegionHandshake::MPILegionHandshake(void)
      : LegionHandshake()
    //--------------------------------------------------------------------------
    {
    }

    //--------------------------------------------------------------------------
    MPILegionHandshake::MPILegionHandshake(const MPILegionHandshake &rhs)
      : LegionHandshake(rhs)
    //--------------------------------------------------------------------------
    {
    }

    //--------------------------------------------------------------------------
    MPILegionHandshake::~MPILegionHandshake(void)
    //--------------------------------------------------------------------------
    {
    }

    //--------------------------------------------------------------------------
    MPILegionHandshake::MPILegionHandshake(Internal::LegionHandshakeImpl *i)
      : LegionHandshake(i)
    //--------------------------------------------------------------------------
    {
    }

    //--------------------------------------------------------------------------
    MPILegionHandshake& MPILegionHandshake::operator=(
                                                  const MPILegionHandshake &rhs)
    //--------------------------------------------------------------------------
    {
      if (impl != NULL)
      {
        if (impl->remove_reference())
          delete impl;
      }
      impl = rhs.impl;
      if (impl != NULL)
        impl->add_reference();
      return *this;
    }

    /////////////////////////////////////////////////////////////
    // Future 
    /////////////////////////////////////////////////////////////

    //--------------------------------------------------------------------------
    Future::Future(void)
      : impl(NULL)
    //--------------------------------------------------------------------------
    {
    }

    //--------------------------------------------------------------------------
    Future::Future(const Future &rhs)
      : impl(rhs.impl)
    //--------------------------------------------------------------------------
    {
      if (impl != NULL)
        impl->add_base_gc_ref(Internal::FUTURE_HANDLE_REF);
    }

    //--------------------------------------------------------------------------
    Future::~Future(void)
    //--------------------------------------------------------------------------
    {
      if (impl != NULL)
      {
        if (impl->remove_base_gc_ref(Internal::FUTURE_HANDLE_REF))
          delete impl;
        impl = NULL;
      }
    }

    //--------------------------------------------------------------------------
    Future::Future(Internal::FutureImpl *i, bool need_reference)
      : impl(i)
    //--------------------------------------------------------------------------
    {
      if ((impl != NULL) && need_reference)
        impl->add_base_gc_ref(Internal::FUTURE_HANDLE_REF);
    }

    //--------------------------------------------------------------------------
    Future& Future::operator=(const Future &rhs)
    //--------------------------------------------------------------------------
    {
      if (impl != NULL)
      {
        if (impl->remove_base_gc_ref(Internal::FUTURE_HANDLE_REF))
          delete impl;
      }
      impl = rhs.impl;
      if (impl != NULL)
        impl->add_base_gc_ref(Internal::FUTURE_HANDLE_REF);
      return *this;
    }

    //--------------------------------------------------------------------------
    void Future::get_void_result(bool silence_warnings,
                                 const char *warning_string) const
    //--------------------------------------------------------------------------
    {
      if (impl != NULL)
        impl->wait(silence_warnings, warning_string);
    }

    //--------------------------------------------------------------------------
    bool Future::is_empty(bool block /*= true*/, 
                          bool silence_warnings/*=false*/,
                          const char *warning_string /*=NULL*/) const
    //--------------------------------------------------------------------------
    {
      if (impl != NULL)
        return impl->is_empty(block, silence_warnings, warning_string);
      return true;
    }

    //--------------------------------------------------------------------------
    bool Future::is_ready(bool subscribe) const
    //--------------------------------------------------------------------------
    {
      if (impl != NULL)
      {
        const Internal::ApEvent ready = subscribe ? 
          impl->subscribe() : impl->get_ready_event();
        // Always subscribe to the Realm event to know when it triggers
        ready.subscribe();
        return ready.has_triggered();
      }
      return true; // Empty futures are always ready
    }

    //--------------------------------------------------------------------------
    void* Future::get_untyped_result(bool silence_warnings,
                                     const char *warning_string,
                                     bool check_size, size_t future_size) const
    //--------------------------------------------------------------------------
    {
      if (impl == NULL)
        REPORT_LEGION_ERROR(ERROR_REQUEST_FOR_EMPTY_FUTURE, 
                          "Illegal request for future value from empty future")
      return impl->get_untyped_result(silence_warnings, warning_string,
                                    false/*internal*/, check_size, future_size);
    }

    //--------------------------------------------------------------------------
    size_t Future::get_untyped_size(void) const
    //--------------------------------------------------------------------------
    {
      if (impl == NULL)
        REPORT_LEGION_ERROR(ERROR_REQUEST_FOR_EMPTY_FUTURE, 
                          "Illegal request for future size from empty future");
      return impl->get_untyped_size();
    }

    /////////////////////////////////////////////////////////////
    // Future Map 
    /////////////////////////////////////////////////////////////

    //--------------------------------------------------------------------------
    FutureMap::FutureMap(void)
      : impl(NULL)
    //--------------------------------------------------------------------------
    {
    }

    //--------------------------------------------------------------------------
    FutureMap::FutureMap(const FutureMap &map)
      : impl(map.impl)
    //--------------------------------------------------------------------------
    {
      if (impl != NULL)
        impl->add_base_gc_ref(Internal::FUTURE_HANDLE_REF);
    }

    //--------------------------------------------------------------------------
    FutureMap::FutureMap(Internal::FutureMapImpl *i, bool need_reference)
      : impl(i)
    //--------------------------------------------------------------------------
    {
      if ((impl != NULL) && need_reference)
        impl->add_base_gc_ref(Internal::FUTURE_HANDLE_REF);
    }

    //--------------------------------------------------------------------------
    FutureMap::~FutureMap(void)
    //--------------------------------------------------------------------------
    {
      if (impl != NULL)
      {
        if (impl->remove_base_gc_ref(Internal::FUTURE_HANDLE_REF))
          delete impl;
        impl = NULL;
      }
    }

    //--------------------------------------------------------------------------
    FutureMap& FutureMap::operator=(const FutureMap &rhs)
    //--------------------------------------------------------------------------
    {
      if (impl != NULL)
      {
        if (impl->remove_base_gc_ref(Internal::FUTURE_HANDLE_REF))
          delete impl;
      }
      impl = rhs.impl;
      if (impl != NULL)
        impl->add_base_gc_ref(Internal::FUTURE_HANDLE_REF);
      return *this;
    }

    //--------------------------------------------------------------------------
    Future FutureMap::get_future(const DomainPoint &point)
    //--------------------------------------------------------------------------
    {
#ifdef DEBUG_LEGION
      assert(impl != NULL);
#endif
      return impl->get_future(point, false/*internal*/);
    }

    //--------------------------------------------------------------------------
    void FutureMap::get_void_result(const DomainPoint &point, 
                                    bool silence_warnings,
                                    const char *warning_string)
    //--------------------------------------------------------------------------
    {
      if (impl != NULL)
        impl->get_void_result(point, silence_warnings, warning_string);
    }

    //--------------------------------------------------------------------------
    void FutureMap::wait_all_results(bool silence_warnings,
                                     const char *warning_string)
    //--------------------------------------------------------------------------
    {
      if (impl != NULL)
        impl->wait_all_results(silence_warnings, warning_string);
    }

    /////////////////////////////////////////////////////////////
    // Physical Region 
    /////////////////////////////////////////////////////////////

    //--------------------------------------------------------------------------
    PhysicalRegion::PhysicalRegion(void)
      : impl(NULL)
    //--------------------------------------------------------------------------
    {
    }

    //--------------------------------------------------------------------------
    PhysicalRegion::PhysicalRegion(const PhysicalRegion &rhs)
      : impl(rhs.impl)
    //--------------------------------------------------------------------------
    {
      if (impl != NULL)
        impl->add_reference();
    }

    //--------------------------------------------------------------------------
    PhysicalRegion::PhysicalRegion(Internal::PhysicalRegionImpl *i)
      : impl(i)
    //--------------------------------------------------------------------------
    {
      if (impl != NULL)
        impl->add_reference();
    }

    //--------------------------------------------------------------------------
    PhysicalRegion::~PhysicalRegion(void)
    //--------------------------------------------------------------------------
    {
      if (impl != NULL)
      {
        if (impl->remove_reference())
          delete impl;
        impl = NULL;
      }
    }

    //--------------------------------------------------------------------------
    PhysicalRegion& PhysicalRegion::operator=(const PhysicalRegion &rhs)
    //--------------------------------------------------------------------------
    {
      if (impl != NULL)
      {
        if (impl->remove_reference())
          delete impl;
      }
      impl = rhs.impl;
      if (impl != NULL)
        impl->add_reference();
      return *this;
    }

    //--------------------------------------------------------------------------
    bool PhysicalRegion::is_mapped(void) const
    //--------------------------------------------------------------------------
    {
      if (impl == NULL)
        return false;
      return impl->is_mapped();
    }

    //--------------------------------------------------------------------------
    void PhysicalRegion::wait_until_valid(bool silence_warnings,
                                          const char *warning_string)
    //--------------------------------------------------------------------------
    {
#ifdef DEBUG_LEGION
      assert(impl != NULL);
#endif
      impl->wait_until_valid(silence_warnings, warning_string);
    }

    //--------------------------------------------------------------------------
    bool PhysicalRegion::is_valid(void) const
    //--------------------------------------------------------------------------
    {
#ifdef DEBUG_LEGION
      assert(impl != NULL);
#endif
      return impl->is_valid();
    }

    //--------------------------------------------------------------------------
    LogicalRegion PhysicalRegion::get_logical_region(void) const
    //--------------------------------------------------------------------------
    {
#ifdef DEBUG_LEGION
      assert(impl != NULL);
#endif
      return impl->get_logical_region();
    }

    //--------------------------------------------------------------------------
    LegionRuntime::Accessor::RegionAccessor<
      LegionRuntime::Accessor::AccessorType::Generic>
        PhysicalRegion::get_accessor(bool silence_warnings) const
    //--------------------------------------------------------------------------
    {
#ifdef DEBUG_LEGION
      assert(impl != NULL);
#endif
      return impl->get_accessor(silence_warnings);
    }

    //--------------------------------------------------------------------------
    LegionRuntime::Accessor::RegionAccessor<
      LegionRuntime::Accessor::AccessorType::Generic>
        PhysicalRegion::get_field_accessor(FieldID fid, 
                                           bool silence_warnings) const
    //--------------------------------------------------------------------------
    {
#ifdef DEBUG_LEGION
      assert(impl != NULL);
#endif
      return impl->get_field_accessor(fid, silence_warnings);
    }

    //--------------------------------------------------------------------------
    void PhysicalRegion::get_memories(std::set<Memory>& memories) const
    //--------------------------------------------------------------------------
    {
      impl->get_memories(memories);
    }

    //--------------------------------------------------------------------------
    void PhysicalRegion::get_fields(std::vector<FieldID>& fields) const
    //--------------------------------------------------------------------------
    {
      impl->get_fields(fields);
    }

    //--------------------------------------------------------------------------
    void PhysicalRegion::get_bounds(void *realm_is, TypeTag type_tag) const 
    //--------------------------------------------------------------------------
    {
      impl->get_bounds(realm_is, type_tag);
    }

    //--------------------------------------------------------------------------
    Realm::RegionInstance PhysicalRegion::get_instance_info(PrivilegeMode mode,
                              FieldID fid, size_t field_size, void *realm_is, 
                              TypeTag type_tag, const char *warning_string,
                              bool silence_warnings, bool generic_accessor, 
                              bool check_field_size, ReductionOpID redop) const
    //--------------------------------------------------------------------------
    {
      if (impl == NULL)
        REPORT_LEGION_ERROR(ERROR_PHYSICAL_REGION_UNMAPPED,
            "Illegal request to create an accessor for uninitialized physical "
            "region in task %s (UID %lld)",
            Internal::implicit_context->get_task_name(),
            Internal::implicit_context->get_unique_id())
      return impl->get_instance_info(mode, fid, field_size, realm_is, type_tag, 
                                     warning_string, silence_warnings, 
                                     generic_accessor, check_field_size, redop);
    }

    //--------------------------------------------------------------------------
    void PhysicalRegion::fail_bounds_check(DomainPoint p, FieldID fid,
                                           PrivilegeMode mode) const
    //--------------------------------------------------------------------------
    {
      impl->fail_bounds_check(p, fid, mode);
    }

    //--------------------------------------------------------------------------
    void PhysicalRegion::fail_bounds_check(Domain d, FieldID fid,
                                           PrivilegeMode mode) const
    //--------------------------------------------------------------------------
    {
      impl->fail_bounds_check(d, fid, mode);
    }

    //--------------------------------------------------------------------------
    void PhysicalRegion::report_incompatible_accessor(const char *accessor_kind,
                              Realm::RegionInstance instance, FieldID fid) const
    //--------------------------------------------------------------------------
    {
      impl->report_incompatible_accessor(accessor_kind, instance, fid);
    }

#ifdef __GNUC__
#pragma GCC diagnostic push
#pragma GCC diagnostic ignored "-Wdeprecated-declarations"
#endif
#ifdef __clang__
#pragma clang diagnostic push
#pragma clang diagnostic ignored "-Wdeprecated-declarations"
#endif
    /////////////////////////////////////////////////////////////
    // Index Iterator  
    /////////////////////////////////////////////////////////////

    //--------------------------------------------------------------------------
    IndexIterator::IndexIterator(void)
    //--------------------------------------------------------------------------
    {
    }

    //--------------------------------------------------------------------------
    IndexIterator::IndexIterator(const Domain &dom, ptr_t start)
    //--------------------------------------------------------------------------
    {
#ifdef DEBUG_LEGION
      assert(dom.get_dim() == 1);
#endif
      const DomainT<1,coord_t> is = dom;
      is_iterator = Realm::IndexSpaceIterator<1,coord_t>(is);
    }

    //--------------------------------------------------------------------------
    IndexIterator::IndexIterator(Runtime *rt, Context ctx,
                                 IndexSpace space, ptr_t start)
    //--------------------------------------------------------------------------
    {
      Domain dom = rt->get_index_space_domain(ctx, space);
#ifdef DEBUG_LEGION
      assert(dom.get_dim() == 1);
#endif
      const DomainT<1,coord_t> is = dom;
      is_iterator = Realm::IndexSpaceIterator<1,coord_t>(is);
    }

    //--------------------------------------------------------------------------
    IndexIterator::IndexIterator(Runtime *rt, Context ctx,
                                 LogicalRegion handle, ptr_t start)
    //--------------------------------------------------------------------------
    {
      Domain dom = rt->get_index_space_domain(ctx, handle.get_index_space());
#ifdef DEBUG_LEGION
      assert(dom.get_dim() == 1);
#endif
      const DomainT<1,coord_t> is = dom;
      is_iterator = Realm::IndexSpaceIterator<1,coord_t>(is);
    }

    //--------------------------------------------------------------------------
    IndexIterator::IndexIterator(Runtime *rt, IndexSpace space, ptr_t start)
    //--------------------------------------------------------------------------
    {
      Domain dom = rt->get_index_space_domain(space);
#ifdef DEBUG_LEGION
      assert(dom.get_dim() == 1);
#endif
      const DomainT<1,coord_t> is = dom;
      is_iterator = Realm::IndexSpaceIterator<1,coord_t>(is);
    }

    //--------------------------------------------------------------------------
    IndexIterator::IndexIterator(const IndexIterator &rhs)
      : is_iterator(rhs.is_iterator), rect_iterator(rhs.rect_iterator)
    //--------------------------------------------------------------------------
    {
    }

    //--------------------------------------------------------------------------
    IndexIterator::~IndexIterator(void)
    //--------------------------------------------------------------------------
    {
    }

    //--------------------------------------------------------------------------
    IndexIterator& IndexIterator::operator=(const IndexIterator &rhs)
    //--------------------------------------------------------------------------
    {
      is_iterator = rhs.is_iterator;
      rect_iterator = rhs.rect_iterator;
      return *this;
    }

    /////////////////////////////////////////////////////////////
    // IndexAllocator 
    /////////////////////////////////////////////////////////////

    //--------------------------------------------------------------------------
    IndexAllocator::IndexAllocator(void)
      : index_space(IndexSpace::NO_SPACE)
    //--------------------------------------------------------------------------
    {
    }

    //--------------------------------------------------------------------------
    IndexAllocator::IndexAllocator(const IndexAllocator &rhs)
      : index_space(rhs.index_space), iterator(rhs.iterator)
    //--------------------------------------------------------------------------
    {
    }

    //--------------------------------------------------------------------------
    IndexAllocator::IndexAllocator(IndexSpace is, IndexIterator itr)
      : index_space(is), iterator(itr)
    //--------------------------------------------------------------------------
    {
    }

    //--------------------------------------------------------------------------
    IndexAllocator::~IndexAllocator(void)
    //--------------------------------------------------------------------------
    {
    }

    //--------------------------------------------------------------------------
    IndexAllocator& IndexAllocator::operator=(const IndexAllocator &rhs)
    //--------------------------------------------------------------------------
    {
      index_space = rhs.index_space;
      iterator = rhs.iterator;
      return *this;
    }

    //--------------------------------------------------------------------------
    ptr_t IndexAllocator::alloc(unsigned num_elements)
    //--------------------------------------------------------------------------
    {
      size_t allocated = 0;
      ptr_t result = iterator.next_span(allocated, num_elements);
      if (allocated == num_elements)
        return result;
      else
        return ptr_t::nil();
    }

    //--------------------------------------------------------------------------
    void IndexAllocator::free(ptr_t ptr, unsigned num_elements)
    //--------------------------------------------------------------------------
    {
      Internal::log_run.error("Dynamic free of index space points is "
                              "no longer supported");
      assert(false);
    }
#ifdef __GNUC__
#pragma GCC diagnostic pop
#endif
#ifdef __clang__
#pragma clang diagnostic pop
#endif

    /////////////////////////////////////////////////////////////
    // Field Allocator
    /////////////////////////////////////////////////////////////

    //--------------------------------------------------------------------------
    FieldAllocator::FieldAllocator(void)
      : impl(NULL)
    //--------------------------------------------------------------------------
    {
    }
    
    //--------------------------------------------------------------------------
    FieldAllocator::FieldAllocator(const FieldAllocator &rhs)
      : impl(rhs.impl)
    //--------------------------------------------------------------------------
    {
      if (impl != NULL)
        impl->add_reference();
    }

    //--------------------------------------------------------------------------
    FieldAllocator::~FieldAllocator(void)
    //--------------------------------------------------------------------------
    {
      if (impl != NULL)
      {
        if (impl->remove_reference())
          delete impl;
        impl = NULL;
      }
    }

    //--------------------------------------------------------------------------
    FieldAllocator::FieldAllocator(Internal::FieldAllocatorImpl *i)
      : impl(i)
    //--------------------------------------------------------------------------
    {
      if (impl != NULL)
        impl->add_reference();
    }

    //--------------------------------------------------------------------------
    FieldAllocator& FieldAllocator::operator=(const FieldAllocator &rhs)
    //--------------------------------------------------------------------------
    {
      if ((impl != NULL) && impl->remove_reference())
        delete impl;
      impl = rhs.impl;
      if (impl != NULL)
        impl->add_reference();
      return *this;
    }

    //--------------------------------------------------------------------------
    FieldID FieldAllocator::allocate_field(size_t field_size,
                                           FieldID desired_fieldid,
                                           CustomSerdezID serdez_id, bool local)
    //--------------------------------------------------------------------------
    {
#ifdef DEBUG_LEGION
      assert(impl != NULL);
#endif
      return impl->allocate_field(field_size, desired_fieldid, serdez_id,local);
    }

    //--------------------------------------------------------------------------
    void FieldAllocator::free_field(FieldID fid, const bool unordered)
    //--------------------------------------------------------------------------
    {
#ifdef DEBUG_LEGION
      assert(impl != NULL);
#endif     
      impl->free_field(fid, unordered);
    }

    //--------------------------------------------------------------------------
    FieldID FieldAllocator::allocate_local_field(size_t field_size,
                                                 FieldID desired_fieldid,
                                                 CustomSerdezID serdez_id)
    //--------------------------------------------------------------------------
    {
#ifdef DEBUG_LEGION
      assert(impl != NULL);
#endif
      return impl->allocate_field(field_size, desired_fieldid, 
                                  serdez_id, true/*local*/);
    }

    //--------------------------------------------------------------------------
    void FieldAllocator::allocate_fields(const std::vector<size_t> &field_sizes,
                                         std::vector<FieldID> &resulting_fields,
                                         CustomSerdezID serdez_id, bool local)
    //--------------------------------------------------------------------------
    {
#ifdef DEBUG_LEGION
      assert(impl != NULL);
#endif
      impl->allocate_fields(field_sizes, resulting_fields, serdez_id, local);
    }

    //--------------------------------------------------------------------------
    void FieldAllocator::free_fields(const std::set<FieldID> &to_free,
                                     const bool unordered)
    //--------------------------------------------------------------------------
    {
#ifdef DEBUG_LEGION
      assert(impl != NULL);
#endif
      impl->free_fields(to_free, unordered);
    }

    //--------------------------------------------------------------------------
    void FieldAllocator::allocate_local_fields(
                                        const std::vector<size_t> &field_sizes,
                                        std::vector<FieldID> &resulting_fields,
                                        CustomSerdezID serdez_id)
    //--------------------------------------------------------------------------
    {
#ifdef DEBUG_LEGION
      assert(impl != NULL);
#endif
      impl->allocate_fields(field_sizes, resulting_fields, 
                            serdez_id, true/*local*/); 
    }

    //--------------------------------------------------------------------------
    FieldSpace FieldAllocator::get_field_space(void) const
    //--------------------------------------------------------------------------
    {
      if (impl == NULL)
        return FieldSpace::NO_SPACE;
      else
        return impl->get_field_space();
    }

    /////////////////////////////////////////////////////////////
    // Task Config Options 
    /////////////////////////////////////////////////////////////

    //--------------------------------------------------------------------------
    TaskConfigOptions::TaskConfigOptions(bool l /*=false*/,
                                         bool in /*=false*/,
                                         bool idem /*=false*/)
      : leaf(l), inner(in), idempotent(idem)
    //--------------------------------------------------------------------------
    {
    }

    /////////////////////////////////////////////////////////////
    // ProjectionFunctor 
    /////////////////////////////////////////////////////////////

    //--------------------------------------------------------------------------
    ProjectionFunctor::ProjectionFunctor(void)
      : runtime(NULL)
    //--------------------------------------------------------------------------
    {
    }

    //--------------------------------------------------------------------------
    ProjectionFunctor::ProjectionFunctor(Runtime *rt)
      : runtime(rt)
    //--------------------------------------------------------------------------
    {
    }

    //--------------------------------------------------------------------------
    ProjectionFunctor::~ProjectionFunctor(void)
    //--------------------------------------------------------------------------
    {
    }

// FIXME: This exists for backwards compatibility but it is tripping
// over our own deprecation warnings. Turn those off inside this method.
#pragma GCC diagnostic push
#pragma GCC diagnostic ignored "-Wdeprecated-declarations"
    //--------------------------------------------------------------------------
    LogicalRegion ProjectionFunctor::project(const Mappable *mappable, 
            unsigned index, LogicalRegion upper_bound, const DomainPoint &point)
    //--------------------------------------------------------------------------
    {
      if (is_functional())
      {
        switch (mappable->get_mappable_type())
        {
          case TASK_MAPPABLE:
            {
              const Task *task = mappable->as_task();
              return project(upper_bound, point, task->index_domain);
            }
          case COPY_MAPPABLE:
            {
              const Copy *copy = mappable->as_copy();
              return project(upper_bound, point, copy->index_domain);
            }
          case INLINE_MAPPABLE:
          case ACQUIRE_MAPPABLE:
          case RELEASE_MAPPABLE:
          case CLOSE_MAPPABLE:
          case DYNAMIC_COLLECTIVE_MAPPABLE:
            {
              const Domain launch_domain(point, point);
              return project(upper_bound, point, launch_domain);
            }
          case FILL_MAPPABLE:
            {
              const Fill *fill = mappable->as_fill();
              return project(upper_bound, point, fill->index_domain);
            }
          case PARTITION_MAPPABLE:
            {
              const Partition *part = mappable->as_partition();
              return project(upper_bound, point, part->index_domain);
            }
          case MUST_EPOCH_MAPPABLE:
            {
              const MustEpoch *must = mappable->as_must_epoch();
              return project(upper_bound, point, must->launch_domain);
            }
          default:
            REPORT_LEGION_ERROR(ERROR_UNKNOWN_MAPPABLE, 
                                "Unknown mappable type passed to projection "
                                "functor! You must override the default "
                                "implementations of the non-deprecated "
                                "'project' methods!");
        }
      }
      else
      {
#ifdef DEBUG_LEGION
        REPORT_LEGION_WARNING(LEGION_WARNING_NEW_PROJECTION_FUNCTORS, 
                              "THERE ARE NEW METHODS FOR PROJECTION FUNCTORS "
                              "THAT MUST BE OVERRIDEN! CALLING DEPRECATED "
                              "METHODS FOR NOW!");
#endif
        switch (mappable->get_mappable_type())
        {
          case TASK_MAPPABLE:
            return project(0/*dummy ctx*/, 
                           const_cast<Task*>(mappable->as_task()),
                           index, upper_bound, point);
          default:
            REPORT_LEGION_ERROR(ERROR_UNKNOWN_MAPPABLE, 
                                "Unknown mappable type passed to projection "
                                "functor! You must override the default "
                                "implementations of the non-deprecated "
                                "'project' methods!");
        }
      }
      return LogicalRegion::NO_REGION;
    }
#pragma GCC diagnostic pop

// FIXME: This exists for backwards compatibility but it is tripping
// over our own deprecation warnings. Turn those off inside this method.
#pragma GCC diagnostic push
#pragma GCC diagnostic ignored "-Wdeprecated-declarations"
    //--------------------------------------------------------------------------
    LogicalRegion ProjectionFunctor::project(const Mappable *mappable,
         unsigned index, LogicalPartition upper_bound, const DomainPoint &point)
    //--------------------------------------------------------------------------
    {
      if (is_functional())
      {
        switch (mappable->get_mappable_type())
        {
          case TASK_MAPPABLE:
            {
              const Task *task = mappable->as_task();
              return project(upper_bound, point, task->index_domain);
            }
          case COPY_MAPPABLE:
            {
              const Copy *copy = mappable->as_copy();
              return project(upper_bound, point, copy->index_domain);
            }
          case INLINE_MAPPABLE:
          case ACQUIRE_MAPPABLE:
          case RELEASE_MAPPABLE:
          case CLOSE_MAPPABLE:
          case DYNAMIC_COLLECTIVE_MAPPABLE:
            {
              const Domain launch_domain(point, point);
              return project(upper_bound, point, launch_domain);
            }
          case FILL_MAPPABLE:
            {
              const Fill *fill = mappable->as_fill();
              return project(upper_bound, point, fill->index_domain);
            }
          case PARTITION_MAPPABLE:
            {
              const Partition *part = mappable->as_partition();
              return project(upper_bound, point, part->index_domain);
            }
          case MUST_EPOCH_MAPPABLE:
            {
              const MustEpoch *must = mappable->as_must_epoch();
              return project(upper_bound, point, must->launch_domain);
            }
          default:
            REPORT_LEGION_ERROR(ERROR_UNKNOWN_MAPPABLE, 
                                "Unknown mappable type passed to projection "
                                "functor! You must override the default "
                                "implementations of the non-deprecated "
                                "'project' methods!");
        }
      }
      else
      {
#ifdef DEBUG_LEGION
        REPORT_LEGION_WARNING(LEGION_WARNING_NEW_PROJECTION_FUNCTORS, 
                              "THERE ARE NEW METHODS FOR PROJECTION FUNCTORS "
                              "THAT MUST BE OVERRIDEN! CALLING DEPRECATED "
                              "METHODS FOR NOW!");
#endif
        switch (mappable->get_mappable_type())
        {
          case TASK_MAPPABLE:
            return project(0/*dummy ctx*/, 
                           const_cast<Task*>(mappable->as_task()),
                           index, upper_bound, point);
          default:
            REPORT_LEGION_ERROR(ERROR_UNKNOWN_MAPPABLE, 
                                "Unknown mappable type passed to projection "
                                "functor! You must override the default "
                                "implementations of the non-deprecated "
                                "'project' methods!");
                assert(false);
        }
      }
      return LogicalRegion::NO_REGION;
    }
#pragma GCC diagnostic pop

    //--------------------------------------------------------------------------
    LogicalRegion ProjectionFunctor::project(LogicalRegion upper_bound,
                          const DomainPoint &point, const Domain &launch_domain)
    //--------------------------------------------------------------------------
    {
      REPORT_LEGION_ERROR(ERROR_DEPRECATED_PROJECTION, 
                          "INVOCATION OF DEPRECATED PROJECTION "
                          "FUNCTOR METHOD WITHOUT AN OVERRIDE!");
      return LogicalRegion::NO_REGION;
    }

    //--------------------------------------------------------------------------
    LogicalRegion ProjectionFunctor::project(LogicalPartition upper_bound,
                          const DomainPoint &point, const Domain &launch_domain)
    //--------------------------------------------------------------------------
    {
      REPORT_LEGION_ERROR(ERROR_DEPRECATED_PROJECTION, 
                          "INVOCATION OF DEPRECATED PROJECTION "
                          "FUNCTOR METHOD WITHOUT AN OVERRIDE!");
      return LogicalRegion::NO_REGION;
    }

    //--------------------------------------------------------------------------
    LogicalRegion ProjectionFunctor::project(Context ctx, Task *task,
            unsigned index, LogicalRegion upper_bound, const DomainPoint &point)
    //--------------------------------------------------------------------------
    {
      REPORT_LEGION_ERROR(ERROR_DEPRECATED_PROJECTION, 
                          "INVOCATION OF DEPRECATED PROJECTION "
                          "FUNCTOR METHOD WITHOUT AN OVERRIDE!");
      return LogicalRegion::NO_REGION;
    }

    //--------------------------------------------------------------------------
    LogicalRegion ProjectionFunctor::project(Context ctx, Task *task,
         unsigned index, LogicalPartition upper_bound, const DomainPoint &point)
    //--------------------------------------------------------------------------
    {
      REPORT_LEGION_ERROR(ERROR_DEPRECATED_PROJECTION, 
                          "INVOCATION OF DEPRECATED PROJECTION "
                          "FUNCTOR METHOD WITHOUT AN OVERRIDE!");
      return LogicalRegion::NO_REGION;
    }

    //--------------------------------------------------------------------------
    void ProjectionFunctor::invert(LogicalRegion region, LogicalRegion upper, 
          const Domain &launch_domain, std::vector<DomainPoint> &ordered_points)
    //--------------------------------------------------------------------------
    {
      // Must be override by derived classes
      assert(false);
    }

    //--------------------------------------------------------------------------
    void ProjectionFunctor::invert(LogicalRegion region, LogicalPartition upper, 
          const Domain &launch_domain, std::vector<DomainPoint> &ordered_points)
    //--------------------------------------------------------------------------
    {
      // Must be override by derived classes
      assert(false);
    }

    /////////////////////////////////////////////////////////////
    // ShardingFunctor 
    /////////////////////////////////////////////////////////////

    //--------------------------------------------------------------------------
    ShardingFunctor::ShardingFunctor(void)
    //--------------------------------------------------------------------------
    {
    }

    //--------------------------------------------------------------------------
    ShardingFunctor::~ShardingFunctor(void)
    //--------------------------------------------------------------------------
    {
    }
    
    /////////////////////////////////////////////////////////////
    // Coloring Serializer 
    /////////////////////////////////////////////////////////////

    //--------------------------------------------------------------------------
    ColoringSerializer::ColoringSerializer(const Coloring &c)
      : coloring(c)
    //--------------------------------------------------------------------------
    {
    }

    //--------------------------------------------------------------------------
    size_t ColoringSerializer::legion_buffer_size(void) const
    //--------------------------------------------------------------------------
    {
      size_t result = sizeof(size_t); // number of elements
      for (Coloring::const_iterator it = coloring.begin();
            it != coloring.end(); it++)
      {
        result += sizeof(Color);
        result += 2*sizeof(size_t); // number of each kind of pointer
        result += (it->second.points.size() * sizeof(ptr_t));
        result += (it->second.ranges.size() * 2 * sizeof(ptr_t));
      }
      return result;
    }

    //--------------------------------------------------------------------------
    size_t ColoringSerializer::legion_serialize(void *buffer) const
    //--------------------------------------------------------------------------
    {
      char *target = (char*)buffer; 
      *((size_t*)target) = coloring.size();
      target += sizeof(size_t);
      for (Coloring::const_iterator it = coloring.begin();
            it != coloring.end(); it++)
      {
        *((Color*)target) = it->first;
        target += sizeof(it->first);
        *((size_t*)target) = it->second.points.size();
        target += sizeof(size_t);
        for (std::set<ptr_t>::const_iterator ptr_it = it->second.points.begin();
              ptr_it != it->second.points.end(); ptr_it++)
        {
          *((ptr_t*)target) = *ptr_it;
          target += sizeof(ptr_t);
        }
        *((size_t*)target) = it->second.ranges.size();
        target += sizeof(size_t);
        for (std::set<std::pair<ptr_t,ptr_t> >::const_iterator range_it = 
              it->second.ranges.begin(); range_it != it->second.ranges.end();
              range_it++)
        {
          *((ptr_t*)target) = range_it->first;
          target += sizeof(range_it->first);
          *((ptr_t*)target) = range_it->second;
          target += sizeof(range_it->second);
        }
      }
      return (size_t(target) - size_t(buffer));
    }

    //--------------------------------------------------------------------------
    size_t ColoringSerializer::legion_deserialize(const void *buffer)
    //--------------------------------------------------------------------------
    {
      const char *source = (const char*)buffer;
      size_t num_colors = *((const size_t*)source);
      source += sizeof(num_colors);
      for (unsigned idx = 0; idx < num_colors; idx++)
      {
        Color c = *((const Color*)source);
        source += sizeof(c);
        coloring[c]; // Force coloring to exist even if empty.
        size_t num_points = *((const size_t*)source);
        source += sizeof(num_points);
        for (unsigned p = 0; p < num_points; p++)
        {
          ptr_t ptr = *((const ptr_t*)source);
          source += sizeof(ptr);
          coloring[c].points.insert(ptr);
        }
        size_t num_ranges = *((const size_t*)source);
        source += sizeof(num_ranges);
        for (unsigned r = 0; r < num_ranges; r++)
        {
          ptr_t start = *((const ptr_t*)source);
          source += sizeof(start);
          ptr_t stop = *((const ptr_t*)source);
          source += sizeof(stop);
          coloring[c].ranges.insert(std::pair<ptr_t,ptr_t>(start,stop));
        }
      }
      // Return the number of bytes consumed
      return (size_t(source) - size_t(buffer));
    }

    /////////////////////////////////////////////////////////////
    // Domain Coloring Serializer 
    /////////////////////////////////////////////////////////////

    //--------------------------------------------------------------------------
    DomainColoringSerializer::DomainColoringSerializer(const DomainColoring &d)
      : coloring(d)
    //--------------------------------------------------------------------------
    {
    }

    //--------------------------------------------------------------------------
    size_t DomainColoringSerializer::legion_buffer_size(void) const
    //--------------------------------------------------------------------------
    {
      size_t result = sizeof(size_t); // number of elements
      result += (coloring.size() * (sizeof(Color) + sizeof(Domain)));
      return result;
    }

    //--------------------------------------------------------------------------
    size_t DomainColoringSerializer::legion_serialize(void *buffer) const
    //--------------------------------------------------------------------------
    {
      char *target = (char*)buffer;
      *((size_t*)target) = coloring.size();
      target += sizeof(size_t);
      for (DomainColoring::const_iterator it = coloring.begin();
            it != coloring.end(); it++)
      {
        *((Color*)target) = it->first; 
        target += sizeof(it->first);
        *((Domain*)target) = it->second;
        target += sizeof(it->second);
      }
      return (size_t(target) - size_t(buffer));
    }

    //--------------------------------------------------------------------------
    size_t DomainColoringSerializer::legion_deserialize(const void *buffer)
    //--------------------------------------------------------------------------
    {
      const char *source = (const char*)buffer;
      size_t num_elements = *((const size_t*)source);
      source += sizeof(size_t);
      for (unsigned idx = 0; idx < num_elements; idx++)
      {
        Color c = *((const Color*)source);
        source += sizeof(c);
        Domain d = *((const Domain*)source);
        source += sizeof(d);
        coloring[c] = d;
      }
      // Return the number of bytes consumed
      return (size_t(source) - size_t(buffer));
    }

    /////////////////////////////////////////////////////////////
    // Legion Runtime 
    /////////////////////////////////////////////////////////////

    //--------------------------------------------------------------------------
    Runtime::Runtime(Internal::Runtime *rt)
      : runtime(rt)
    //--------------------------------------------------------------------------
    {
    }

    //--------------------------------------------------------------------------
    IndexSpace Runtime::create_index_space(Context ctx, size_t max_num_elmts)
    //--------------------------------------------------------------------------
    {
      const Rect<1,coord_t> bounds((Point<1,coord_t>(0)),
                                   (Point<1,coord_t>(max_num_elmts-1)));
      const Domain domain(bounds);
      return create_index_space(ctx, domain, TYPE_TAG_1D);
    }

    //--------------------------------------------------------------------------
    IndexSpace Runtime::create_index_space(Context ctx, const Domain &domain,
                                           TypeTag type_tag)
    //--------------------------------------------------------------------------
    {
      switch (domain.get_dim())
      {
#define DIMFUNC(DIM) \
        case DIM:                       \
          {                             \
            if (type_tag == 0) \
              type_tag = TYPE_TAG_##DIM##D; \
            return ctx->create_index_space(domain, type_tag); \
          }
        LEGION_FOREACH_N(DIMFUNC)
#undef DIMFUNC
        default:
          assert(false);
      }
      return IndexSpace::NO_SPACE;
    }

    //--------------------------------------------------------------------------
    IndexSpace Runtime::create_index_space(Context ctx, size_t dimensions,
                                         const Future &future, TypeTag type_tag)
    //--------------------------------------------------------------------------
    {
      if (type_tag == 0)
      {
        switch (dimensions)
        {
#define DIMFUNC(DIM) \
        case DIM:                       \
          {                             \
            type_tag = TYPE_TAG_##DIM##D; \
            break; \
          }
        LEGION_FOREACH_N(DIMFUNC)
#undef DIMFUNC
        default:
          assert(false);
        }
      }
      return ctx->create_index_space(future, type_tag); 
    }

    //--------------------------------------------------------------------------
    IndexSpace Runtime::create_index_space(Context ctx, 
                                           const std::set<Domain> &domains)
    //--------------------------------------------------------------------------
    {
      std::vector<Domain> rects(domains.begin(), domains.end());
      return create_index_space(ctx, rects); 
    }

    //--------------------------------------------------------------------------
    IndexSpace Runtime::create_index_space(Context ctx,
                                         const std::vector<DomainPoint> &points)
    //--------------------------------------------------------------------------
    {
      switch (points[0].get_dim())
      {
#define DIMFUNC(DIM) \
        case DIM: \
          { \
            std::vector<Realm::Point<DIM,coord_t> > \
              realm_points(points.size()); \
            for (unsigned idx = 0; idx < points.size(); idx++) \
              realm_points[idx] = Point<DIM,coord_t>(points[idx]); \
            const DomainT<DIM,coord_t> realm_is( \
                (Realm::IndexSpace<DIM,coord_t>(realm_points))); \
            const Domain bounds(realm_is); \
            return ctx->create_index_space(bounds, TYPE_TAG_##DIM##D); \
          }
        LEGION_FOREACH_N(DIMFUNC)
#undef DIMFUNC
        default:
          assert(false);
      }
      return IndexSpace::NO_SPACE;
    }

    //--------------------------------------------------------------------------
    IndexSpace Runtime::create_index_space(Context ctx,
                                           const std::vector<Domain> &rects)
    //--------------------------------------------------------------------------
    {
      switch (rects[0].get_dim())
      {
#define DIMFUNC(DIM) \
        case DIM: \
          { \
            std::vector<Realm::Rect<DIM,coord_t> > realm_rects(rects.size()); \
            for (unsigned idx = 0; idx < rects.size(); idx++) \
              realm_rects[idx] = Rect<DIM,coord_t>(rects[idx]); \
            const DomainT<DIM,coord_t> realm_is( \
                (Realm::IndexSpace<DIM,coord_t>(realm_rects))); \
            const Domain bounds(realm_is); \
            return ctx->create_index_space(bounds, TYPE_TAG_##DIM##D);\
          }
        LEGION_FOREACH_N(DIMFUNC)
#undef DIMFUNC
        default:
          assert(false);
      }
      return IndexSpace::NO_SPACE;
    }

    //--------------------------------------------------------------------------
    IndexSpace Runtime::union_index_spaces(Context ctx,
                                          const std::vector<IndexSpace> &spaces)
    //--------------------------------------------------------------------------
    {
      return ctx->union_index_spaces(spaces);
    }

    //--------------------------------------------------------------------------
    IndexSpace Runtime::intersect_index_spaces(Context ctx,
                                          const std::vector<IndexSpace> &spaces)
    //--------------------------------------------------------------------------
    {
      return ctx->intersect_index_spaces(spaces);
    }

    //--------------------------------------------------------------------------
    IndexSpace Runtime::subtract_index_spaces(Context ctx,
                                              IndexSpace left, IndexSpace right)
    //--------------------------------------------------------------------------
    {
      return ctx->subtract_index_spaces(left, right);
    }

    //--------------------------------------------------------------------------
    void Runtime::destroy_index_space(Context ctx, IndexSpace handle,
                                      const bool unordered)
    //--------------------------------------------------------------------------
    {
      ctx->destroy_index_space(handle, unordered);
    } 

    //--------------------------------------------------------------------------
    IndexPartition Runtime::create_index_partition(Context ctx,
                                          IndexSpace parent,
                                          const Domain &color_space,
                                          const PointColoring &coloring,
                                          PartitionKind part_kind,
                                          Color color, bool allocable)
    //--------------------------------------------------------------------------
    {
      if (allocable)
        Internal::log_run.warning("WARNING: allocable index partitions are "
                                  "no longer supported");
      std::map<DomainPoint,Domain> domains;
      for (PointColoring::const_iterator cit = 
            coloring.begin(); cit != coloring.end(); cit++)
      {
        if (cit->second.ranges.empty())
        {
          std::vector<Realm::Point<1,coord_t> > 
            points(cit->second.points.size());
          unsigned index = 0;
          for (std::set<ptr_t>::const_iterator it = 
                cit->second.points.begin(); it != 
                cit->second.points.end(); it++)
            points[index++] = Realm::Point<1,coord_t>(*it);
          const Realm::IndexSpace<1,coord_t> space(points);
          domains[cit->first] = DomainT<1,coord_t>(space);
        }
        else
        {
          std::vector<Realm::Rect<1,coord_t> >
            ranges(cit->second.points.size() + cit->second.ranges.size());
          unsigned index = 0;
          for (std::set<ptr_t>::const_iterator it = 
                cit->second.points.begin(); it != 
                cit->second.points.end(); it++)
          {
            Realm::Point<1,coord_t> point(*it);
            ranges[index++] = Realm::Rect<1,coord_t>(point, point);
          }
          for (std::set<std::pair<ptr_t,ptr_t> >::iterator it = 
                cit->second.ranges.begin(); it !=
                cit->second.ranges.end(); it++)
          {
            Realm::Point<1,coord_t> lo(it->first);
            Realm::Point<1,coord_t> hi(it->second);
            ranges[index++] = Realm::Rect<1,coord_t>(lo, hi);
          }
          const Realm::IndexSpace<1,coord_t> space(ranges);
          domains[cit->first] = DomainT<1,coord_t>(space);
        }
      }
      // Make an index space for the color space
      IndexSpace index_color_space = create_index_space(ctx, color_space);
      IndexPartition result = create_partition_by_domain(ctx, parent, domains,
          index_color_space, true/*perform intersections*/, part_kind, color);
      return result;
    }

    //--------------------------------------------------------------------------
    IndexPartition Runtime::create_index_partition(
                                          Context ctx, IndexSpace parent,
                                          const Coloring &coloring,
                                          bool disjoint,
                                          Color part_color)
    //--------------------------------------------------------------------------
    {
      std::map<DomainPoint,Domain> domains;
      Color lower_bound = UINT_MAX, upper_bound = 0;
      for (Coloring::const_iterator cit = 
            coloring.begin(); cit != coloring.end(); cit++)
      {
        if (cit->first < lower_bound)
          lower_bound = cit->first;
        if (cit->first > upper_bound)
          upper_bound = cit->first;
        const DomainPoint color = Point<1,coord_t>(cit->first);
        if (cit->second.ranges.empty())
        {
          std::vector<Realm::Point<1,coord_t> > 
            points(cit->second.points.size());
          unsigned index = 0;
          for (std::set<ptr_t>::const_iterator it = 
                cit->second.points.begin(); it != 
                cit->second.points.end(); it++)
            points[index++] = Realm::Point<1,coord_t>(*it);
          const Realm::IndexSpace<1,coord_t> space(points);
          domains[color] = DomainT<1,coord_t>(space);
        }
        else
        {
          std::vector<Realm::Rect<1,coord_t> >
            ranges(cit->second.points.size() + cit->second.ranges.size());
          unsigned index = 0;
          for (std::set<ptr_t>::const_iterator it = 
                cit->second.points.begin(); it != 
                cit->second.points.end(); it++)
          {
            Realm::Point<1,coord_t> point(*it);
            ranges[index++] = Realm::Rect<1,coord_t>(point, point);
          }
          for (std::set<std::pair<ptr_t,ptr_t> >::iterator it = 
                cit->second.ranges.begin(); it !=
                cit->second.ranges.end(); it++)
          {
            Realm::Point<1,coord_t> lo(it->first);
            Realm::Point<1,coord_t> hi(it->second);
            ranges[index++] = Realm::Rect<1,coord_t>(lo, hi);
          }
          const Realm::IndexSpace<1,coord_t> space(ranges);
          domains[color] = DomainT<1,coord_t>(space);
        }
      }
#ifdef DEBUG_LEGION
      assert(lower_bound <= upper_bound);
#endif
      // Make the color space
      Rect<1,coord_t> 
        color_space((Point<1,coord_t>(lower_bound)),
                    (Point<1,coord_t>(upper_bound)));
      // Make an index space for the color space
      IndexSpaceT<1,coord_t> index_color_space = 
                                  create_index_space(ctx, color_space);
      IndexPartition result = create_partition_by_domain(ctx, parent, domains,
          index_color_space, true/*perform intersections*/,
          (disjoint ? DISJOINT_KIND : ALIASED_KIND), part_color);
      return result;
    }

    //--------------------------------------------------------------------------
    IndexPartition Runtime::create_index_partition(Context ctx,
                                          IndexSpace parent, 
                                          const Domain &color_space,
                                          const DomainPointColoring &coloring,
                                          PartitionKind part_kind, Color color)
    //--------------------------------------------------------------------------
    {
      // Make an index space for the color space
      IndexSpace index_color_space = create_index_space(ctx, color_space);
      IndexPartition result = create_partition_by_domain(ctx, parent, coloring,
          index_color_space, true/*perform intersections*/, part_kind, color);
      return result;
    }

    //--------------------------------------------------------------------------
    IndexPartition Runtime::create_index_partition(
                                          Context ctx, IndexSpace parent,
                                          Domain color_space,
                                          const DomainColoring &coloring,
                                          bool disjoint, Color part_color)
    //--------------------------------------------------------------------------
    {
      std::map<DomainPoint,Domain> domains;
      for (DomainColoring::const_iterator it = 
            coloring.begin(); it != coloring.end(); it++)
      {
        Point<1,coord_t> color(it->first);
        domains[color] = it->second;
      }
      // Make an index space for the color space
      IndexSpace index_color_space = create_index_space(ctx, color_space);
      IndexPartition result = create_partition_by_domain(ctx, parent, domains,
          index_color_space, true/*perform intersections*/,
          (disjoint ? DISJOINT_KIND : ALIASED_KIND), part_color);
      return result;
    }

    //--------------------------------------------------------------------------
    IndexPartition Runtime::create_index_partition(Context ctx,
                                       IndexSpace parent,
                                       const Domain &color_space,
                                       const MultiDomainPointColoring &coloring,
                                       PartitionKind part_kind, Color color)
    //--------------------------------------------------------------------------
    {
      const int dim = parent.get_dim();
      std::map<DomainPoint,Domain> domains;
      Realm::ProfilingRequestSet no_reqs;
      switch (dim)
      {
#define DIMFUNC(DIM) \
        case DIM:                                                       \
          {                                                             \
            for (MultiDomainPointColoring::const_iterator cit =         \
                  coloring.begin(); cit != coloring.end(); cit++)       \
            {                                                           \
              std::vector<Realm::IndexSpace<DIM,coord_t> >              \
                  subspaces(cit->second.size());                        \
              unsigned index = 0;                                       \
              for (std::set<Domain>::const_iterator it =                \
                    cit->second.begin(); it != cit->second.end(); it++) \
              {                                                         \
                const DomainT<DIM,coord_t> domaint = *it;               \
                subspaces[index++] = domaint;                           \
              }                                                         \
              Realm::IndexSpace<DIM,coord_t> summary;                   \
              Internal::LgEvent wait_on(                                \
                  Realm::IndexSpace<DIM,coord_t>::compute_union(        \
                    subspaces, summary, no_reqs));                      \
              domains[cit->first] = DomainT<DIM,coord_t>(summary);      \
              if (wait_on.exists())                                     \
                wait_on.wait();                                         \
            }                                                           \
            break;                                                      \
          }
        LEGION_FOREACH_N(DIMFUNC)
#undef DIMFUNC
        default:
          assert(false);
      }
      // Make an index space for the color space
      IndexSpace index_color_space = create_index_space(ctx, color_space);
      IndexPartition result = create_partition_by_domain(ctx, parent, domains,
        index_color_space, true/*perform intersections*/, part_kind, color);
      return result;
    }

    //--------------------------------------------------------------------------
    IndexPartition Runtime::create_index_partition(
                                          Context ctx, IndexSpace parent,
                                          Domain color_space,
                                          const MultiDomainColoring &coloring,
                                          bool disjoint, Color part_color)
    //--------------------------------------------------------------------------
    {
      const int dim = parent.get_dim();
      std::map<DomainPoint,Domain> domains;
      Realm::ProfilingRequestSet no_reqs;
      switch (dim)
      {
#define DIMFUNC(DIM) \
        case DIM:                                                       \
          {                                                             \
            for (MultiDomainColoring::const_iterator cit =              \
                  coloring.begin(); cit != coloring.end(); cit++)       \
            {                                                           \
              std::vector<Realm::IndexSpace<DIM,coord_t> >              \
                  subspaces(cit->second.size());                        \
              unsigned index = 0;                                       \
              for (std::set<Domain>::const_iterator it =                \
                    cit->second.begin(); it != cit->second.end(); it++) \
              {                                                         \
                const DomainT<DIM,coord_t> domaint = *it;               \
                subspaces[index++] = domaint;                           \
              }                                                         \
              Realm::IndexSpace<DIM,coord_t> summary;                   \
              Internal::LgEvent wait_on(                                \
                  Realm::IndexSpace<DIM,coord_t>::compute_union(        \
                    subspaces, summary, no_reqs));                      \
              const Point<1,coord_t> color(cit->first);                 \
              domains[color] = DomainT<DIM,coord_t>(summary);           \
              if (wait_on.exists())                                     \
                wait_on.wait();                                         \
            }                                                           \
            break;                                                      \
          }
        LEGION_FOREACH_N(DIMFUNC)
#undef DIMFUNC
        default:
          assert(false);
      }
      // Make an index space for the color space
      IndexSpace index_color_space = create_index_space(ctx, color_space);
      IndexPartition result = create_partition_by_domain(ctx, parent, domains,
        index_color_space, true/*perform intersections*/, 
        (disjoint ? DISJOINT_KIND : ALIASED_KIND), part_color);
      return result;
    }

    //--------------------------------------------------------------------------
    IndexPartition Runtime::create_index_partition(
                                          Context ctx, IndexSpace parent,
    LegionRuntime::Accessor::RegionAccessor<
      LegionRuntime::Accessor::AccessorType::Generic> field_accessor,
                                                      Color part_color)
    //--------------------------------------------------------------------------
    {
      Internal::log_run.error("Call to deprecated 'create_index_partition' "
                    "method with an accessor in task %s (UID %lld) should be "
                    "replaced with a call to create_partition_by_field.",
                    ctx->get_task_name(), ctx->get_unique_id());
      assert(false);
      return IndexPartition::NO_PART;
    }

    //--------------------------------------------------------------------------
    void Runtime::destroy_index_partition(Context ctx, IndexPartition handle,
                                          const bool unordered)
    //--------------------------------------------------------------------------
    {
      ctx->destroy_index_partition(handle, unordered);
    }

    //--------------------------------------------------------------------------
    IndexPartition Runtime::create_equal_partition(Context ctx, 
                                                   IndexSpace parent,
                                                   IndexSpace color_space,
                                                   size_t granularity,
                                                   Color color)
    //--------------------------------------------------------------------------
    {
      return ctx->create_equal_partition(parent, color_space,granularity,color);
    }

    //--------------------------------------------------------------------------
    IndexPartition Runtime::create_partition_by_weights(Context ctx,
                                       IndexSpace parent,
                                       const std::map<DomainPoint,int> &weights,
                                       IndexSpace color_space,
                                       size_t granularity, Color color)
    //--------------------------------------------------------------------------
    {
      ArgumentMap argmap;
      for (std::map<DomainPoint,int>::const_iterator it = 
            weights.begin(); it != weights.end(); it++)
        argmap.set_point(it->first,
            TaskArgument(&it->second, sizeof(it->second)));
      FutureMap future_map(argmap.impl->freeze(ctx));
      return ctx->create_partition_by_weights(parent, future_map, color_space,
                                              granularity, color);
    }

    //--------------------------------------------------------------------------
    IndexPartition Runtime::create_partition_by_weights(Context ctx,
                                                IndexSpace parent,
                                                const FutureMap &weights,
                                                IndexSpace color_space,
                                                size_t granularity, Color color)
    //--------------------------------------------------------------------------
    {
      return ctx->create_partition_by_weights(parent, weights, color_space, 
                                              granularity, color);
    }

    //--------------------------------------------------------------------------
    IndexPartition Runtime::create_partition_by_union(Context ctx,
                                    IndexSpace parent, IndexPartition handle1,
                                    IndexPartition handle2, 
                                    IndexSpace color_space, PartitionKind kind,
                                    Color color)
    //--------------------------------------------------------------------------
    {
      return ctx->create_partition_by_union(parent, handle1, handle2, 
                                            color_space, kind, color);
    }

    //--------------------------------------------------------------------------
    IndexPartition Runtime::create_partition_by_intersection(
                                                Context ctx, IndexSpace parent,
                                                IndexPartition handle1, 
                                                IndexPartition handle2,
                                                IndexSpace color_space,
                                                PartitionKind kind, Color color) 
    //--------------------------------------------------------------------------
    {
      return ctx->create_partition_by_intersection(parent, handle1, handle2, 
                                                   color_space, kind, color);
    }

    //--------------------------------------------------------------------------
    IndexPartition Runtime::create_partition_by_intersection(Context ctx,
                           IndexSpace parent, IndexPartition partition,
                           PartitionKind part_kind, Color color, bool dominates)
    //--------------------------------------------------------------------------
    {
      return ctx->create_partition_by_intersection(parent, partition, part_kind,
                                                   color, dominates);
    }

    //--------------------------------------------------------------------------
    IndexPartition Runtime::create_partition_by_difference(
                                                Context ctx, IndexSpace parent,
                                                IndexPartition handle1,
                                                IndexPartition handle2,
                                                IndexSpace color_space,
                                                PartitionKind kind, Color color)
    //--------------------------------------------------------------------------
    {
      return ctx->create_partition_by_difference(parent, handle1, handle2, 
                                                 color_space, kind, color);
    }

    //--------------------------------------------------------------------------
    Color Runtime::create_cross_product_partitions(Context ctx,
                                IndexPartition handle1, IndexPartition handle2,
                                std::map<IndexSpace,IndexPartition> &handles,
                                PartitionKind kind, Color color)
    //--------------------------------------------------------------------------
    {
      return ctx->create_cross_product_partitions(handle1, handle2, handles, 
                                                  kind, color);
    }

    //--------------------------------------------------------------------------
    void Runtime::create_association(Context ctx,
                                     LogicalRegion domain,
                                     LogicalRegion domain_parent,
                                     FieldID domain_fid,
                                     IndexSpace range,
                                     MapperID id, MappingTagID tag)
    //--------------------------------------------------------------------------
    {
      ctx->create_association(domain, domain_parent, domain_fid, range, id,tag);
    }

    //--------------------------------------------------------------------------
    void Runtime::create_bidirectional_association(Context ctx,
                                      LogicalRegion domain,
                                      LogicalRegion domain_parent,
                                      FieldID domain_fid,
                                      LogicalRegion range,
                                      LogicalRegion range_parent,
                                      FieldID range_fid,
                                      MapperID id, MappingTagID tag)
    //--------------------------------------------------------------------------
    {
      // Realm guarantees that creating association in either direction
      // will produce the same result, so we can do these separately
      create_association(ctx, domain, domain_parent, domain_fid, 
                         range.get_index_space(), id, tag);
      create_association(ctx, range, range_parent, range_fid, 
                         domain.get_index_space(), id, tag);
    }

    //--------------------------------------------------------------------------
    IndexPartition Runtime::create_partition_by_restriction(Context ctx,
                                                        IndexSpace par,
                                                        IndexSpace cs,
                                                        DomainTransform tran,
                                                        Domain ext,
                                                        PartitionKind part_kind,
                                                        Color color)
    //--------------------------------------------------------------------------
    {
      switch ((ext.get_dim()-1) * LEGION_MAX_DIM + (tran.n-1))
      {
#define DIMFUNC(D1,D2) \
        case (D1-1)*LEGION_MAX_DIM+(D2-1): \
          { \
            const IndexSpaceT<D1,coord_t> parent(par); \
            const Rect<D1,coord_t> extent(ext); \
            const Transform<D1,D2> transform(tran); \
            const IndexSpaceT<D2,coord_t> color_space(cs); \
            return create_partition_by_restriction<D1,D2,coord_t>(ctx, \
                parent, color_space, transform, extent, part_kind, color); \
          }
        LEGION_FOREACH_NN(DIMFUNC)
#undef DIMFUNC
      }
      return IndexPartition::NO_PART;
    }

    //--------------------------------------------------------------------------
    IndexPartition Runtime::create_partition_by_blockify(Context ctx,
                                                         IndexSpace par,
                                                         DomainPoint bf,
                                                         Color color)
    //--------------------------------------------------------------------------
    {
      switch (bf.get_dim())
      {
#define DIMFUNC(DIM) \
        case DIM: \
          { \
            const IndexSpaceT<DIM,coord_t> parent(par); \
            const Point<DIM,coord_t> blocking_factor(bf); \
            return create_partition_by_blockify<DIM,coord_t>(ctx, parent, \
                                                blocking_factor, color); \
          }
        LEGION_FOREACH_N(DIMFUNC)
#undef DIMFUNC
        default:
          assert(false);
      }
      return IndexPartition::NO_PART;
    }

    //--------------------------------------------------------------------------
    IndexPartition Runtime::create_partition_by_blockify(Context ctx,
                                                         IndexSpace par,
                                                         DomainPoint bf,
                                                         DomainPoint orig,
                                                         Color color)
    //--------------------------------------------------------------------------
    {
      switch (bf.get_dim())
      {
#define DIMFUNC(DIM) \
        case DIM: \
          { \
            const IndexSpaceT<DIM,coord_t> parent(par); \
            const Point<DIM,coord_t> blocking_factor(bf); \
            const Point<DIM,coord_t> origin(orig); \
            return create_partition_by_blockify<DIM,coord_t>(ctx, parent, \
                                        blocking_factor, origin, color); \
          }
        LEGION_FOREACH_N(DIMFUNC)
#undef DIMFUNC
        default:
          assert(false);
      }
      return IndexPartition::NO_PART;
    }

    //--------------------------------------------------------------------------
    IndexPartition Runtime::create_restricted_partition(Context ctx,
                                                        IndexSpace parent, 
                                                        IndexSpace color_space,
                                                        const void *transform,
                                                        size_t transform_size,
                                                        const void *extent, 
                                                        size_t extent_size,
                                                        PartitionKind part_kind,
                                                        Color color)
    //--------------------------------------------------------------------------
    {
      return ctx->create_restricted_partition(parent, color_space, transform, 
                      transform_size, extent, extent_size, part_kind, color);
    }

    //--------------------------------------------------------------------------
    IndexPartition Runtime::create_partition_by_domain(Context ctx,
                 IndexSpace parent, const std::map<DomainPoint,Domain> &domains,
                 IndexSpace color_space, bool perform_intersections,
                 PartitionKind part_kind, Color color)
    //--------------------------------------------------------------------------
    {
<<<<<<< HEAD
      return ctx->create_partition_by_domain(parent, domains, color_space,
                                  perform_intersections, part_kind, color);
=======
      ArgumentMap argmap;
      for (std::map<DomainPoint,Domain>::const_iterator it = 
            domains.begin(); it != domains.end(); it++)
        argmap.set_point(it->first,
            TaskArgument(&it->second, sizeof(it->second)));
      FutureMap future_map(argmap.impl->freeze(ctx));
      return ctx->create_partition_by_domain(parent, future_map, color_space, 
                                    perform_intersections, part_kind, color);
>>>>>>> ebf30cb6
    }

    //--------------------------------------------------------------------------
    IndexPartition Runtime::create_partition_by_domain(Context ctx,
                             IndexSpace parent, const FutureMap &domains,
                             IndexSpace color_space, bool perform_intersections,
                             PartitionKind part_kind, Color color)
    //--------------------------------------------------------------------------
    {
      return ctx->create_partition_by_domain(parent, domains, color_space, 
                                      perform_intersections, part_kind, color);
    }

    //--------------------------------------------------------------------------
    IndexPartition Runtime::create_partition_by_field(Context ctx,
                   LogicalRegion handle, LogicalRegion parent, FieldID fid, 
                   IndexSpace color_space, Color color, 
                   MapperID id, MappingTagID tag, PartitionKind part_kind)
    //--------------------------------------------------------------------------
    {
      return ctx->create_partition_by_field(handle, parent, fid, color_space, 
                                            color, id, tag, part_kind);
    }

    //--------------------------------------------------------------------------
    IndexPartition Runtime::create_partition_by_image(Context ctx,
                  IndexSpace handle, LogicalPartition projection,
                  LogicalRegion parent, FieldID fid, IndexSpace color_space,
                  PartitionKind part_kind, Color color,
                  MapperID id, MappingTagID tag)
    //--------------------------------------------------------------------------
    {
      return ctx->create_partition_by_image(handle, projection, parent, fid, 
                                    color_space, part_kind, color, id, tag);
    }

    //--------------------------------------------------------------------------
    IndexPartition Runtime::create_partition_by_image_range(Context ctx,
                  IndexSpace handle, LogicalPartition projection,
                  LogicalRegion parent, FieldID fid, IndexSpace color_space,
                  PartitionKind part_kind, Color color, 
                  MapperID id, MappingTagID tag)
    //--------------------------------------------------------------------------
    {
      return ctx->create_partition_by_image_range(handle, projection, parent, 
                                  fid, color_space, part_kind, color, id,tag);
    }

    //--------------------------------------------------------------------------
    IndexPartition Runtime::create_partition_by_preimage(Context ctx,
                  IndexPartition projection, LogicalRegion handle,
                  LogicalRegion parent, FieldID fid, IndexSpace color_space,
                  PartitionKind part_kind, Color color,
                  MapperID id, MappingTagID tag)
    //--------------------------------------------------------------------------
    {
      return ctx->create_partition_by_preimage(projection, handle, parent,
                                  fid, color_space, part_kind, color, id, tag);
    }

    //--------------------------------------------------------------------------
    IndexPartition Runtime::create_partition_by_preimage_range(Context ctx,
                  IndexPartition projection, LogicalRegion handle,
                  LogicalRegion parent, FieldID fid, IndexSpace color_space,
                  PartitionKind part_kind, Color color,
                  MapperID id, MappingTagID tag)
    //--------------------------------------------------------------------------
    {
      return ctx->create_partition_by_preimage_range(projection, handle, parent,
                                     fid, color_space, part_kind, color,id,tag);
    } 

    //--------------------------------------------------------------------------
    IndexPartition Runtime::create_pending_partition(Context ctx,
                             IndexSpace parent, IndexSpace color_space, 
                             PartitionKind part_kind, Color color)
    //--------------------------------------------------------------------------
    {
      return ctx->create_pending_partition(parent, color_space,part_kind,color);
    }

    //--------------------------------------------------------------------------
    IndexSpace Runtime::create_index_space_union(Context ctx,
                      IndexPartition parent, const DomainPoint &color,
                      const std::vector<IndexSpace> &handles) 
    //--------------------------------------------------------------------------
    {
      switch (color.get_dim())
      {
#define DIMFUNC(DIM) \
        case DIM: \
          { \
            Point<DIM,coord_t> point = color; \
            return ctx->create_index_space_union(parent, &point, \
                                     TYPE_TAG_##DIM##D, handles); \
          }
        LEGION_FOREACH_N(DIMFUNC)
#undef DIMFUNC
        default:
          assert(false);
      }
      return IndexSpace::NO_SPACE;
    }

    //--------------------------------------------------------------------------
    IndexSpace Runtime::create_index_space_union_internal(Context ctx,
                    IndexPartition parent, const void *color, TypeTag type_tag,
                    const std::vector<IndexSpace> &handles)
    //--------------------------------------------------------------------------
    {
      return ctx->create_index_space_union(parent, color, type_tag, handles);
    }

    //--------------------------------------------------------------------------
    IndexSpace Runtime::create_index_space_union(Context ctx,
                      IndexPartition parent, const DomainPoint &color,
                      IndexPartition handle)
    //--------------------------------------------------------------------------
    {
      switch (color.get_dim())
      {
#define DIMFUNC(DIM) \
        case DIM: \
          { \
            Point<DIM,coord_t> point = color; \
            return ctx->create_index_space_union(parent, &point, \
                                     TYPE_TAG_##DIM##D, handle); \
          }
        LEGION_FOREACH_N(DIMFUNC)
#undef DIMFUNC
        default:
          assert(false);
      }
      return IndexSpace::NO_SPACE;
    }

    //--------------------------------------------------------------------------
    IndexSpace Runtime::create_index_space_union_internal(Context ctx,
                        IndexPartition parent, const void *realm_color, 
                        TypeTag type_tag, IndexPartition handle)
    //--------------------------------------------------------------------------
    {
      return ctx->create_index_space_union(parent, realm_color,type_tag,handle);
    }

    //--------------------------------------------------------------------------
    IndexSpace Runtime::create_index_space_intersection(Context ctx,
                      IndexPartition parent, const DomainPoint &color,
                      const std::vector<IndexSpace> &handles) 
    //--------------------------------------------------------------------------
    {
      switch (color.get_dim())
      {
#define DIMFUNC(DIM) \
      case DIM: \
        { \
          Point<DIM,coord_t> point = color; \
          return ctx->create_index_space_intersection(parent, &point, \
                                          TYPE_TAG_##DIM##D, handles); \
        }
        LEGION_FOREACH_N(DIMFUNC)
#undef DIMFUNC
        default:
          assert(false);
      }
      return IndexSpace::NO_SPACE;
    }

    //--------------------------------------------------------------------------
    IndexSpace Runtime::create_index_space_intersection_internal(Context ctx,
                    IndexPartition parent, const void *color, TypeTag type_tag,
                    const std::vector<IndexSpace> &handles)
    //--------------------------------------------------------------------------
    {
      return ctx->create_index_space_intersection(parent, color, 
                                                  type_tag, handles);
    }

    //--------------------------------------------------------------------------
    IndexSpace Runtime::create_index_space_intersection(Context ctx,
                      IndexPartition parent, const DomainPoint &color,
                      IndexPartition handle)
    //--------------------------------------------------------------------------
    {
      switch (color.get_dim())
      {
#define DIMFUNC(DIM) \
      case DIM: \
        { \
          Point<DIM,coord_t> point = color; \
          return ctx->create_index_space_intersection(parent, &point, \
                                           TYPE_TAG_##DIM##D, handle); \
        }
        LEGION_FOREACH_N(DIMFUNC)
#undef DIMFUNC
        default:
          assert(false);
      }
      return IndexSpace::NO_SPACE;
    }

    //--------------------------------------------------------------------------
    IndexSpace Runtime::create_index_space_intersection_internal(Context ctx,
                        IndexPartition parent, const void *realm_color, 
                        TypeTag type_tag, IndexPartition handle)
    //--------------------------------------------------------------------------
    {
      return ctx->create_index_space_intersection(parent, realm_color,
                                                  type_tag, handle);
    }

    //--------------------------------------------------------------------------
    IndexSpace Runtime::create_index_space_difference(Context ctx,
          IndexPartition parent, const DomainPoint &color, IndexSpace initial, 
          const std::vector<IndexSpace> &handles)
    //--------------------------------------------------------------------------
    {
      switch (color.get_dim())
      {
#define DIMFUNC(DIM) \
      case DIM: \
        { \
          Point<DIM,coord_t> point = color; \
          return ctx->create_index_space_difference(parent, &point, \
                              TYPE_TAG_##DIM##D, initial, handles); \
        }
        LEGION_FOREACH_N(DIMFUNC)
#undef DIMFUNC
        default:
          assert(false);
      }
      return IndexSpace::NO_SPACE;
    }

    //--------------------------------------------------------------------------
    IndexSpace Runtime::create_index_space_difference_internal(Context ctx,
        IndexPartition parent, const void *realm_color, TypeTag type_tag,
        IndexSpace initial, const std::vector<IndexSpace> &handles)
    //--------------------------------------------------------------------------
    {
      return ctx->create_index_space_difference(parent, realm_color, type_tag, 
                                                initial, handles);
    }

    //--------------------------------------------------------------------------
    IndexPartition Runtime::get_index_partition(Context ctx, 
                                                IndexSpace parent, Color color)
    //--------------------------------------------------------------------------
    {
      return runtime->get_index_partition(ctx, parent, color);
    }

    //--------------------------------------------------------------------------
    IndexPartition Runtime::get_index_partition(Context ctx,
                                    IndexSpace parent, const DomainPoint &color)
    //--------------------------------------------------------------------------
    {
      return get_index_partition(ctx, parent, color.get_color());
    }

    //--------------------------------------------------------------------------
    IndexPartition Runtime::get_index_partition(IndexSpace parent, Color color)
    //--------------------------------------------------------------------------
    {
      return runtime->get_index_partition(parent, color);
    }

    //--------------------------------------------------------------------------
    IndexPartition Runtime::get_index_partition(IndexSpace parent,
                                                const DomainPoint &color)
    //--------------------------------------------------------------------------
    {
      return get_index_partition(parent, color.get_color());
    }

    //--------------------------------------------------------------------------
    bool Runtime::has_index_partition(Context ctx, IndexSpace parent, Color c)
    //--------------------------------------------------------------------------
    {
      return runtime->has_index_partition(ctx, parent, c);
    }

    //--------------------------------------------------------------------------
    bool Runtime::has_index_partition(Context ctx, IndexSpace parent,
                                               const DomainPoint &color)
    //--------------------------------------------------------------------------
    {
      return runtime->has_index_partition(ctx, parent, color.get_color());
    }

    //--------------------------------------------------------------------------
    bool Runtime::has_index_partition(IndexSpace parent, Color c)
    //--------------------------------------------------------------------------
    {
      return runtime->has_index_partition(parent, c);
    }

    //--------------------------------------------------------------------------
    bool Runtime::has_index_partition(IndexSpace parent,
                                      const DomainPoint &color)
    //--------------------------------------------------------------------------
    {
      return runtime->has_index_partition(parent, color.get_color());
    }

    //--------------------------------------------------------------------------
    IndexSpace Runtime::get_index_subspace(Context ctx, 
                                                  IndexPartition p, Color color)
    //--------------------------------------------------------------------------
    {
      Point<1,coord_t> point = color;
      return runtime->get_index_subspace(ctx, p, &point, TYPE_TAG_1D);
    }

    //--------------------------------------------------------------------------
    IndexSpace Runtime::get_index_subspace(Context ctx,
                                     IndexPartition p, const DomainPoint &color)
    //--------------------------------------------------------------------------
    {
      switch (color.get_dim())
      {
#define DIMFUNC(DIM) \
    case DIM: \
      { \
        Point<DIM,coord_t> point = color; \
        return runtime->get_index_subspace(ctx, p, &point, TYPE_TAG_##DIM##D); \
      }
        LEGION_FOREACH_N(DIMFUNC)
#undef DIMFUNC
        default:
          assert(false);
      }
      return IndexSpace::NO_SPACE;
    }

    //--------------------------------------------------------------------------
    IndexSpace Runtime::get_index_subspace(IndexPartition p, Color color)
    //--------------------------------------------------------------------------
    {
      Point<1,coord_t> point = color;
      return runtime->get_index_subspace(p, &point, TYPE_TAG_1D);
    }

    //--------------------------------------------------------------------------
    IndexSpace Runtime::get_index_subspace(IndexPartition p, 
                                           const DomainPoint &color)
    //--------------------------------------------------------------------------
    {
      switch (color.get_dim())
      {
#define DIMFUNC(DIM) \
        case DIM: \
          { \
            Point<DIM,coord_t> point = color; \
            return runtime->get_index_subspace(p, &point, TYPE_TAG_##DIM##D); \
          }
        LEGION_FOREACH_N(DIMFUNC)
#undef DIMFUNC
        default:
          assert(false);
      }
      return IndexSpace::NO_SPACE;
    }

    //--------------------------------------------------------------------------
    IndexSpace Runtime::get_index_subspace_internal(IndexPartition p,
                                      const void *realm_color, TypeTag type_tag)
    //--------------------------------------------------------------------------
    {
      return runtime->get_index_subspace(p, realm_color, type_tag);
    }

    //--------------------------------------------------------------------------
    bool Runtime::has_index_subspace(Context ctx, 
                                     IndexPartition p, const DomainPoint &color)
    //--------------------------------------------------------------------------
    {
      switch (color.get_dim())
      {
#define DIMFUNC(DIM) \
    case DIM: \
      { \
        Point<DIM,coord_t> point = color; \
        return runtime->has_index_subspace(ctx, p, &point, TYPE_TAG_##DIM##D); \
      }
        LEGION_FOREACH_N(DIMFUNC)
#undef DIMFUNC
        default:
          assert(false);
      }
      return false;
    }

    //--------------------------------------------------------------------------
    bool Runtime::has_index_subspace(IndexPartition p, const DomainPoint &color)
    //--------------------------------------------------------------------------
    {
      switch (color.get_dim())
      {
#define DIMFUNC(DIM) \
        case DIM: \
          { \
            Point<DIM,coord_t> point = color; \
            return runtime->has_index_subspace(p, &point, TYPE_TAG_##DIM##D); \
          }
        LEGION_FOREACH_N(DIMFUNC)
#undef DIMFUNC
        default:
          assert(false);
      }
      return false;
    }

    //--------------------------------------------------------------------------
    bool Runtime::has_index_subspace_internal(IndexPartition p,
                                      const void *realm_color, TypeTag type_tag)
    //--------------------------------------------------------------------------
    {
      return runtime->has_index_subspace(p, realm_color, type_tag);
    }

    //--------------------------------------------------------------------------
    bool Runtime::has_multiple_domains(Context ctx, IndexSpace handle)
    //--------------------------------------------------------------------------
    {
      // Multiple domains supported implicitly
      return false;
    }

    //--------------------------------------------------------------------------
    bool Runtime::has_multiple_domains(IndexSpace handle)
    //--------------------------------------------------------------------------
    {
      // Multiple domains supported implicitly
      return false;
    }

    //--------------------------------------------------------------------------
    Domain Runtime::get_index_space_domain(Context ctx, IndexSpace handle)
    //--------------------------------------------------------------------------
    {
      const TypeTag type_tag = handle.get_type_tag();
      switch (Internal::NT_TemplateHelper::get_dim(type_tag))
      {
#define DIMFUNC(DIM) \
        case DIM: \
          { \
            DomainT<DIM,coord_t> realm_is; \
            runtime->get_index_space_domain(ctx, handle, &realm_is, type_tag); \
            return Domain(realm_is); \
          }
        LEGION_FOREACH_N(DIMFUNC)
#undef DIMFUNC
        default:
          assert(false);
      }
      return Domain::NO_DOMAIN;
    }

    //--------------------------------------------------------------------------
    Domain Runtime::get_index_space_domain(IndexSpace handle)
    //--------------------------------------------------------------------------
    {
      const TypeTag type_tag = handle.get_type_tag();
      switch (Internal::NT_TemplateHelper::get_dim(type_tag))
      {
#define DIMFUNC(DIM) \
        case DIM: \
          { \
            DomainT<DIM,coord_t> realm_is; \
            runtime->get_index_space_domain(handle, &realm_is, type_tag); \
            return Domain(realm_is); \
          }
        LEGION_FOREACH_N(DIMFUNC)
#undef DIMFUNC
        default:
          assert(false);
      }
      return Domain::NO_DOMAIN;
    }

    //--------------------------------------------------------------------------
    void Runtime::get_index_space_domain_internal(IndexSpace handle,
                                         void *realm_is, TypeTag type_tag)
    //--------------------------------------------------------------------------
    {
      runtime->get_index_space_domain(handle, realm_is, type_tag);
    }

    //--------------------------------------------------------------------------
    void Runtime::get_index_space_domains(Context ctx, 
                                IndexSpace handle, std::vector<Domain> &domains)
    //--------------------------------------------------------------------------
    {
      domains.push_back(get_index_space_domain(ctx, handle));
    }

    //--------------------------------------------------------------------------
    void Runtime::get_index_space_domains(IndexSpace handle,
                                          std::vector<Domain> &domains)
    //--------------------------------------------------------------------------
    {
      domains.push_back(get_index_space_domain(handle));
    }

    //--------------------------------------------------------------------------
    Domain Runtime::get_index_partition_color_space(Context ctx, 
                                                    IndexPartition p)
    //--------------------------------------------------------------------------
    {
      return runtime->get_index_partition_color_space(ctx, p);
    }

    //--------------------------------------------------------------------------
    Domain Runtime::get_index_partition_color_space(IndexPartition p)
    //--------------------------------------------------------------------------
    {
      return runtime->get_index_partition_color_space(p);
    }

    //--------------------------------------------------------------------------
    void Runtime::get_index_partition_color_space_internal(IndexPartition p,
                                               void *realm_is, TypeTag type_tag)
    //--------------------------------------------------------------------------
    {
      runtime->get_index_partition_color_space(p, realm_is, type_tag);
    }

    //--------------------------------------------------------------------------
    IndexSpace Runtime::get_index_partition_color_space_name(Context ctx,
                                                             IndexPartition p)
    //--------------------------------------------------------------------------
    {
      return runtime->get_index_partition_color_space_name(ctx, p);
    }

    //--------------------------------------------------------------------------
    IndexSpace Runtime::get_index_partition_color_space_name(IndexPartition p)
    //--------------------------------------------------------------------------
    {
      return runtime->get_index_partition_color_space_name(p);
    }

    //--------------------------------------------------------------------------
    void Runtime::get_index_space_partition_colors(Context ctx, IndexSpace sp,
                                                        std::set<Color> &colors)
    //--------------------------------------------------------------------------
    {
      runtime->get_index_space_partition_colors(ctx, sp, colors);
    }

    //--------------------------------------------------------------------------
    void Runtime::get_index_space_partition_colors(Context ctx, IndexSpace sp,
                                                  std::set<DomainPoint> &colors)
    //--------------------------------------------------------------------------
    {
      std::set<Color> temp_colors;
      runtime->get_index_space_partition_colors(ctx, sp, temp_colors);
      for (std::set<Color>::const_iterator it = temp_colors.begin();
            it != temp_colors.end(); it++)
        colors.insert(DomainPoint(*it));
    }
    
    //--------------------------------------------------------------------------
    void Runtime::get_index_space_partition_colors(IndexSpace sp,
                                                   std::set<Color> &colors)
    //--------------------------------------------------------------------------
    {
      runtime->get_index_space_partition_colors(sp, colors);
    }

    //--------------------------------------------------------------------------
    void Runtime::get_index_space_partition_colors(IndexSpace sp,
                                                  std::set<DomainPoint> &colors)
    //--------------------------------------------------------------------------
    {
      std::set<Color> temp_colors;
      runtime->get_index_space_partition_colors(sp, temp_colors);
      for (std::set<Color>::const_iterator it = temp_colors.begin();
            it != temp_colors.end(); it++)
        colors.insert(DomainPoint(*it));
    }

    //--------------------------------------------------------------------------
    bool Runtime::is_index_partition_disjoint(Context ctx, IndexPartition p)
    //--------------------------------------------------------------------------
    {
      return runtime->is_index_partition_disjoint(ctx, p);
    }

    //--------------------------------------------------------------------------
    bool Runtime::is_index_partition_disjoint(IndexPartition p)
    //--------------------------------------------------------------------------
    {
      return runtime->is_index_partition_disjoint(p);
    }

    //--------------------------------------------------------------------------
    bool Runtime::is_index_partition_complete(Context ctx, IndexPartition p)
    //--------------------------------------------------------------------------
    {
      return runtime->is_index_partition_complete(ctx, p);
    }

    //--------------------------------------------------------------------------
    bool Runtime::is_index_partition_complete(IndexPartition p)
    //--------------------------------------------------------------------------
    {
      return runtime->is_index_partition_complete(p);
    }

    //--------------------------------------------------------------------------
    Color Runtime::get_index_space_color(Context ctx, 
                                                  IndexSpace handle)
    //--------------------------------------------------------------------------
    {
      Point<1,coord_t> point;
      runtime->get_index_space_color_point(ctx, handle, &point, TYPE_TAG_1D);
      return point[0];
    }

    //--------------------------------------------------------------------------
    Color Runtime::get_index_space_color(IndexSpace handle)
    //--------------------------------------------------------------------------
    {
      Point<1,coord_t> point;
      runtime->get_index_space_color_point(handle, &point, TYPE_TAG_1D);
      return point[0];
    }

    //--------------------------------------------------------------------------
    DomainPoint Runtime::get_index_space_color_point(Context ctx,
                                                              IndexSpace handle)
    //--------------------------------------------------------------------------
    {
      return runtime->get_index_space_color_point(ctx, handle); 
    }

    //--------------------------------------------------------------------------
    DomainPoint Runtime::get_index_space_color_point(IndexSpace handle)
    //--------------------------------------------------------------------------
    {
      return runtime->get_index_space_color_point(handle);
    }

    //--------------------------------------------------------------------------
    void Runtime::get_index_space_color_internal(IndexSpace handle,
                                            void *realm_color, TypeTag type_tag)
    //--------------------------------------------------------------------------
    {
      runtime->get_index_space_color_point(handle, realm_color, type_tag);
    }

    //--------------------------------------------------------------------------
    Color Runtime::get_index_partition_color(Context ctx,
                                                      IndexPartition handle)
    //--------------------------------------------------------------------------
    {
      return runtime->get_index_partition_color(ctx, handle);
    }

    //--------------------------------------------------------------------------
    Color Runtime::get_index_partition_color(IndexPartition handle)
    //--------------------------------------------------------------------------
    {
      return runtime->get_index_partition_color(handle);
    }

    //--------------------------------------------------------------------------
    DomainPoint Runtime::get_index_partition_color_point(Context ctx,
                                                          IndexPartition handle)
    //--------------------------------------------------------------------------
    {
      return DomainPoint(runtime->get_index_partition_color(ctx, handle));
    }
    
    //--------------------------------------------------------------------------
    DomainPoint Runtime::get_index_partition_color_point(IndexPartition handle)
    //--------------------------------------------------------------------------
    {
      return DomainPoint(runtime->get_index_partition_color(handle));
    }

    //--------------------------------------------------------------------------
    IndexSpace Runtime::get_parent_index_space(Context ctx,
                                                        IndexPartition handle)
    //--------------------------------------------------------------------------
    {
      return runtime->get_parent_index_space(ctx, handle);
    }

    //--------------------------------------------------------------------------
    IndexSpace Runtime::get_parent_index_space(IndexPartition handle)
    //--------------------------------------------------------------------------
    {
      return runtime->get_parent_index_space(handle);
    }

    //--------------------------------------------------------------------------
    bool Runtime::has_parent_index_partition(Context ctx,
                                                      IndexSpace handle)
    //--------------------------------------------------------------------------
    {
      return runtime->has_parent_index_partition(ctx, handle);
    }

    //--------------------------------------------------------------------------
    bool Runtime::has_parent_index_partition(IndexSpace handle)
    //--------------------------------------------------------------------------
    {
      return runtime->has_parent_index_partition(handle);
    }

    //--------------------------------------------------------------------------
    IndexPartition Runtime::get_parent_index_partition(Context ctx,
                                                              IndexSpace handle)
    //--------------------------------------------------------------------------
    {
      return runtime->get_parent_index_partition(ctx, handle);
    }

    //--------------------------------------------------------------------------
    IndexPartition Runtime::get_parent_index_partition(IndexSpace handle)
    //--------------------------------------------------------------------------
    {
      return runtime->get_parent_index_partition(handle);
    }

    //--------------------------------------------------------------------------
    unsigned Runtime::get_index_space_depth(Context ctx, IndexSpace handle)
    //--------------------------------------------------------------------------
    {
      return runtime->get_index_space_depth(ctx, handle);
    }

    //--------------------------------------------------------------------------
    unsigned Runtime::get_index_space_depth(IndexSpace handle)
    //--------------------------------------------------------------------------
    {
      return runtime->get_index_space_depth(handle);
    }

    //--------------------------------------------------------------------------
    unsigned Runtime::get_index_partition_depth(Context ctx,  
                                                IndexPartition handle)
    //--------------------------------------------------------------------------
    {
      return runtime->get_index_partition_depth(ctx, handle);
    }

    //--------------------------------------------------------------------------
    unsigned Runtime::get_index_partition_depth(IndexPartition handle)
    //--------------------------------------------------------------------------
    {
      return runtime->get_index_partition_depth(handle);
    }

    //--------------------------------------------------------------------------
    ptr_t Runtime::safe_cast(Context ctx, ptr_t pointer, 
                                      LogicalRegion region)
    //--------------------------------------------------------------------------
    {
      if (pointer.is_null())
        return pointer;
      Point<1,coord_t> p(pointer.value);
      if (runtime->safe_cast(ctx, region, &p, TYPE_TAG_1D))
        return pointer;
      return ptr_t::nil();
    }

    //--------------------------------------------------------------------------
    DomainPoint Runtime::safe_cast(Context ctx, DomainPoint point, 
                                            LogicalRegion region)
    //--------------------------------------------------------------------------
    {
      switch (point.get_dim())
      {
#define DIMFUNC(DIM) \
        case DIM: \
          { \
            Point<DIM,coord_t> p(point); \
            if (runtime->safe_cast(ctx, region, &p, TYPE_TAG_##DIM##D)) \
              return point; \
            break; \
          }
        LEGION_FOREACH_N(DIMFUNC)
#undef DIMFUNC
        default:
          assert(false);
      }
      return DomainPoint::nil();
    }

    //--------------------------------------------------------------------------
    bool Runtime::safe_cast_internal(Context ctx, LogicalRegion region,
                                     const void *realm_point, TypeTag type_tag) 
    //--------------------------------------------------------------------------
    {
      return runtime->safe_cast(ctx, region, realm_point, type_tag);
    }

    //--------------------------------------------------------------------------
    FieldSpace Runtime::create_field_space(Context ctx)
    //--------------------------------------------------------------------------
    {
      return runtime->create_field_space(ctx);
    }

    //--------------------------------------------------------------------------
    void Runtime::destroy_field_space(Context ctx, FieldSpace handle,
                                      const bool unordered)
    //--------------------------------------------------------------------------
    {
      runtime->destroy_field_space(ctx, handle, unordered);
    }

    //--------------------------------------------------------------------------
    size_t Runtime::get_field_size(Context ctx, FieldSpace handle,
                                            FieldID fid)
    //--------------------------------------------------------------------------
    {
      return runtime->get_field_size(ctx, handle, fid);
    }

    //--------------------------------------------------------------------------
    size_t Runtime::get_field_size(FieldSpace handle, FieldID fid)
    //--------------------------------------------------------------------------
    {
      return runtime->get_field_size(handle, fid);
    }

    //--------------------------------------------------------------------------
    void Runtime::get_field_space_fields(Context ctx, FieldSpace handle,
                                         std::vector<FieldID> &fields)
    //--------------------------------------------------------------------------
    {
      runtime->get_field_space_fields(ctx, handle, fields);
    }

    //--------------------------------------------------------------------------
    void Runtime::get_field_space_fields(FieldSpace handle,
                                         std::vector<FieldID> &fields)
    //--------------------------------------------------------------------------
    {
      runtime->get_field_space_fields(handle, fields);
    }

    //--------------------------------------------------------------------------
    void Runtime::get_field_space_fields(Context ctx, FieldSpace handle,
                                         std::set<FieldID> &fields)
    //--------------------------------------------------------------------------
    {
      std::vector<FieldID> local;
      runtime->get_field_space_fields(ctx, handle, local);
      fields.insert(local.begin(), local.end());
    }

    //--------------------------------------------------------------------------
    void Runtime::get_field_space_fields(FieldSpace handle,
                                         std::set<FieldID> &fields)
    //--------------------------------------------------------------------------
    {
      std::vector<FieldID> local;
      runtime->get_field_space_fields(handle, local);
      fields.insert(local.begin(), local.end());
    }

    //--------------------------------------------------------------------------
    LogicalRegion Runtime::create_logical_region(Context ctx, 
                           IndexSpace index, FieldSpace fields, bool task_local)
    //--------------------------------------------------------------------------
    {
      return runtime->create_logical_region(ctx, index, fields, task_local);
    }

    //--------------------------------------------------------------------------
    void Runtime::destroy_logical_region(Context ctx, LogicalRegion handle,
                                         const bool unordered)
    //--------------------------------------------------------------------------
    {
      runtime->destroy_logical_region(ctx, handle, unordered);
    }

    //--------------------------------------------------------------------------
    void Runtime::destroy_logical_partition(Context ctx,LogicalPartition handle,
                                            const bool unordered)
    //--------------------------------------------------------------------------
    {
      runtime->destroy_logical_partition(ctx, handle, unordered);
    }

    //--------------------------------------------------------------------------
    LogicalPartition Runtime::get_logical_partition(Context ctx, 
                                    LogicalRegion parent, IndexPartition handle)
    //--------------------------------------------------------------------------
    {
      return runtime->get_logical_partition(ctx, parent, handle);
    }

    //--------------------------------------------------------------------------
    LogicalPartition Runtime::get_logical_partition(LogicalRegion parent, 
                                                    IndexPartition handle)
    //--------------------------------------------------------------------------
    {
      return runtime->get_logical_partition(parent, handle);
    }

    //--------------------------------------------------------------------------
    LogicalPartition Runtime::get_logical_partition_by_color(
                                    Context ctx, LogicalRegion parent, Color c)
    //--------------------------------------------------------------------------
    {
      return runtime->get_logical_partition_by_color(ctx, parent, c);
    }

    //--------------------------------------------------------------------------
    LogicalPartition Runtime::get_logical_partition_by_color(
                        Context ctx, LogicalRegion parent, const DomainPoint &c)
    //--------------------------------------------------------------------------
    {
      return runtime->get_logical_partition_by_color(ctx, parent,c.get_color());
    }

    //--------------------------------------------------------------------------
    LogicalPartition Runtime::get_logical_partition_by_color(
                                                  LogicalRegion parent, Color c)
    //--------------------------------------------------------------------------
    {
      return runtime->get_logical_partition_by_color(parent, c);
    }

    //--------------------------------------------------------------------------
    LogicalPartition Runtime::get_logical_partition_by_color(
                                     LogicalRegion parent, const DomainPoint &c)
    //--------------------------------------------------------------------------
    {
      return runtime->get_logical_partition_by_color(parent, c.get_color());
    }

    //--------------------------------------------------------------------------
    bool Runtime::has_logical_partition_by_color(Context ctx,
                                     LogicalRegion parent, const DomainPoint &c)
    //--------------------------------------------------------------------------
    {
      return runtime->has_logical_partition_by_color(ctx, parent,c.get_color());
    }

    //--------------------------------------------------------------------------
    bool Runtime::has_logical_partition_by_color(LogicalRegion parent, 
                                                 const DomainPoint &c)
    //--------------------------------------------------------------------------
    {
      return runtime->has_logical_partition_by_color(parent, c.get_color());
    }

    //--------------------------------------------------------------------------
    LogicalPartition Runtime::get_logical_partition_by_tree(
                                            Context ctx, IndexPartition handle, 
                                            FieldSpace fspace, RegionTreeID tid) 
    //--------------------------------------------------------------------------
    {
      return runtime->get_logical_partition_by_tree(ctx, handle, fspace, tid);
    }

    //--------------------------------------------------------------------------
    LogicalPartition Runtime::get_logical_partition_by_tree(
                                            IndexPartition handle, 
                                            FieldSpace fspace, RegionTreeID tid) 
    //--------------------------------------------------------------------------
    {
      return runtime->get_logical_partition_by_tree(handle, fspace, tid);
    }

    //--------------------------------------------------------------------------
    LogicalRegion Runtime::get_logical_subregion(Context ctx, 
                                    LogicalPartition parent, IndexSpace handle)
    //--------------------------------------------------------------------------
    {
      return runtime->get_logical_subregion(ctx, parent, handle);
    }

    //--------------------------------------------------------------------------
    LogicalRegion Runtime::get_logical_subregion(LogicalPartition parent, 
                                                 IndexSpace handle)
    //--------------------------------------------------------------------------
    {
      return runtime->get_logical_subregion(parent, handle);
    }

    //--------------------------------------------------------------------------
    LogicalRegion Runtime::get_logical_subregion_by_color(Context ctx, 
                                             LogicalPartition parent, Color c)
    //--------------------------------------------------------------------------
    {
      Point<1,coord_t> point(c);
      return runtime->get_logical_subregion_by_color(ctx, parent, 
                                                     &point, TYPE_TAG_1D);
    }

    //--------------------------------------------------------------------------
    LogicalRegion Runtime::get_logical_subregion_by_color(Context ctx,
                                  LogicalPartition parent, const DomainPoint &c)
    //--------------------------------------------------------------------------
    {
      switch (c.get_dim())
      {
#define DIMFUNC(DIM) \
        case DIM: \
          { \
            Point<DIM,coord_t> point(c); \
            return runtime->get_logical_subregion_by_color(ctx, parent,  \
                                             &point, TYPE_TAG_##DIM##D); \
          }
        LEGION_FOREACH_N(DIMFUNC)
#undef DIMFUNC
        default:
          assert(false);
      }
      return LogicalRegion::NO_REGION;
    }

    //--------------------------------------------------------------------------
    LogicalRegion Runtime::get_logical_subregion_by_color(
                                               LogicalPartition parent, Color c)
    //--------------------------------------------------------------------------
    {
      Point<1,coord_t> point(c);
      return runtime->get_logical_subregion_by_color(parent,&point,TYPE_TAG_1D);
    }

    //--------------------------------------------------------------------------
    LogicalRegion Runtime::get_logical_subregion_by_color(
                                  LogicalPartition parent, const DomainPoint &c)
    //--------------------------------------------------------------------------
    {
      switch (c.get_dim())
      {
#define DIMFUNC(DIM) \
        case DIM: \
          { \
            Point<DIM,coord_t> point(c); \
            return runtime->get_logical_subregion_by_color(parent, &point, \
                                                       TYPE_TAG_##DIM##D); \
          }
        LEGION_FOREACH_N(DIMFUNC)
#undef DIMFUNC
        default:
          assert(false);
      }
      return LogicalRegion::NO_REGION;
    }

    //--------------------------------------------------------------------------
    LogicalRegion Runtime::get_logical_subregion_by_color_internal(
             LogicalPartition parent, const void *realm_color, TypeTag type_tag)
    //--------------------------------------------------------------------------
    {
      return runtime->get_logical_subregion_by_color(parent, 
                                                     realm_color, type_tag);
    }
    
    //--------------------------------------------------------------------------
    bool Runtime::has_logical_subregion_by_color(Context ctx,
                                  LogicalPartition parent, const DomainPoint &c)
    //--------------------------------------------------------------------------
    {
      switch (c.get_dim())
      {
#define DIMFUNC(DIM) \
      case DIM: \
        { \
          Point<DIM,coord_t> point(c); \
          return runtime->has_logical_subregion_by_color(ctx, parent, &point, \
                                                         TYPE_TAG_##DIM##D); \
        }
        LEGION_FOREACH_N(DIMFUNC)
#undef DIMFUNC
        default:
          assert(false);
      }
      return false;
    }

    //--------------------------------------------------------------------------
    bool Runtime::has_logical_subregion_by_color(LogicalPartition parent, 
                                                 const DomainPoint &c)
    //--------------------------------------------------------------------------
    {
      switch (c.get_dim())
      {
#define DIMFUNC(DIM) \
        case DIM: \
          { \
            Point<DIM,coord_t> point(c); \
            return runtime->has_logical_subregion_by_color(parent, &point, \
                                                       TYPE_TAG_##DIM##D); \
          }
        LEGION_FOREACH_N(DIMFUNC)
#undef DIMFUNC
        default:
          assert(false);
      }
      return false;
    }

    //--------------------------------------------------------------------------
    bool Runtime::has_logical_subregion_by_color_internal(
             LogicalPartition parent, const void *realm_color, TypeTag type_tag)
    //--------------------------------------------------------------------------
    {
      return runtime->has_logical_subregion_by_color(parent, 
                                                     realm_color, type_tag);
    }

    //--------------------------------------------------------------------------
    LogicalRegion Runtime::get_logical_subregion_by_tree(Context ctx, 
                        IndexSpace handle, FieldSpace fspace, RegionTreeID tid)
    //--------------------------------------------------------------------------
    {
      return runtime->get_logical_subregion_by_tree(ctx, handle, fspace, tid);
    }

    //--------------------------------------------------------------------------
    LogicalRegion Runtime::get_logical_subregion_by_tree(IndexSpace handle, 
                                            FieldSpace fspace, RegionTreeID tid)
    //--------------------------------------------------------------------------
    {
      return runtime->get_logical_subregion_by_tree(handle, fspace, tid);
    }

    //--------------------------------------------------------------------------
    Color Runtime::get_logical_region_color(Context ctx, LogicalRegion handle)
    //--------------------------------------------------------------------------
    {
      Point<1,coord_t> point;
      runtime->get_logical_region_color(ctx, handle, &point, TYPE_TAG_1D);
      return point[0];
    }

    //--------------------------------------------------------------------------
    DomainPoint Runtime::get_logical_region_color_point(Context ctx,
                                                        LogicalRegion handle)
    //--------------------------------------------------------------------------
    {
      return runtime->get_logical_region_color_point(ctx, handle); 
    }

    //--------------------------------------------------------------------------
    Color Runtime::get_logical_region_color(LogicalRegion handle)
    //--------------------------------------------------------------------------
    {
      Point<1,coord_t> point;
      runtime->get_logical_region_color(handle, &point, TYPE_TAG_1D);
      return point[0];
    }

    //--------------------------------------------------------------------------
    DomainPoint Runtime::get_logical_region_color_point(LogicalRegion handle)
    //--------------------------------------------------------------------------
    {
      return runtime->get_logical_region_color_point(handle); 
    }

    //--------------------------------------------------------------------------
    Color Runtime::get_logical_partition_color(Context ctx,
                                                        LogicalPartition handle)
    //--------------------------------------------------------------------------
    {
      return runtime->get_logical_partition_color(ctx, handle);
    }

    //--------------------------------------------------------------------------
    DomainPoint Runtime::get_logical_partition_color_point(Context ctx,
                                                        LogicalPartition handle)
    //--------------------------------------------------------------------------
    {
      return DomainPoint(runtime->get_logical_partition_color(ctx, handle));
    }

    //--------------------------------------------------------------------------
    Color Runtime::get_logical_partition_color(LogicalPartition handle)
    //--------------------------------------------------------------------------
    {
      return runtime->get_logical_partition_color(handle);
    }

    //--------------------------------------------------------------------------
    DomainPoint Runtime::get_logical_partition_color_point(
                                                        LogicalPartition handle)
    //--------------------------------------------------------------------------
    {
      return DomainPoint(runtime->get_logical_partition_color(handle));
    }

    //--------------------------------------------------------------------------
    LogicalRegion Runtime::get_parent_logical_region(Context ctx,
                                                        LogicalPartition handle)
    //--------------------------------------------------------------------------
    {
      return runtime->get_parent_logical_region(ctx, handle);
    }

    //--------------------------------------------------------------------------
    LogicalRegion Runtime::get_parent_logical_region(LogicalPartition handle)
    //--------------------------------------------------------------------------
    {
      return runtime->get_parent_logical_region(handle);
    }

    //--------------------------------------------------------------------------
    bool Runtime::has_parent_logical_partition(Context ctx,
                                                        LogicalRegion handle)
    //--------------------------------------------------------------------------
    {
      return runtime->has_parent_logical_partition(ctx, handle);
    }

    //--------------------------------------------------------------------------
    bool Runtime::has_parent_logical_partition(LogicalRegion handle)
    //--------------------------------------------------------------------------
    {
      return runtime->has_parent_logical_partition(handle);
    }

    //--------------------------------------------------------------------------
    LogicalPartition Runtime::get_parent_logical_partition(Context ctx,
                                                           LogicalRegion handle)
    //--------------------------------------------------------------------------
    {
      return runtime->get_parent_logical_partition(ctx, handle);
    }

    //--------------------------------------------------------------------------
    LogicalPartition Runtime::get_parent_logical_partition(LogicalRegion handle)
    //--------------------------------------------------------------------------
    {
      return runtime->get_parent_logical_partition(handle);
    }

#ifdef __GNUC__
#pragma GCC diagnostic push
#pragma GCC diagnostic ignored "-Wdeprecated-declarations"
#endif
#ifdef __clang__
#pragma clang diagnostic push
#pragma clang diagnostic ignored "-Wdeprecated-declarations"
#endif
    //--------------------------------------------------------------------------
    IndexAllocator Runtime::create_index_allocator(Context ctx, IndexSpace is)
    //--------------------------------------------------------------------------
    {
      Internal::log_run.warning("Dynamic index space allocation is no longer "
                                "supported. You can only make one allocator "
                                "per index space and it must always be in the "
                                "same task that created the index space.");
      return IndexAllocator(is, IndexIterator(this, ctx, is));
    }
#ifdef __GNUC__
#pragma GCC diagnostic pop
#endif
#ifdef __clang__
#pragma clang diagnostic pop
#endif

    //--------------------------------------------------------------------------
    FieldAllocator Runtime::create_field_allocator(Context ctx, 
                                                            FieldSpace handle)
    //--------------------------------------------------------------------------
    {
      return runtime->create_field_allocator(ctx, handle);
    }

    //--------------------------------------------------------------------------
    ArgumentMap Runtime::create_argument_map(Context ctx)
    //--------------------------------------------------------------------------
    {
      return runtime->create_argument_map();
    }

    //--------------------------------------------------------------------------
    Future Runtime::execute_task(Context ctx, 
                                          const TaskLauncher &launcher)
    //--------------------------------------------------------------------------
    {
      return runtime->execute_task(ctx, launcher);
    }

    //--------------------------------------------------------------------------
    FutureMap Runtime::execute_index_space(Context ctx, 
                                              const IndexTaskLauncher &launcher)
    //--------------------------------------------------------------------------
    {
      return runtime->execute_index_space(ctx, launcher);
    }

    //--------------------------------------------------------------------------
    Future Runtime::execute_index_space(Context ctx, 
     const IndexTaskLauncher &launcher, ReductionOpID redop, bool deterministic)
    //--------------------------------------------------------------------------
    {
      return runtime->execute_index_space(ctx, launcher, redop, deterministic);
    }

    //--------------------------------------------------------------------------
    Future Runtime::reduce_future_map(Context ctx, const FutureMap &future_map,
                                      ReductionOpID redop, bool deterministic)
    //--------------------------------------------------------------------------
    {
      return ctx->reduce_future_map(future_map, redop, deterministic);
    }

    //--------------------------------------------------------------------------
    Future Runtime::execute_task(Context ctx, 
                        TaskID task_id,
                        const std::vector<IndexSpaceRequirement> &indexes,
                        const std::vector<FieldSpaceRequirement> &fields,
                        const std::vector<RegionRequirement> &regions,
                        const TaskArgument &arg, 
                        const Predicate &predicate,
                        MapperID id, 
                        MappingTagID tag)
    //--------------------------------------------------------------------------
    {
      TaskLauncher launcher(task_id, arg, predicate, id, tag);
      launcher.index_requirements = indexes;
      launcher.region_requirements = regions;
      return runtime->execute_task(ctx, launcher);
    }

    //--------------------------------------------------------------------------
    FutureMap Runtime::execute_index_space(Context ctx, 
                        TaskID task_id,
                        const Domain domain,
                        const std::vector<IndexSpaceRequirement> &indexes,
                        const std::vector<FieldSpaceRequirement> &fields,
                        const std::vector<RegionRequirement> &regions,
                        const TaskArgument &global_arg, 
                        const ArgumentMap &arg_map,
                        const Predicate &predicate,
                        bool must_parallelism, 
                        MapperID id, 
                        MappingTagID tag)
    //--------------------------------------------------------------------------
    {
      IndexTaskLauncher launcher(task_id, domain, global_arg, arg_map,
                                 predicate, must_parallelism, id, tag);
      launcher.index_requirements = indexes;
      launcher.region_requirements = regions;
      return runtime->execute_index_space(ctx, launcher);
    }


    //--------------------------------------------------------------------------
    Future Runtime::execute_index_space(Context ctx, 
                        TaskID task_id,
                        const Domain domain,
                        const std::vector<IndexSpaceRequirement> &indexes,
                        const std::vector<FieldSpaceRequirement> &fields,
                        const std::vector<RegionRequirement> &regions,
                        const TaskArgument &global_arg, 
                        const ArgumentMap &arg_map,
                        ReductionOpID reduction, 
                        const TaskArgument &initial_value,
                        const Predicate &predicate,
                        bool must_parallelism, 
                        MapperID id, 
                        MappingTagID tag)
    //--------------------------------------------------------------------------
    {
      IndexTaskLauncher launcher(task_id, domain, global_arg, arg_map,
                                 predicate, must_parallelism, id, tag);
      launcher.index_requirements = indexes;
      launcher.region_requirements = regions;
      return runtime->execute_index_space(ctx, launcher, reduction, false);
    }

    //--------------------------------------------------------------------------
    PhysicalRegion Runtime::map_region(Context ctx, 
                                                const InlineLauncher &launcher)
    //--------------------------------------------------------------------------
    {
      return runtime->map_region(ctx, launcher);
    }

    //--------------------------------------------------------------------------
    PhysicalRegion Runtime::map_region(Context ctx, 
                    const RegionRequirement &req, MapperID id, MappingTagID tag)
    //--------------------------------------------------------------------------
    {
      InlineLauncher launcher(req, id, tag);
      return runtime->map_region(ctx, launcher);
    }

    //--------------------------------------------------------------------------
    PhysicalRegion Runtime::map_region(Context ctx, unsigned idx, 
                                                  MapperID id, MappingTagID tag)
    //--------------------------------------------------------------------------
    {
      return runtime->map_region(ctx, idx, id, tag);
    }

    //--------------------------------------------------------------------------
    void Runtime::remap_region(Context ctx, PhysicalRegion region)
    //--------------------------------------------------------------------------
    {
      runtime->remap_region(ctx, region);
    }

    //--------------------------------------------------------------------------
    void Runtime::unmap_region(Context ctx, PhysicalRegion region)
    //--------------------------------------------------------------------------
    {
      runtime->unmap_region(ctx, region);
    }

    //--------------------------------------------------------------------------
    void Runtime::unmap_all_regions(Context ctx)
    //--------------------------------------------------------------------------
    {
      runtime->unmap_all_regions(ctx);
    }

    //--------------------------------------------------------------------------
    void Runtime::fill_field(Context ctx, LogicalRegion handle,
                                      LogicalRegion parent, FieldID fid,
                                      const void *value, size_t size,
                                      Predicate pred)
    //--------------------------------------------------------------------------
    {
      FillLauncher launcher(handle, parent, TaskArgument(value, size), pred);
      launcher.add_field(fid);
      runtime->fill_fields(ctx, launcher);
    }

    //--------------------------------------------------------------------------
    void Runtime::fill_field(Context ctx, LogicalRegion handle,
                                      LogicalRegion parent, FieldID fid,
                                      Future f, Predicate pred)
    //--------------------------------------------------------------------------
    {
      FillLauncher launcher(handle, parent, TaskArgument(), pred);
      launcher.set_future(f);
      launcher.add_field(fid);
      runtime->fill_fields(ctx, launcher);
    }

    //--------------------------------------------------------------------------
    void Runtime::fill_fields(Context ctx, LogicalRegion handle,
                                       LogicalRegion parent,
                                       const std::set<FieldID> &fields,
                                       const void *value, size_t size,
                                       Predicate pred)
    //--------------------------------------------------------------------------
    {
      FillLauncher launcher(handle, parent, TaskArgument(value, size), pred);
      launcher.fields = fields;
      runtime->fill_fields(ctx, launcher);
    }

    //--------------------------------------------------------------------------
    void Runtime::fill_fields(Context ctx, LogicalRegion handle,
                                       LogicalRegion parent, 
                                       const std::set<FieldID> &fields,
                                       Future f, Predicate pred)
    //--------------------------------------------------------------------------
    {
      FillLauncher launcher(handle, parent, TaskArgument(), pred);
      launcher.set_future(f);
      launcher.fields = fields;
      runtime->fill_fields(ctx, launcher);
    }

    //--------------------------------------------------------------------------
    void Runtime::fill_fields(Context ctx, const FillLauncher &launcher)
    //--------------------------------------------------------------------------
    {
      runtime->fill_fields(ctx, launcher);
    }

    //--------------------------------------------------------------------------
    void Runtime::fill_fields(Context ctx, const IndexFillLauncher &launcher)
    //--------------------------------------------------------------------------
    {
      runtime->fill_fields(ctx, launcher);
    }

    //--------------------------------------------------------------------------
    PhysicalRegion Runtime::attach_external_resource(Context ctx, 
                                                 const AttachLauncher &launcher)
    //--------------------------------------------------------------------------
    {
      return runtime->attach_external_resource(ctx, launcher);
    }

    //--------------------------------------------------------------------------
    Future Runtime::detach_external_resource(Context ctx, PhysicalRegion region,
                                             const bool flush /*= true*/,
                                             const bool unordered/*= false*/)
    //--------------------------------------------------------------------------
    {
      return runtime->detach_external_resource(ctx, region, flush, unordered);
    }

    //--------------------------------------------------------------------------
    void Runtime::progress_unordered_operations(Context ctx)
    //--------------------------------------------------------------------------
    {
      runtime->progress_unordered_operations(ctx);
    }

    //--------------------------------------------------------------------------
    PhysicalRegion Runtime::attach_hdf5(Context ctx, 
                                                 const char *file_name,
                                                 LogicalRegion handle,
                                                 LogicalRegion parent,
                                 const std::map<FieldID,const char*> &field_map,
                                                 LegionFileMode mode)
    //--------------------------------------------------------------------------
    {
      AttachLauncher launcher(EXTERNAL_HDF5_FILE, handle, parent);
      launcher.attach_hdf5(file_name, field_map, mode);
      return runtime->attach_external_resource(ctx, launcher);
    }

    //--------------------------------------------------------------------------
    void Runtime::detach_hdf5(Context ctx, PhysicalRegion region)
    //--------------------------------------------------------------------------
    {
      runtime->detach_external_resource(ctx, region, true/*flush*/, 
                                        false/*unordered*/);
    }

    //--------------------------------------------------------------------------
    PhysicalRegion Runtime::attach_file(Context ctx,
                                                 const char *file_name,
                                                 LogicalRegion handle,
                                                 LogicalRegion parent,
                                 const std::vector<FieldID> &field_vec,
                                                 LegionFileMode mode)
    //--------------------------------------------------------------------------
    {
      AttachLauncher launcher(EXTERNAL_POSIX_FILE, handle, parent);
      launcher.attach_file(file_name, field_vec, mode);
      return runtime->attach_external_resource(ctx, launcher);
    }

    //--------------------------------------------------------------------------
    void Runtime::detach_file(Context ctx, PhysicalRegion region)
    //--------------------------------------------------------------------------
    {
      runtime->detach_external_resource(ctx, region, true/*flush*/,
                                        false/*unordered*/);
    }
    
    //--------------------------------------------------------------------------
    void Runtime::issue_copy_operation(Context ctx,const CopyLauncher &launcher)
    //--------------------------------------------------------------------------
    {
      runtime->issue_copy_operation(ctx, launcher);
    }

    //--------------------------------------------------------------------------
    void Runtime::issue_copy_operation(Context ctx,
                                       const IndexCopyLauncher &launcher)
    //--------------------------------------------------------------------------
    {
      runtime->issue_copy_operation(ctx, launcher);
    }

    //--------------------------------------------------------------------------
    Predicate Runtime::create_predicate(Context ctx, const Future &f)
    //--------------------------------------------------------------------------
    {
      return runtime->create_predicate(ctx, f);
    }

    //--------------------------------------------------------------------------
    Predicate Runtime::predicate_not(Context ctx, const Predicate &p) 
    //--------------------------------------------------------------------------
    {
      return runtime->predicate_not(ctx, p);
    }

    //--------------------------------------------------------------------------
    Predicate Runtime::predicate_and(Context ctx, 
                                       const Predicate &p1, const Predicate &p2)
    //--------------------------------------------------------------------------
    {
      PredicateLauncher launcher(true/*and*/);
      launcher.add_predicate(p1);
      launcher.add_predicate(p2);
      return runtime->create_predicate(ctx, launcher);
    }

    //--------------------------------------------------------------------------
    Predicate Runtime::predicate_or(Context ctx,
                                       const Predicate &p1, const Predicate &p2)  
    //--------------------------------------------------------------------------
    {
      PredicateLauncher launcher(false/*and*/);
      launcher.add_predicate(p1);
      launcher.add_predicate(p2);
      return runtime->create_predicate(ctx, launcher);
    }

    //--------------------------------------------------------------------------
    Predicate Runtime::create_predicate(Context ctx, 
                                        const PredicateLauncher &launcher)
    //--------------------------------------------------------------------------
    {
      return runtime->create_predicate(ctx, launcher);
    }

    //--------------------------------------------------------------------------
    Future Runtime::get_predicate_future(Context ctx, const Predicate &p)
    //--------------------------------------------------------------------------
    {
      return runtime->get_predicate_future(ctx, p);
    }

    //--------------------------------------------------------------------------
    Lock Runtime::create_lock(Context ctx)
    //--------------------------------------------------------------------------
    {
      return runtime->create_lock(ctx);
    }

    //--------------------------------------------------------------------------
    void Runtime::destroy_lock(Context ctx, Lock l)
    //--------------------------------------------------------------------------
    {
      runtime->destroy_lock(ctx, l);
    }

    //--------------------------------------------------------------------------
    Grant Runtime::acquire_grant(Context ctx,
                                      const std::vector<LockRequest> &requests)
    //--------------------------------------------------------------------------
    {
      return runtime->acquire_grant(ctx, requests);
    }

    //--------------------------------------------------------------------------
    void Runtime::release_grant(Context ctx, Grant grant)
    //--------------------------------------------------------------------------
    {
      runtime->release_grant(ctx, grant);
    }

    //--------------------------------------------------------------------------
    PhaseBarrier Runtime::create_phase_barrier(Context ctx, 
                                                        unsigned arrivals)
    //--------------------------------------------------------------------------
    {
      return runtime->create_phase_barrier(ctx, arrivals);
    }

    //--------------------------------------------------------------------------
    void Runtime::destroy_phase_barrier(Context ctx, PhaseBarrier pb)
    //--------------------------------------------------------------------------
    {
      runtime->destroy_phase_barrier(ctx, pb);
    }

    //--------------------------------------------------------------------------
    PhaseBarrier Runtime::advance_phase_barrier(Context ctx, 
                                                         PhaseBarrier pb)
    //--------------------------------------------------------------------------
    {
      return runtime->advance_phase_barrier(ctx, pb);
    }

    //--------------------------------------------------------------------------
    DynamicCollective Runtime::create_dynamic_collective(Context ctx,
                                                        unsigned arrivals,
                                                        ReductionOpID redop,
                                                        const void *init_value,
                                                        size_t init_size)
    //--------------------------------------------------------------------------
    {
      return runtime->create_dynamic_collective(ctx, arrivals, redop,
                                                init_value, init_size);
    }
    
    //--------------------------------------------------------------------------
    void Runtime::destroy_dynamic_collective(Context ctx, 
                                                      DynamicCollective dc)
    //--------------------------------------------------------------------------
    {
      runtime->destroy_dynamic_collective(ctx, dc);
    }

    //--------------------------------------------------------------------------
    void Runtime::arrive_dynamic_collective(Context ctx,
                                                     DynamicCollective dc,
                                                     const void *buffer,
                                                     size_t size, 
                                                     unsigned count)
    //--------------------------------------------------------------------------
    {
      runtime->arrive_dynamic_collective(ctx, dc, buffer, size, count);
    }

    //--------------------------------------------------------------------------
    void Runtime::defer_dynamic_collective_arrival(Context ctx,
                                                   DynamicCollective dc,
                                                   const Future &f, 
                                                   unsigned count)
    //--------------------------------------------------------------------------
    {
      runtime->defer_dynamic_collective_arrival(ctx, dc, f, count);
    }

    //--------------------------------------------------------------------------
    Future Runtime::get_dynamic_collective_result(Context ctx,
                                                           DynamicCollective dc)
    //--------------------------------------------------------------------------
    {
      return runtime->get_dynamic_collective_result(ctx, dc);
    }

    //--------------------------------------------------------------------------
    DynamicCollective Runtime::advance_dynamic_collective(Context ctx,
                                                           DynamicCollective dc)
    //--------------------------------------------------------------------------
    {
      return runtime->advance_dynamic_collective(ctx, dc);
    }

    //--------------------------------------------------------------------------
    void Runtime::issue_acquire(Context ctx,
                                         const AcquireLauncher &launcher)
    //--------------------------------------------------------------------------
    {
      runtime->issue_acquire(ctx, launcher);
    }

    //--------------------------------------------------------------------------
    void Runtime::issue_release(Context ctx,
                                         const ReleaseLauncher &launcher)
    //--------------------------------------------------------------------------
    {
      runtime->issue_release(ctx, launcher);
    }

    //--------------------------------------------------------------------------
    Future Runtime::issue_mapping_fence(Context ctx)
    //--------------------------------------------------------------------------
    {
      return runtime->issue_mapping_fence(ctx);
    }

    //--------------------------------------------------------------------------
    Future Runtime::issue_execution_fence(Context ctx)
    //--------------------------------------------------------------------------
    {
      return runtime->issue_execution_fence(ctx);
    }

    //--------------------------------------------------------------------------
    void Runtime::begin_trace(
                        Context ctx, TraceID tid, bool logical_only /*= false*/)
    //--------------------------------------------------------------------------
    {
      runtime->begin_trace(ctx, tid, logical_only);
    }

    //--------------------------------------------------------------------------
    void Runtime::end_trace(Context ctx, TraceID tid)
    //--------------------------------------------------------------------------
    {
      runtime->end_trace(ctx, tid);
    }

    //--------------------------------------------------------------------------
    void Runtime::begin_static_trace(Context ctx,
                                     const std::set<RegionTreeID> *managed)
    //--------------------------------------------------------------------------
    {
      runtime->begin_static_trace(ctx, managed);
    }

    //--------------------------------------------------------------------------
    void Runtime::end_static_trace(Context ctx)
    //--------------------------------------------------------------------------
    {
      runtime->end_static_trace(ctx);
    }

    //--------------------------------------------------------------------------
    TraceID Runtime::generate_dynamic_trace_id(void)
    //--------------------------------------------------------------------------
    {
      return runtime->generate_dynamic_trace_id();
    }

    //--------------------------------------------------------------------------
    TraceID Runtime::generate_library_trace_ids(const char *name, size_t count)
    //--------------------------------------------------------------------------
    {
      return runtime->generate_library_trace_ids(name, count);
    }

    //--------------------------------------------------------------------------
    /*static*/ TraceID Runtime::generate_static_trace_id(void)
    //--------------------------------------------------------------------------
    {
      return Internal::Runtime::generate_static_trace_id();
    }

    //--------------------------------------------------------------------------
    void Runtime::complete_frame(Context ctx)
    //--------------------------------------------------------------------------
    {
      runtime->complete_frame(ctx);
    }

    //--------------------------------------------------------------------------
    FutureMap Runtime::execute_must_epoch(Context ctx,
                                              const MustEpochLauncher &launcher)
    //--------------------------------------------------------------------------
    {
      return runtime->execute_must_epoch(ctx, launcher);
    }

    //--------------------------------------------------------------------------
    Future Runtime::select_tunable_value(Context ctx, TunableID tid,
                                         MapperID mid, MappingTagID tag,
                                         const void *args, size_t argsize)
    //--------------------------------------------------------------------------
    {
      return runtime->select_tunable_value(ctx, tid, mid, tag, args, argsize);
    }

    //--------------------------------------------------------------------------
    int Runtime::get_tunable_value(Context ctx, TunableID tid,
                                            MapperID mid, MappingTagID tag)
    //--------------------------------------------------------------------------
    {
      return runtime->get_tunable_value(ctx, tid, mid, tag);
    }

    //--------------------------------------------------------------------------
    const Task* Runtime::get_local_task(Context ctx)
    //--------------------------------------------------------------------------
    {
      return ctx->get_task();
    }

    //--------------------------------------------------------------------------
    void* Runtime::get_local_task_variable_untyped(Context ctx,
                                                   LocalVariableID id)
    //--------------------------------------------------------------------------
    {
      return runtime->get_local_task_variable(ctx, id);
    }

    //--------------------------------------------------------------------------
    void Runtime::set_local_task_variable_untyped(Context ctx,
               LocalVariableID id, const void* value, void (*destructor)(void*))
    //--------------------------------------------------------------------------
    {
      runtime->set_local_task_variable(ctx, id, value, destructor);
    }

    //--------------------------------------------------------------------------
    Future Runtime::get_current_time(Context ctx, Future precondition)
    //--------------------------------------------------------------------------
    {
      TimingLauncher launcher(MEASURE_SECONDS);
      launcher.add_precondition(precondition);
      return runtime->issue_timing_measurement(ctx, launcher);
    }

    //--------------------------------------------------------------------------
    Future Runtime::get_current_time_in_microseconds(Context ctx, Future pre)
    //--------------------------------------------------------------------------
    {
      TimingLauncher launcher(MEASURE_MICRO_SECONDS);
      launcher.add_precondition(pre);
      return runtime->issue_timing_measurement(ctx, launcher);
    }

    //--------------------------------------------------------------------------
    Future Runtime::get_current_time_in_nanoseconds(Context ctx, Future pre)
    //--------------------------------------------------------------------------
    {
      TimingLauncher launcher(MEASURE_NANO_SECONDS);
      launcher.add_precondition(pre);
      return runtime->issue_timing_measurement(ctx, launcher);
    }

    //--------------------------------------------------------------------------
    Future Runtime::issue_timing_measurement(Context ctx, 
                                             const TimingLauncher &launcher)
    //--------------------------------------------------------------------------
    {
      return runtime->issue_timing_measurement(ctx, launcher);
    }

    //--------------------------------------------------------------------------
    /*static*/ long long Runtime::get_zero_time(void)
    //--------------------------------------------------------------------------
    {
      return Realm::Clock::get_zero_time();
    }

    //--------------------------------------------------------------------------
    Mapping::Mapper* Runtime::get_mapper(Context ctx, MapperID id,
                                         Processor target)
    //--------------------------------------------------------------------------
    {
      return runtime->get_mapper(ctx, id, target);
    }

    //--------------------------------------------------------------------------
    Processor Runtime::get_executing_processor(Context ctx)
    //--------------------------------------------------------------------------
    {
      return runtime->get_executing_processor(ctx);
    }

    //--------------------------------------------------------------------------
    const Task* Runtime::get_current_task(Context ctx)
    //--------------------------------------------------------------------------
    {
      if (ctx == DUMMY_CONTEXT)
        return NULL;
      return ctx->get_task();
    }

    //--------------------------------------------------------------------------
    void Runtime::raise_region_exception(Context ctx, 
                                                  PhysicalRegion region,
                                                  bool nuclear)
    //--------------------------------------------------------------------------
    {
      runtime->raise_region_exception(ctx, region, nuclear);
    }

    //--------------------------------------------------------------------------
    void Runtime::yield(Context ctx)
    //--------------------------------------------------------------------------
    {
      runtime->yield(ctx);
    }

    //--------------------------------------------------------------------------
    bool Runtime::is_MPI_interop_configured(void)
    //--------------------------------------------------------------------------
    {
      return runtime->is_MPI_interop_configured();
    }

    //--------------------------------------------------------------------------
    const std::map<int,AddressSpace>& 
                                Runtime::find_forward_MPI_mapping(void)
    //--------------------------------------------------------------------------
    {
      return runtime->find_forward_MPI_mapping();
    }

    //--------------------------------------------------------------------------
    const std::map<AddressSpace,int>&
                                Runtime::find_reverse_MPI_mapping(void)
    //--------------------------------------------------------------------------
    {
      return runtime->find_reverse_MPI_mapping();
    }

    //--------------------------------------------------------------------------
    int Runtime::find_local_MPI_rank(void)
    //--------------------------------------------------------------------------
    {
      return runtime->find_local_MPI_rank();
    }

    //--------------------------------------------------------------------------
    Mapping::MapperRuntime* Runtime::get_mapper_runtime(void)
    //--------------------------------------------------------------------------
    {
      return runtime->get_mapper_runtime();
    }

    //--------------------------------------------------------------------------
    MapperID Runtime::generate_dynamic_mapper_id(void)
    //--------------------------------------------------------------------------
    {
      return runtime->generate_dynamic_mapper_id();
    }

    //--------------------------------------------------------------------------
    MapperID Runtime::generate_library_mapper_ids(const char *name, size_t cnt)
    //--------------------------------------------------------------------------
    {
      return runtime->generate_library_mapper_ids(name, cnt);
    }

    //--------------------------------------------------------------------------
    /*static*/ MapperID Runtime::generate_static_mapper_id(void)
    //--------------------------------------------------------------------------
    {
      return Internal::Runtime::generate_static_mapper_id();
    }

    //--------------------------------------------------------------------------
    void Runtime::add_mapper(MapperID map_id, Mapping::Mapper *mapper, 
                             Processor proc)
    //--------------------------------------------------------------------------
    {
      runtime->add_mapper(map_id, mapper, proc);
    }

    //--------------------------------------------------------------------------
    void Runtime::replace_default_mapper(Mapping::Mapper *mapper,Processor proc)
    //--------------------------------------------------------------------------
    {
      runtime->replace_default_mapper(mapper, proc);
    }

    //--------------------------------------------------------------------------
    ProjectionID Runtime::generate_dynamic_projection_id(void)
    //--------------------------------------------------------------------------
    {
      return runtime->generate_dynamic_projection_id();
    }

    //--------------------------------------------------------------------------
    ProjectionID Runtime::generate_library_projection_ids(const char *name,
                                                          size_t count)
    //--------------------------------------------------------------------------
    {
      return runtime->generate_library_projection_ids(name, count);
    }

    //--------------------------------------------------------------------------
    /*static*/ ProjectionID Runtime::generate_static_projection_id(void)
    //--------------------------------------------------------------------------
    {
      return Internal::Runtime::generate_static_projection_id();
    }

    //--------------------------------------------------------------------------
    void Runtime::register_projection_functor(ProjectionID pid,
                                              ProjectionFunctor *func,
                                              bool silence_warnings,
                                              const char *warning_string)
    //--------------------------------------------------------------------------
    {
      runtime->register_projection_functor(pid, func, true/*need zero check*/,
                                           silence_warnings, warning_string);
    }

    //--------------------------------------------------------------------------
    /*static*/ void Runtime::preregister_projection_functor(ProjectionID pid,
                                                        ProjectionFunctor *func)
    //--------------------------------------------------------------------------
    {
      Internal::Runtime::preregister_projection_functor(pid, func);
    }

    //--------------------------------------------------------------------------
    ShardingID Runtime::generate_dynamic_sharding_id(void)
    //--------------------------------------------------------------------------
    {
      return runtime->generate_dynamic_sharding_id();
    }

    //--------------------------------------------------------------------------
    ShardingID Runtime::generate_library_sharding_ids(const char *name,
                                                      size_t count)
    //--------------------------------------------------------------------------
    {
      return runtime->generate_library_sharding_ids(name, count);
    }

    //--------------------------------------------------------------------------
    /*static*/ ShardingID Runtime::generate_static_sharding_id(void)
    //--------------------------------------------------------------------------
    {
      return Internal::Runtime::generate_static_sharding_id();
    }

    //--------------------------------------------------------------------------
    void Runtime::register_sharding_functor(ShardingID sid,
                                            ShardingFunctor *functor,
                                            bool silence_warnings,
                                            const char *warning_string)
    //--------------------------------------------------------------------------
    {
      runtime->register_sharding_functor(sid, functor, true/*need zero check*/,
                                         silence_warnings, warning_string);
    }

    //--------------------------------------------------------------------------
    /*static*/ void Runtime::preregister_sharding_functor(ShardingID sid,
                                                          ShardingFunctor *func)
    //--------------------------------------------------------------------------
    {
      Internal::Runtime::preregister_sharding_functor(sid, func);
    }

    //--------------------------------------------------------------------------
    void Runtime::attach_semantic_information(TaskID task_id, SemanticTag tag,
                       const void *buffer, size_t size, bool is_mut, bool local)
    //--------------------------------------------------------------------------
    {
      runtime->attach_semantic_information(task_id, tag, buffer, size, 
                                           is_mut, !local);
    }

    //--------------------------------------------------------------------------
    void Runtime::attach_semantic_information(IndexSpace handle,
                                                       SemanticTag tag,
                                                       const void *buffer,
                                                       size_t size, bool is_mut)
    //--------------------------------------------------------------------------
    {
      runtime->attach_semantic_information(handle, tag, buffer, size, is_mut);
    }

    //--------------------------------------------------------------------------
    void Runtime::attach_semantic_information(IndexPartition handle,
                                                       SemanticTag tag,
                                                       const void *buffer,
                                                       size_t size, bool is_mut)
    //--------------------------------------------------------------------------
    {
      runtime->attach_semantic_information(handle, tag, buffer, size, is_mut);
    }

    //--------------------------------------------------------------------------
    void Runtime::attach_semantic_information(FieldSpace handle,
                                                       SemanticTag tag,
                                                       const void *buffer,
                                                       size_t size, bool is_mut)
    //--------------------------------------------------------------------------
    {
      runtime->attach_semantic_information(handle, tag, buffer, size, is_mut);
    }

    //--------------------------------------------------------------------------
    void Runtime::attach_semantic_information(FieldSpace handle,
                                                       FieldID fid,
                                                       SemanticTag tag,
                                                       const void *buffer,
                                                       size_t size, bool is_mut)
    //--------------------------------------------------------------------------
    {
      runtime->attach_semantic_information(handle, fid, tag, buffer, 
                                           size, is_mut);
    }

    //--------------------------------------------------------------------------
    void Runtime::attach_semantic_information(LogicalRegion handle,
                                                       SemanticTag tag,
                                                       const void *buffer,
                                                       size_t size, bool is_mut)
    //--------------------------------------------------------------------------
    {
      runtime->attach_semantic_information(handle, tag, buffer, size, is_mut);
    }

    //--------------------------------------------------------------------------
    void Runtime::attach_semantic_information(LogicalPartition handle,
                                                       SemanticTag tag,
                                                       const void *buffer,
                                                       size_t size, bool is_mut)
    //--------------------------------------------------------------------------
    {
      runtime->attach_semantic_information(handle, tag, buffer, size, is_mut);
    }

    //--------------------------------------------------------------------------
    void Runtime::attach_name(TaskID task_id, const char *name, 
                              bool is_mutable, bool local_only)
    //--------------------------------------------------------------------------
    {
      Runtime::attach_semantic_information(task_id,
          NAME_SEMANTIC_TAG, name, strlen(name) + 1, is_mutable, local_only);
    }

    //--------------------------------------------------------------------------
    void Runtime::attach_name(IndexSpace handle, const char *name, bool is_mut)
    //--------------------------------------------------------------------------
    {
      Runtime::attach_semantic_information(handle,
          NAME_SEMANTIC_TAG, name, strlen(name) + 1, is_mut);
    }

    //--------------------------------------------------------------------------
    void Runtime::attach_name(IndexPartition handle, const char *name, bool ism)
    //--------------------------------------------------------------------------
    {
      Runtime::attach_semantic_information(handle,
          NAME_SEMANTIC_TAG, name, strlen(name) + 1, ism);
    }

    //--------------------------------------------------------------------------
    void Runtime::attach_name(FieldSpace handle, const char *name, bool is_mut)
    //--------------------------------------------------------------------------
    {
      Runtime::attach_semantic_information(handle,
          NAME_SEMANTIC_TAG, name, strlen(name) + 1, is_mut);
    }

    //--------------------------------------------------------------------------
    void Runtime::attach_name(FieldSpace handle,
                                       FieldID fid,
                                       const char *name, bool is_mutable)
    //--------------------------------------------------------------------------
    {
      Runtime::attach_semantic_information(handle, fid,
          NAME_SEMANTIC_TAG, name, strlen(name) + 1, is_mutable);
    }

    //--------------------------------------------------------------------------
    void Runtime::attach_name(LogicalRegion handle, const char *name, bool ism)
    //--------------------------------------------------------------------------
    {
      Runtime::attach_semantic_information(handle,
          NAME_SEMANTIC_TAG, name, strlen(name) + 1, ism);
    }

    //--------------------------------------------------------------------------
    void Runtime::attach_name(LogicalPartition handle, const char *name, bool m)
    //--------------------------------------------------------------------------
    {
      Runtime::attach_semantic_information(handle,
          NAME_SEMANTIC_TAG, name, strlen(name) + 1, m);
    }

    //--------------------------------------------------------------------------
    bool Runtime::retrieve_semantic_information(TaskID task_id, SemanticTag tag,
                                              const void *&result, size_t &size,
                                                bool can_fail, bool wait_until)
    //--------------------------------------------------------------------------
    {
      return runtime->retrieve_semantic_information(task_id, tag, result, size,
                                                    can_fail, wait_until);
    }

    //--------------------------------------------------------------------------
    bool Runtime::retrieve_semantic_information(IndexSpace handle,
                                                         SemanticTag tag,
                                                         const void *&result,
                                                         size_t &size,
                                                         bool can_fail,
                                                         bool wait_until)
    //--------------------------------------------------------------------------
    {
      return runtime->retrieve_semantic_information(handle, tag, result, size,
                                                    can_fail, wait_until);
    }

    //--------------------------------------------------------------------------
    bool Runtime::retrieve_semantic_information(IndexPartition handle,
                                                         SemanticTag tag,
                                                         const void *&result,
                                                         size_t &size,
                                                         bool can_fail,
                                                         bool wait_until)
    //--------------------------------------------------------------------------
    {
      return runtime->retrieve_semantic_information(handle, tag, result, size,
                                                    can_fail, wait_until);
    }

    //--------------------------------------------------------------------------
    bool Runtime::retrieve_semantic_information(FieldSpace handle,
                                                         SemanticTag tag,
                                                         const void *&result,
                                                         size_t &size,
                                                         bool can_fail,
                                                         bool wait_until)
    //--------------------------------------------------------------------------
    {
      return runtime->retrieve_semantic_information(handle, tag, result, size,
                                                    can_fail, wait_until);
    }

    //--------------------------------------------------------------------------
    bool Runtime::retrieve_semantic_information(FieldSpace handle,
                                                         FieldID fid,
                                                         SemanticTag tag,
                                                         const void *&result,
                                                         size_t &size,
                                                         bool can_fail,
                                                         bool wait_until)
    //--------------------------------------------------------------------------
    {
      return runtime->retrieve_semantic_information(handle, fid, tag, result, 
                                                    size, can_fail, wait_until);
    }

    //--------------------------------------------------------------------------
    bool Runtime::retrieve_semantic_information(LogicalRegion handle,
                                                         SemanticTag tag,
                                                         const void *&result,
                                                         size_t &size,
                                                         bool can_fail,
                                                         bool wait_until)
    //--------------------------------------------------------------------------
    {
      return runtime->retrieve_semantic_information(handle, tag, result, size,
                                                    can_fail, wait_until);
    }

    //--------------------------------------------------------------------------
    bool Runtime::retrieve_semantic_information(LogicalPartition part,
                                                         SemanticTag tag,
                                                         const void *&result,
                                                         size_t &size,
                                                         bool can_fail,
                                                         bool wait_until)
    //--------------------------------------------------------------------------
    {
      return runtime->retrieve_semantic_information(part, tag, result, size,
                                                    can_fail, wait_until);
    }

    //--------------------------------------------------------------------------
    void Runtime::retrieve_name(TaskID task_id, const char *&result)
    //--------------------------------------------------------------------------
    {
      const void* dummy_ptr; size_t dummy_size;
      Runtime::retrieve_semantic_information(task_id, NAME_SEMANTIC_TAG,
                                         dummy_ptr, dummy_size, false, false);
      result = reinterpret_cast<const char*>(dummy_ptr);
    }

    //--------------------------------------------------------------------------
    void Runtime::retrieve_name(IndexSpace handle, const char *&result)
    //--------------------------------------------------------------------------
    {
      const void* dummy_ptr; size_t dummy_size;
      Runtime::retrieve_semantic_information(handle,
          NAME_SEMANTIC_TAG, dummy_ptr, dummy_size, false, false);
      result = reinterpret_cast<const char*>(dummy_ptr);
    }

    //--------------------------------------------------------------------------
    void Runtime::retrieve_name(IndexPartition handle,
                                         const char *&result)
    //--------------------------------------------------------------------------
    {
      const void* dummy_ptr; size_t dummy_size;
      Runtime::retrieve_semantic_information(handle,
          NAME_SEMANTIC_TAG, dummy_ptr, dummy_size, false, false);
      result = reinterpret_cast<const char*>(dummy_ptr);
    }

    //--------------------------------------------------------------------------
    void Runtime::retrieve_name(FieldSpace handle, const char *&result)
    //--------------------------------------------------------------------------
    {
      const void* dummy_ptr; size_t dummy_size;
      Runtime::retrieve_semantic_information(handle,
          NAME_SEMANTIC_TAG, dummy_ptr, dummy_size, false, false);
      result = reinterpret_cast<const char*>(dummy_ptr);
    }

    //--------------------------------------------------------------------------
    void Runtime::retrieve_name(FieldSpace handle,
                                         FieldID fid,
                                         const char *&result)
    //--------------------------------------------------------------------------
    {
      const void* dummy_ptr; size_t dummy_size;
      Runtime::retrieve_semantic_information(handle, fid,
          NAME_SEMANTIC_TAG, dummy_ptr, dummy_size, false, false);
      result = reinterpret_cast<const char*>(dummy_ptr);
    }

    //--------------------------------------------------------------------------
    void Runtime::retrieve_name(LogicalRegion handle,
                                         const char *&result)
    //--------------------------------------------------------------------------
    {
      const void* dummy_ptr; size_t dummy_size;
      Runtime::retrieve_semantic_information(handle,
          NAME_SEMANTIC_TAG, dummy_ptr, dummy_size, false, false);
      result = reinterpret_cast<const char*>(dummy_ptr);
    }

    //--------------------------------------------------------------------------
    void Runtime::retrieve_name(LogicalPartition part,
                                         const char *&result)
    //--------------------------------------------------------------------------
    {
      const void* dummy_ptr; size_t dummy_size;
      Runtime::retrieve_semantic_information(part,
          NAME_SEMANTIC_TAG, dummy_ptr, dummy_size, false, false);
      result = reinterpret_cast<const char*>(dummy_ptr);
    }

    //--------------------------------------------------------------------------
    void Runtime::print_once(Context ctx, FILE *f, const char *message)
    //--------------------------------------------------------------------------
    {
      runtime->print_once(ctx, f, message);
    }

    //--------------------------------------------------------------------------
    void Runtime::log_once(Context ctx, Realm::LoggerMessage &message)
    //--------------------------------------------------------------------------
    {
      runtime->log_once(ctx, message);
    }

    //--------------------------------------------------------------------------
    Future Runtime::from_value(const void *value, 
                                        size_t value_size, bool owned)
    //--------------------------------------------------------------------------
    {
      Future result = 
        runtime->help_create_future(Internal::ApEvent::NO_AP_EVENT);
      // Set the future result
      result.impl->set_result(value, value_size, owned);
      return result;
    }

    //--------------------------------------------------------------------------
    /*static*/ int Runtime::start(int argc, char **argv, bool background)
    //--------------------------------------------------------------------------
    {
      return Internal::Runtime::start(argc, argv, background);
    }

    //--------------------------------------------------------------------------
    /*static*/ void Runtime::initialize(int *argc, char ***argv, bool filter)
    //--------------------------------------------------------------------------
    {
      Internal::Runtime::initialize(argc, argv, filter);
    }

    //--------------------------------------------------------------------------
    /*static*/ int Runtime::wait_for_shutdown(void)
    //--------------------------------------------------------------------------
    {
      return Internal::Runtime::wait_for_shutdown();
    }

    //--------------------------------------------------------------------------
    Future Runtime::launch_top_level_task(const TaskLauncher &launcher)
    //--------------------------------------------------------------------------
    {
      return runtime->launch_top_level_task(launcher);
    }

    //--------------------------------------------------------------------------
    Context Runtime::begin_implicit_task(TaskID top_task_id,
                                         MapperID top_mapper_id,
                                         Processor::Kind proc_kind,
                                         const char *task_name,
                                         bool control_replicable,
                                         unsigned shard_per_address_space,
                                         int shard_id)
    //--------------------------------------------------------------------------
    {
      return runtime->begin_implicit_task(top_task_id, top_mapper_id, proc_kind,
              task_name, control_replicable, shard_per_address_space, shard_id);
    }

    //--------------------------------------------------------------------------
    void Runtime::finish_implicit_task(Context ctx)
    //--------------------------------------------------------------------------
    {
      runtime->finish_implicit_task(ctx);
    }

    //--------------------------------------------------------------------------
    /*static*/ void Runtime::set_top_level_task_id(TaskID top_id)
    //--------------------------------------------------------------------------
    {
      Internal::Runtime::set_top_level_task_id(top_id);
    }

    //--------------------------------------------------------------------------
    /*static*/ void Runtime::set_top_level_task_mapper_id(MapperID mapper_id)
    //--------------------------------------------------------------------------
    {
      Internal::Runtime::set_top_level_task_mapper_id(mapper_id);
    }

    //--------------------------------------------------------------------------
    /*static*/ size_t Runtime::get_maximum_dimension(void)
    //--------------------------------------------------------------------------
    {
      return LEGION_MAX_DIM;
    }

    //--------------------------------------------------------------------------
    /*static*/ void Runtime::configure_MPI_interoperability(int rank)
    //--------------------------------------------------------------------------
    {
      Internal::Runtime::configure_MPI_interoperability(rank);
    }

    //--------------------------------------------------------------------------
    /*static*/ LegionHandshake Runtime::create_external_handshake(
                bool init_in_ext, int ext_participants, int legion_participants)
    //--------------------------------------------------------------------------
    {
#ifdef DEBUG_LEGION
      assert(ext_participants > 0);
      assert(legion_participants > 0);
#endif
      LegionHandshake result(
          new Internal::LegionHandshakeImpl(init_in_ext,
                                       ext_participants, legion_participants));
      Internal::Runtime::register_handshake(result);
      return result;
    }

    //--------------------------------------------------------------------------
    /*static*/ MPILegionHandshake Runtime::create_handshake(bool init_in_MPI,
                                                        int mpi_participants,
                                                        int legion_participants)
    //--------------------------------------------------------------------------
    {
#ifdef DEBUG_LEGION
      assert(mpi_participants > 0);
      assert(legion_participants > 0);
#endif
      MPILegionHandshake result(
          new Internal::LegionHandshakeImpl(init_in_MPI,
                                       mpi_participants, legion_participants));
      Internal::Runtime::register_handshake(result);
      return result;
    }

    //--------------------------------------------------------------------------
    /*static*/ void Runtime::register_reduction_op(ReductionOpID redop_id,
                                                   ReductionOp *redop,
                                                   SerdezInitFnptr init_fnptr,
                                                   SerdezFoldFnptr fold_fnptr,
                                                   bool permit_duplicates)
    //--------------------------------------------------------------------------
    {
      Internal::Runtime::register_reduction_op(redop_id, redop, init_fnptr, 
                                               fold_fnptr, permit_duplicates);
    }

    //--------------------------------------------------------------------------
    /*static*/ const ReductionOp* Runtime::get_reduction_op(
                                                        ReductionOpID redop_id)
    //--------------------------------------------------------------------------
    {
      return Internal::Runtime::get_reduction_op(redop_id);
    }

    //--------------------------------------------------------------------------
    /*static*/ void Runtime::register_custom_serdez_op(CustomSerdezID serdez_id,
                                                       SerdezOp *serdez_op,
                                                       bool permit_duplicates)
    //--------------------------------------------------------------------------
    {
      Internal::Runtime::register_serdez_op(serdez_id, serdez_op,
                                            permit_duplicates);
    }

    //--------------------------------------------------------------------------
    /*static*/ const SerdezOp* Runtime::get_serdez_op(CustomSerdezID serdez_id)
    //--------------------------------------------------------------------------
    {
      return Internal::Runtime::get_serdez_op(serdez_id);
    }

    //--------------------------------------------------------------------------
    /*static*/ void Runtime::add_registration_callback(
                                            RegistrationCallbackFnptr callback)
    //--------------------------------------------------------------------------
    {
      Internal::Runtime::add_registration_callback(callback);
    }

    //--------------------------------------------------------------------------
    /*static*/ void Runtime::set_registration_callback(
                                            RegistrationCallbackFnptr callback)
    //--------------------------------------------------------------------------
    {
      Internal::Runtime::add_registration_callback(callback);
    }

    //--------------------------------------------------------------------------
    /*static*/ const InputArgs& Runtime::get_input_args(void)
    //--------------------------------------------------------------------------
    {
      if (!Internal::Runtime::runtime_started)
        REPORT_LEGION_ERROR(ERROR_DYNAMIC_CALL_PRE_RUNTIME_START,
            "Illegal call to 'get_input_args' before the runtime is started")
      if (Internal::implicit_runtime != NULL)
        return Internal::implicit_runtime->input_args;
      // Otherwise this is not from a Legion task, so fallback to the_runtime
      return Internal::Runtime::the_runtime->input_args;
    }

    //--------------------------------------------------------------------------
    /*static*/ Runtime* Runtime::get_runtime(Processor p)
    //--------------------------------------------------------------------------
    {
      if (!Internal::Runtime::runtime_started)
        REPORT_LEGION_ERROR(ERROR_DYNAMIC_CALL_PRE_RUNTIME_START,
            "Illegal call to 'get_runtime' before the runtime is started")
      // If we have an implicit runtime we use that
      if (Internal::implicit_runtime != NULL)
        return Internal::implicit_runtime->external;
      // Otherwise this is not from a Legion task, so fallback to the_runtime
      return Internal::Runtime::the_runtime->external;
    }

    //--------------------------------------------------------------------------
    /*static*/ Context Runtime::get_context(void)
    //--------------------------------------------------------------------------
    {
      return Internal::implicit_context;
    } 

    //--------------------------------------------------------------------------
    TaskID Runtime::generate_dynamic_task_id(void)
    //--------------------------------------------------------------------------
    {
      return runtime->generate_dynamic_task_id();
    }

    //--------------------------------------------------------------------------
    TaskID Runtime::generate_library_task_ids(const char *name, size_t count)
    //--------------------------------------------------------------------------
    {
      return runtime->generate_library_task_ids(name, count);
    }

    //--------------------------------------------------------------------------
    /*static*/ TaskID Runtime::generate_static_task_id(void)
    //--------------------------------------------------------------------------
    {
      return Internal::Runtime::generate_static_task_id();
    }

    //--------------------------------------------------------------------------
    ReductionOpID Runtime::generate_dynamic_reduction_id(void)
    //--------------------------------------------------------------------------
    {
      return runtime->generate_dynamic_reduction_id();
    }

    //--------------------------------------------------------------------------
    ReductionOpID Runtime::generate_library_reduction_ids(const char *name,
                                                          size_t count)
    //--------------------------------------------------------------------------
    {
      return runtime->generate_library_reduction_ids(name, count);
    }

    //--------------------------------------------------------------------------
    /*static*/ ReductionOpID Runtime::generate_static_reduction_id(void)
    //--------------------------------------------------------------------------
    {
      return Internal::Runtime::generate_static_reduction_id();
    }

    //--------------------------------------------------------------------------
    CustomSerdezID Runtime::generate_dynamic_serdez_id(void)
    //--------------------------------------------------------------------------
    {
      return runtime->generate_dynamic_serdez_id();
    }

    //--------------------------------------------------------------------------
    CustomSerdezID Runtime::generate_library_serdez_ids(const char *name,
                                                        size_t count)
    //--------------------------------------------------------------------------
    {
      return runtime->generate_library_serdez_ids(name, count);
    }

    //--------------------------------------------------------------------------
    /*static*/ CustomSerdezID Runtime::generate_static_serdez_id(void)
    //--------------------------------------------------------------------------
    {
      return Internal::Runtime::generate_static_serdez_id();
    }

    //--------------------------------------------------------------------------
    VariantID Runtime::register_task_variant(
                                    const TaskVariantRegistrar &registrar,
                                    const CodeDescriptor &codedesc,
                                    const void *user_data /*= NULL*/,
                                    size_t user_len /*= 0*/,
                                    bool has_return_type /*= false*/,
                                    VariantID vid /*= AUTO_GENERATE_ID*/)
    //--------------------------------------------------------------------------
    {
      // Make a copy of the descriptor here
      CodeDescriptor *realm_desc = new CodeDescriptor(codedesc);
      return runtime->register_variant(registrar, user_data, user_len, 
                                       realm_desc, has_return_type, vid);
    }

    //--------------------------------------------------------------------------
    /*static*/ VariantID Runtime::preregister_task_variant(
              const TaskVariantRegistrar &registrar,
	      const CodeDescriptor &codedesc,
	      const void *user_data /*= NULL*/,
	      size_t user_len /*= 0*/,
	      const char *task_name /*= NULL*/,
              VariantID vid /*=AUTO_GENERATE_ID*/,
              bool has_return_type/*=false*/,
              bool check_task_id/*=true*/)
    //--------------------------------------------------------------------------
    {
      // Make a copy of the descriptor here
      CodeDescriptor *realm_desc = new CodeDescriptor(codedesc);
      return Internal::Runtime::preregister_variant(registrar, user_data, 
          user_len, realm_desc, has_return_type, task_name, vid, check_task_id);
    }

    //--------------------------------------------------------------------------
    /*static*/ void Runtime::legion_task_preamble(
                                       const void *data, size_t datalen,
                                       Processor p, const Task *& task,
                                       const std::vector<PhysicalRegion> *& reg,
                                       Context& ctx, Runtime *& runtime)
    //--------------------------------------------------------------------------
    {
      // Read the context out of the buffer
#ifdef DEBUG_LEGION
      assert(datalen == sizeof(Context));
#endif
      ctx = *((const Context*)data);
      task = ctx->get_task();

      reg = &ctx->begin_task(runtime);
    }

    //--------------------------------------------------------------------------
    /*static*/ void Runtime::legion_task_postamble(Runtime *runtime,Context ctx,
                                                   const void *retvalptr,
                                                   size_t retvalsize)
    //--------------------------------------------------------------------------
    {
      ctx->end_task(retvalptr, retvalsize, false/*owned*/);
    }

    //--------------------------------------------------------------------------
    ShardID Runtime::get_shard_id(Context ctx, bool I_know_what_I_am_doing)
    //--------------------------------------------------------------------------
    {
      if (!I_know_what_I_am_doing)
        REPORT_LEGION_ERROR(ERROR_CONFUSED_USER, "User does not know what "
            "they are doing asking for the shard ID in task %s (UID %lld)",
            ctx->get_task_name(), ctx->get_unique_id())
      return ctx->get_shard_id();
    }

    //--------------------------------------------------------------------------
    size_t Runtime::get_num_shards(Context ctx, bool I_know_what_I_am_doing)
    //--------------------------------------------------------------------------
    {
      if (!I_know_what_I_am_doing)
        REPORT_LEGION_ERROR(ERROR_CONFUSED_USER, "User does not know what they"
            " are doing asking for the number of shards in task %s (UID %lld)",
            ctx->get_task_name(), ctx->get_unique_id())
      return ctx->get_num_shards();
    }

    //--------------------------------------------------------------------------
    Future Runtime::consensus_match(Context ctx, const void *input,void *output,
                                    size_t num_elements, size_t element_size)
    //--------------------------------------------------------------------------
    {
      return ctx->consensus_match(input, output, num_elements, element_size);
    }

    //--------------------------------------------------------------------------
    /*static*/ void Runtime::enable_profiling(void)
    //--------------------------------------------------------------------------
    {
    }

    //--------------------------------------------------------------------------
    /*static*/ void Runtime::disable_profiling(void)
    //--------------------------------------------------------------------------
    {
    }

    //--------------------------------------------------------------------------
    /*static*/ void Runtime::dump_profiling(void)
    //--------------------------------------------------------------------------
    {
    }

    //--------------------------------------------------------------------------
    LayoutConstraintID Runtime::register_layout(
                                     const LayoutConstraintRegistrar &registrar)
    //--------------------------------------------------------------------------
    {
      return runtime->register_layout(registrar, AUTO_GENERATE_ID);
    }

    //--------------------------------------------------------------------------
    void Runtime::release_layout(LayoutConstraintID layout_id)
    //--------------------------------------------------------------------------
    {
      runtime->release_layout(layout_id);
    }

    //--------------------------------------------------------------------------
    /*static*/ LayoutConstraintID Runtime::preregister_layout(
                                     const LayoutConstraintRegistrar &registrar,
                                     LayoutConstraintID layout_id)
    //--------------------------------------------------------------------------
    {
      return Internal::Runtime::preregister_layout(registrar, layout_id);
    }

    //--------------------------------------------------------------------------
    FieldSpace Runtime::get_layout_constraint_field_space(
                                                   LayoutConstraintID layout_id)
    //--------------------------------------------------------------------------
    {
      return runtime->get_layout_constraint_field_space(layout_id);
    }

    //--------------------------------------------------------------------------
    void Runtime::get_layout_constraints(LayoutConstraintID layout_id,
                                        LayoutConstraintSet &layout_constraints)
    //--------------------------------------------------------------------------
    {
      runtime->get_layout_constraints(layout_id, layout_constraints);
    }

    //--------------------------------------------------------------------------
    const char* Runtime::get_layout_constraints_name(LayoutConstraintID id)
    //--------------------------------------------------------------------------
    {
      return runtime->get_layout_constraints_name(id);
    }

}; // namespace Legion

// EOF
<|MERGE_RESOLUTION|>--- conflicted
+++ resolved
@@ -3833,19 +3833,8 @@
                  PartitionKind part_kind, Color color)
     //--------------------------------------------------------------------------
     {
-<<<<<<< HEAD
       return ctx->create_partition_by_domain(parent, domains, color_space,
                                   perform_intersections, part_kind, color);
-=======
-      ArgumentMap argmap;
-      for (std::map<DomainPoint,Domain>::const_iterator it = 
-            domains.begin(); it != domains.end(); it++)
-        argmap.set_point(it->first,
-            TaskArgument(&it->second, sizeof(it->second)));
-      FutureMap future_map(argmap.impl->freeze(ctx));
-      return ctx->create_partition_by_domain(parent, future_map, color_space, 
-                                    perform_intersections, part_kind, color);
->>>>>>> ebf30cb6
     }
 
     //--------------------------------------------------------------------------
