--- conflicted
+++ resolved
@@ -1516,15 +1516,12 @@
     // the provenance of meta-task operations for profiling
     // purposes, this has no bearing on correctness
     extern __thread ::legion_unique_id_t implicit_provenance;
-<<<<<<< HEAD
-#ifdef DEBUG_LEGION_WAITS
-    extern __thread int meta_task_id;
-#endif
-=======
     // Use this global variable to track if we're an
     // implicit top-level task that needs to do external waits
     extern __thread bool implicit_top_level_task;
->>>>>>> dece6dbb
+#ifdef DEBUG_LEGION_WAITS
+    extern __thread int meta_task_id;
+#endif
 
     /**
      * \class LgTaskArgs
