--- conflicted
+++ resolved
@@ -798,14 +798,9 @@
                            unsigned idx, IndexSpaceExpression *expr, 
                            const FieldMaskSet<FillView> &tracing_srcs,
                            const FieldMaskSet<InstanceView> &tracing_dsts,
-<<<<<<< HEAD
-                           std::set<RtEvent> &applied_events);
-    protected:
-=======
                            std::set<RtEvent> &applied_events,
                            bool reduction_initialization);
-    private:
->>>>>>> 6cc76736
+    protected:
       void record_views(unsigned entry,
                         IndexSpaceExpression *expr,
                         const RegionUsage &usage,
