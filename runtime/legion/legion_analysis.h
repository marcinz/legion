--- conflicted
+++ resolved
@@ -1388,15 +1388,11 @@
       public:
         static const LgTaskID TASK_ID = LG_UPDATE_PENDING_VIEW_TASK_ID;
       public:
-<<<<<<< HEAD
-        VersionState *proxy_this;
-=======
-        UpdateViewReferences(DistributedID id)
-          : LgTaskArgs<UpdateViewReferences>(implicit_provenance),
-            did(id) { }
-      public:
-        const DistributedID did;
->>>>>>> 90caeafd
+        UpdatePendingView(VersionState *proxy)
+          : LgTaskArgs<UpdatePendingView>(implicit_provenance),
+            proxy_this(proxy) { }
+      public:
+        VersionState *const proxy_this;
         LogicalView *view;
         FieldMask *view_mask;
       }; 
