/* Copyright 2019 Stanford University, NVIDIA Corporation
 *
 * Licensed under the Apache License, Version 2.0 (the "License");
 * you may not use this file except in compliance with the License.
 * You may obtain a copy of the License at
 *
 *     http://www.apache.org/licenses/LICENSE-2.0
 *
 * Unless required by applicable law or agreed to in writing, software
 * distributed under the License is distributed on an "AS IS" BASIS,
 * WITHOUT WARRANTIES OR CONDITIONS OF ANY KIND, either express or implied.
 * See the License for the specific language governing permissions and
 * limitations under the License.
 */

namespace Legion {
  namespace Internal {

    LEGION_EXTERN_LOGGER_DECLARATIONS

    /////////////////////////////////////////////////////////////
    // Index Space Expression 
    /////////////////////////////////////////////////////////////

    //--------------------------------------------------------------------------
    template<int DIM, typename T>
    inline ApEvent IndexSpaceExpression::issue_fill_internal(
                                 RegionTreeForest *forest,
                                 const Realm::IndexSpace<DIM,T> &space,
                                 const PhysicalTraceInfo &trace_info,
                                 const std::vector<CopySrcDstField> &dst_fields,
                                 const void *fill_value, size_t fill_size,
#ifdef LEGION_SPY
                                 UniqueID fill_uid,
                                 FieldSpace handle,
                                 RegionTreeID tree_id,
#endif
                                 ApEvent precondition, PredEvent pred_guard)
    //--------------------------------------------------------------------------
    {
      DETAILED_PROFILER(forest->runtime, REALM_ISSUE_FILL_CALL);
#ifdef DEBUG_LEGION
      assert(!space.empty());
#endif
      // Now that we know we're going to do this fill add any profiling requests
      Realm::ProfilingRequestSet requests;
      if (trace_info.op != NULL)
        trace_info.op->add_copy_profiling_request(requests);
      if (forest->runtime->profiler != NULL)
        forest->runtime->profiler->add_fill_request(requests, trace_info.op);
#ifdef LEGION_SPY
      // Have to convert back to Realm data structures because C++ is dumb
      std::vector<Realm::CopySrcDstField> realm_dst_fields(dst_fields.size());
      for (unsigned idx = 0; idx < dst_fields.size(); idx++)
        realm_dst_fields[idx] = dst_fields[idx];
#endif
      ApEvent result;
      if (pred_guard.exists())
      {
        ApEvent pred_pre = 
          Runtime::merge_events(&trace_info, precondition, ApEvent(pred_guard));
        if (trace_info.recording)
          trace_info.tpl->record_merge_events(pred_pre, precondition,
                                  ApEvent(pred_guard), trace_info.op);
#ifdef LEGION_SPY
        result = Runtime::ignorefaults(space.fill(realm_dst_fields, requests, 
                                              fill_value, fill_size, pred_pre));
#else
        result = Runtime::ignorefaults(space.fill(dst_fields, requests, 
                                              fill_value, fill_size, pred_pre));
#endif                               
      }
      else
      {
#ifdef LEGION_SPY
        result = ApEvent(space.fill(realm_dst_fields, requests, 
                                    fill_value, fill_size, precondition));
#else
        result = ApEvent(space.fill(dst_fields, requests, 
                                    fill_value, fill_size, precondition));
#endif
      }
#ifdef LEGION_SPY
      if (trace_info.op != NULL)
      {
        if (!result.exists())
        {
          ApUserEvent new_result = Runtime::create_ap_user_event();
          Runtime::trigger_event(new_result);
          result = new_result;
        }
        LegionSpy::log_fill_events(trace_info.op->get_unique_op_id(), 
            expr_id, handle, tree_id, precondition, result, fill_uid);
        for (unsigned idx = 0; idx < dst_fields.size(); idx++)
          LegionSpy::log_fill_field(result, dst_fields[idx].field_id,
                                    dst_fields[idx].inst_event);
      }
#endif
      if (trace_info.recording)
      {
        trace_info.record_issue_fill(result, this, dst_fields,
                                     fill_value, fill_size,
#ifdef LEGION_SPY
                                     fill_uid, handle, tree_id,
#endif
                                     precondition);
      }
      return result;
    }

    //--------------------------------------------------------------------------
    template<int DIM, typename T>
    inline ApEvent IndexSpaceExpression::issue_copy_internal(
                                 RegionTreeForest *forest,
                                 const Realm::IndexSpace<DIM,T> &space,
                                 const PhysicalTraceInfo &trace_info,
                                 const std::vector<CopySrcDstField> &dst_fields,
                                 const std::vector<CopySrcDstField> &src_fields,
#ifdef LEGION_SPY
                                 FieldSpace handle,
                                 RegionTreeID src_tree_id,
                                 RegionTreeID dst_tree_id,
#endif
                                 ApEvent precondition, PredEvent pred_guard,
                                 ReductionOpID redop, bool reduction_fold)
    //--------------------------------------------------------------------------
    {
      DETAILED_PROFILER(forest->runtime, REALM_ISSUE_COPY_CALL);
#ifdef DEBUG_LEGION
      assert(!space.empty());
#endif
      // Now that we know we're going to do this copy add any profling requests
      Realm::ProfilingRequestSet requests;
      if (trace_info.op != NULL)
        trace_info.op->add_copy_profiling_request(requests);
      if (forest->runtime->profiler != NULL)
        forest->runtime->profiler->add_copy_request(requests, trace_info.op);
#ifdef LEGION_SPY
      // Have to convert back to Realm structures because C++ is dumb  
      std::vector<Realm::CopySrcDstField> realm_src_fields(src_fields.size());
      for (unsigned idx = 0; idx < src_fields.size(); idx++)
        realm_src_fields[idx] = src_fields[idx];
      std::vector<Realm::CopySrcDstField> realm_dst_fields(dst_fields.size());
      for (unsigned idx = 0; idx < dst_fields.size(); idx++)
        realm_dst_fields[idx] = dst_fields[idx];
#endif 
      ApEvent result;
      if (pred_guard.exists())
      {
        ApEvent pred_pre = 
          Runtime::merge_events(&trace_info, precondition, ApEvent(pred_guard));
        if (trace_info.recording)
          trace_info.tpl->record_merge_events(pred_pre, precondition,
                                  ApEvent(pred_guard), trace_info.op);
#ifdef LEGION_SPY
        result = Runtime::ignorefaults(space.copy(realm_src_fields, 
              realm_dst_fields, requests, pred_pre, redop, reduction_fold));
#else
        result = Runtime::ignorefaults(space.copy(src_fields, dst_fields, 
                                requests, pred_pre, redop, reduction_fold));
#endif
      }
      else
      {
#ifdef LEGION_SPY
        result = ApEvent(space.copy(realm_src_fields, realm_dst_fields, 
                          requests, precondition, redop, reduction_fold));
#else
        result = ApEvent(space.copy(src_fields, dst_fields, requests, 
                          precondition, redop, reduction_fold));
#endif
      }
      if (trace_info.recording)
      {
        trace_info.record_issue_copy(result, this, src_fields, dst_fields,
#ifdef LEGION_SPY
                                     handle, src_tree_id, dst_tree_id,
#endif
                                     precondition, redop, reduction_fold);
      }
#ifdef LEGION_SPY
      if (trace_info.op != NULL)
      {
        if (!result.exists())
        {
          ApUserEvent new_result = Runtime::create_ap_user_event();
          Runtime::trigger_event(new_result);
          result = new_result;
        }
        LegionSpy::log_copy_events(trace_info.op->get_unique_op_id(), 
            expr_id, handle, src_tree_id, dst_tree_id, precondition, result);
        for (unsigned idx = 0; idx < src_fields.size(); idx++)
          LegionSpy::log_copy_field(result, src_fields[idx].field_id,
                                    src_fields[idx].inst_event,
                                    dst_fields[idx].field_id,
                                    dst_fields[idx].inst_event, redop);
      }
#endif
      return result;
    }

    //--------------------------------------------------------------------------
    template<int DIM, typename T>
    void IndexSpaceExpression::construct_indirections_internal(
                                     const std::vector<unsigned> &field_indexes,
                                     const FieldID indirect_field,
                                     const TypeTag indirect_type,
                                     const PhysicalInstance indirect_instance,
                                     const LegionVector<
                                            IndirectRecord>::aligned &records,
                                     std::vector<void*> &indirects,
                                     std::vector<unsigned> &indirect_indexes)
    //--------------------------------------------------------------------------
    {
      typedef std::vector<typename Realm::CopyIndirection<DIM,T>::Base*>
        IndirectionVector;
      IndirectionVector &indirections = 
        *reinterpret_cast<IndirectionVector*>(&indirects);
      // Sort instances into field sets and
      FieldMaskSet<IndirectRecord> record_sets;
      for (unsigned idx = 0; idx < records.size(); idx++)
        record_sets.insert(const_cast<IndirectRecord*>(&records[idx]), 
                           records[idx].fields);
#ifdef DEBUG_LEGION
      // Little sanity check here that all fields are represented
      assert(unsigned(record_sets.get_valid_mask().pop_count()) == 
              field_indexes.size());
#endif
      // construct indirections for each field set
      LegionList<FieldSet<IndirectRecord*> >::aligned field_sets;
      record_sets.compute_field_sets(FieldMask(), field_sets);
      // Note that we might be appending to some existing indirections
      const unsigned offset = indirections.size();
      indirections.resize(offset+field_sets.size());
      unsigned index = 0;
      for (LegionList<FieldSet<IndirectRecord*> >::aligned::const_iterator it =
            field_sets.begin(); it != field_sets.end(); it++, index++)
      {
        UnstructuredIndirectionHelper<DIM,T> helper(indirect_field,
                                  indirect_instance, it->elements);
        NT_TemplateHelper::demux<UnstructuredIndirectionHelper<DIM,T> >(
            indirect_type, &helper);
        indirections[offset+index] = helper.result;
      }
      // For each field find it's indirection and record it
#ifdef DEBUG_LEGION
      assert(indirect_indexes.empty());
#endif
      indirect_indexes.resize(field_indexes.size());  
      for (unsigned idx = 0; idx < field_indexes.size(); idx++)
      {
        const unsigned fidx = field_indexes[idx];
        // Search through the set of indirections and find the one that is
        // set for this field
        index = 0;
        for (LegionList<FieldSet<IndirectRecord*> >::aligned::const_iterator
              it = field_sets.begin(); it != field_sets.end(); it++, index++)
        {
          if (!it->set_mask.is_set(fidx))
            continue;
          indirect_indexes[idx] = offset+index;
          break;
        }
#ifdef DEBUG_LEGION
        // Should have found it in the set
        assert(index < field_sets.size());
#endif
      }
    }

    //--------------------------------------------------------------------------
    template<int DIM, typename T>
    void IndexSpaceExpression::destroy_indirections_internal(
                                                  std::vector<void*> &indirects)
    //--------------------------------------------------------------------------
    {
      typedef std::vector<typename Realm::CopyIndirection<DIM,T>::Base*>
        IndirectionVector;
      IndirectionVector &indirections = 
        *reinterpret_cast<IndirectionVector*>(&indirects);
      for (unsigned idx = 0; idx < indirections.size(); idx++)
        delete indirections[idx];
      indirects.clear();
    }

    //--------------------------------------------------------------------------
    template<int DIM, typename T>
    ApEvent IndexSpaceExpression::issue_indirect_internal(
                                 RegionTreeForest *forest,
                                 const Realm::IndexSpace<DIM,T> &space,
                                 const PhysicalTraceInfo &trace_info,
                                 const std::vector<CopySrcDstField> &dst_fields,
                                 const std::vector<CopySrcDstField> &src_fields,
                                 const std::vector<void*> &indirects,
                                 ApEvent precondition, PredEvent pred_guard)
    //--------------------------------------------------------------------------
    {
#ifdef DEBUG_LEGION
      assert(!space.empty());
#endif
      // Now that we know we're going to do this copy add any profling requests
      Realm::ProfilingRequestSet requests;
      if (trace_info.op != NULL)
        trace_info.op->add_copy_profiling_request(requests);
      if (forest->runtime->profiler != NULL)
        forest->runtime->profiler->add_copy_request(requests, trace_info.op);
#ifdef LEGION_SPY
      // Have to convert back to Realm structures because C++ is dumb  
      std::vector<Realm::CopySrcDstField> realm_src_fields(src_fields.size());
      for (unsigned idx = 0; idx < src_fields.size(); idx++)
        realm_src_fields[idx] = src_fields[idx];
      std::vector<Realm::CopySrcDstField> realm_dst_fields(dst_fields.size());
      for (unsigned idx = 0; idx < dst_fields.size(); idx++)
        realm_dst_fields[idx] = dst_fields[idx];
#endif 
      typedef std::vector<const typename Realm::CopyIndirection<DIM,T>::Base*>
        IndirectionVector;
      const IndirectionVector &indirections = 
        *reinterpret_cast<const IndirectionVector*>(&indirects);
      ApEvent result;
      if (pred_guard.exists())
      {
        ApEvent pred_pre = 
          Runtime::merge_events(&trace_info, precondition, ApEvent(pred_guard));
        if (trace_info.recording)
          trace_info.tpl->record_merge_events(pred_pre, precondition,
                                  ApEvent(pred_guard), trace_info.op);
#ifdef LEGION_SPY
        result = Runtime::ignorefaults(space.copy(realm_src_fields, 
                          realm_dst_fields, indirections, requests, pred_pre));
#else
        result = Runtime::ignorefaults(space.copy(src_fields, dst_fields, 
                                            indirections, requests, pred_pre));
#endif
      }
      else
      {
#ifdef LEGION_SPY
        result = ApEvent(space.copy(realm_src_fields, realm_dst_fields, 
                                    indirections, requests, precondition));
#else
        result = ApEvent(space.copy(src_fields, dst_fields, indirections,
                                    requests, precondition));
#endif
      }
      if (trace_info.recording)
        trace_info.record_issue_indirect(result, this, src_fields, dst_fields,
                                         indirects, precondition);
#ifdef LEGION_SPY
      if (trace_info.op != NULL)
      {
        if (!result.exists())
        {
          ApUserEvent new_result = Runtime::create_ap_user_event();
          Runtime::trigger_event(new_result);
          result = new_result;
        }
#if 0
        LegionSpy::log_copy_events(trace_info.op->get_unique_op_id(), 
            expr_id, handle, src_tree_id, dst_tree_id, precondition, result);
        for (unsigned idx = 0; idx < src_fields.size(); idx++)
          LegionSpy::log_copy_field(result, src_fields[idx].field_id,
                                    src_fields[idx].inst_event,
                                    dst_fields[idx].field_id,
                                    dst_fields[idx].inst_event, redop);
#else
        // TODO: Legion Spy for indirect copies
        assert(false);
#endif
      }
#endif
      return result;
    }

    //--------------------------------------------------------------------------
    template<int DIM, typename T>
    Realm::InstanceLayoutGeneric* IndexSpaceExpression::create_layout_internal(
                                    const Realm::IndexSpace<DIM,T> &space,
                                    const Realm::InstanceLayoutConstraints &ilc,
                                    const OrderingConstraint &constraint) const
    //--------------------------------------------------------------------------
    {
      int dim_order[DIM];
      // Construct the dimension ordering
      unsigned next_dim = 0;
      for (std::vector<DimensionKind>::const_iterator it = 
            constraint.ordering.begin(); it != constraint.ordering.end(); it++)
      {
        // Skip the field dimension we already handled it
        if ((*it) == DIM_F)
          continue;
        if ((*it) > DIM_F)
          assert(false); // TODO: handle split dimensions
        if ((*it) >= DIM) // Skip dimensions bigger than ours
          continue;
        dim_order[next_dim++] = *it;
      }
#ifdef DEBUG_LEGION
      assert(next_dim == DIM); // should have filled them all in
#endif
      return Realm::InstanceLayoutGeneric::choose_instance_layout(space,
                                                            ilc, dim_order);
    }

    /////////////////////////////////////////////////////////////
    // Index Space Operations 
    /////////////////////////////////////////////////////////////
    
    //--------------------------------------------------------------------------
    template<int DIM, typename T>
    IndexSpaceOperationT<DIM,T>::IndexSpaceOperationT(OperationKind kind,
                                                      RegionTreeForest *ctx)
      : IndexSpaceOperation(NT_TemplateHelper::encode_tag<DIM,T>(),
                            kind, ctx), is_index_space_tight(false)
    //--------------------------------------------------------------------------
    {
    }

    //--------------------------------------------------------------------------
    template<int DIM, typename T>
    IndexSpaceOperationT<DIM,T>::IndexSpaceOperationT(OperationKind kind,
                                  RegionTreeForest *ctx, Deserializer &derez)
      : IndexSpaceOperation(NT_TemplateHelper::encode_tag<DIM,T>(),
                            kind, ctx, derez), is_index_space_tight(false)
    //--------------------------------------------------------------------------
    {
      // We can unpack the index space here directly
      derez.deserialize(this->realm_index_space);
      this->tight_index_space = this->realm_index_space;
      derez.deserialize(this->realm_index_space_ready);
      // We'll do the make_valid request in activate_remote if needed
    }

    //--------------------------------------------------------------------------
    template<int DIM, typename T>
    IndexSpaceOperationT<DIM,T>::~IndexSpaceOperationT(void)
    //--------------------------------------------------------------------------
    {
      if (this->origin_space == this->context->runtime->address_space)
      {
        this->realm_index_space.destroy(realm_index_space_ready);
        this->tight_index_space.destroy(tight_index_space_ready);
      }
    }

    //--------------------------------------------------------------------------
    template<int DIM, typename T>
    ApEvent IndexSpaceOperationT<DIM,T>::get_expr_index_space(void *result,
                                            TypeTag tag, bool need_tight_result)
    //--------------------------------------------------------------------------
    {
#ifdef DEBUG_LEGION
      assert(tag == type_tag);
#endif
      Realm::IndexSpace<DIM,T> *space = 
        reinterpret_cast<Realm::IndexSpace<DIM,T>*>(result);
      return get_realm_index_space(*space, need_tight_result);
    }

    //--------------------------------------------------------------------------
    template<int DIM, typename T>
    Domain IndexSpaceOperationT<DIM,T>::get_domain(ApEvent &ready, bool tight)
    //--------------------------------------------------------------------------
    {
      Realm::IndexSpace<DIM,T> result;
      ready = get_realm_index_space(result, tight);
      return DomainT<DIM,T>(result);
    }

    //--------------------------------------------------------------------------
    template<int DIM, typename T>
    ApEvent IndexSpaceOperationT<DIM,T>::get_realm_index_space(
                        Realm::IndexSpace<DIM,T> &space, bool need_tight_result)
    //--------------------------------------------------------------------------
    {
      if (!is_index_space_tight)
      {
        if (need_tight_result)
        {
          // Wait for the index space to be tight
          if (tight_index_space_ready.exists() && 
              !tight_index_space_ready.has_triggered())
            tight_index_space_ready.wait();
          space = tight_index_space;
          return ApEvent::NO_AP_EVENT;
        }
        else
        {
          space = realm_index_space;
          return realm_index_space_ready;
        }
      }
      else
      {
        // Already tight so we can just return that
        space = tight_index_space;
        return ApEvent::NO_AP_EVENT;
      }
    }

    //--------------------------------------------------------------------------
    template<int DIM, typename T>
    void IndexSpaceOperationT<DIM,T>::tighten_index_space(void)
    //--------------------------------------------------------------------------
    {
#ifdef DEBUG_LEGION
      assert(realm_index_space.is_valid());
#endif
      tight_index_space = realm_index_space.tighten();
#ifdef DEBUG_LEGION
      assert(tight_index_space.is_valid());
#endif
      // Small memory fence to propagate writes before setting the flag
      __sync_synchronize();
      is_index_space_tight = true;
    }

    //--------------------------------------------------------------------------
    template<int DIM, typename T>
    bool IndexSpaceOperationT<DIM,T>::check_empty(void)
    //--------------------------------------------------------------------------
    {
      return (get_volume() == 0);
    }

    //--------------------------------------------------------------------------
    template<int DIM, typename T>
    size_t IndexSpaceOperationT<DIM,T>::get_volume(void)
    //--------------------------------------------------------------------------
    {
      if (has_volume)
        return volume;
      Realm::IndexSpace<DIM,T> temp;
      ApEvent ready = get_realm_index_space(temp, true/*tight*/);
      if (ready.exists() && !ready.has_triggered())
        ready.wait();
      volume = temp.volume();
      __sync_synchronize();
      has_volume = true;
      return volume;
    }

    //--------------------------------------------------------------------------
    template<int DIM, typename T>
    void IndexSpaceOperationT<DIM,T>::activate_remote(void)
    //--------------------------------------------------------------------------
    {
      // Request that we make the valid index space valid
      this->tight_index_space_ready = 
        RtEvent(this->realm_index_space.make_valid());
    }

    //--------------------------------------------------------------------------
    template<int DIM, typename T>
    void IndexSpaceOperationT<DIM,T>::pack_expression(Serializer &rez,
                                                      AddressSpaceID target)
    //--------------------------------------------------------------------------
    {
      if (target == context->runtime->address_space)
      {
        rez.serialize<bool>(true/*local*/);
        rez.serialize(this);
      }
      else if (target == origin_space)
      {
        rez.serialize<bool>(true/*local*/);
        rez.serialize(origin_expr);
      }
      else
      {
        rez.serialize<bool>(false/*local*/);
        rez.serialize<bool>(false/*index space*/);
        rez.serialize(expr_id);
        rez.serialize(origin_expr);
      }
    }

    //--------------------------------------------------------------------------
    template<int DIM, typename T>
    IndexSpaceNode* IndexSpaceOperationT<DIM,T>::find_or_create_node(
<<<<<<< HEAD
                                    InnerContext *ctx, const bool notify_remote)
=======
                                                               TaskContext *ctx)
>>>>>>> 8522c01a
    //--------------------------------------------------------------------------
    {
      if (node != NULL)
        return node;
      Runtime *runtime = context->runtime;
      {
        AutoLock i_lock(inter_lock);
        // Retest after we get the lock
        if (node != NULL)
          return node;
        // Make a handle and DID to use for this index space
        IndexSpace handle = runtime->help_create_index_space_handle(type_tag);
        DistributedID did = runtime->get_available_distributed_id();
#ifdef DEBUG_LEGION
        if (ctx != NULL)
          log_index.debug("Creating index space %x in task%s (ID %lld)", 
                handle.get_id(), ctx->get_task_name(), ctx->get_unique_id());
#endif
        
        if (is_index_space_tight)
          node = context->create_node(handle, &tight_index_space, 
                              NULL/*parent*/, 0/*color*/, did,
                              realm_index_space_ready, expr_id, notify_remote);
        else
          node = context->create_node(handle, &realm_index_space,
                              NULL/*parent*/, 0/*color*/, did,
                              realm_index_space_ready, expr_id, notify_remote);
      }
      if (ctx != NULL)
        ctx->register_index_space_creation(node->handle);
      if (runtime->legion_spy_enabled)
        LegionSpy::log_top_index_space(node->handle.get_id());
      return node;
    }

    //--------------------------------------------------------------------------
    template<int DIM, typename T>
    ApEvent IndexSpaceOperationT<DIM,T>::issue_fill(
                                 const PhysicalTraceInfo &trace_info,
                                 const std::vector<CopySrcDstField> &dst_fields,
                                 const void *fill_value, size_t fill_size,
#ifdef LEGION_SPY
                                 UniqueID fill_uid,
                                 FieldSpace handle,
                                 RegionTreeID tree_id,
#endif
                                 ApEvent precondition, PredEvent pred_guard)
    //--------------------------------------------------------------------------
    {
      Realm::IndexSpace<DIM,T> local_space;
      ApEvent space_ready = get_realm_index_space(local_space, true/*tight*/);
      if (space_ready.exists() && precondition.exists())
        return issue_fill_internal(context, local_space, trace_info, 
            dst_fields, fill_value, fill_size, 
#ifdef LEGION_SPY
            fill_uid, handle, tree_id,
#endif
            Runtime::merge_events(&trace_info, space_ready, precondition), 
            pred_guard);
      else if (space_ready.exists())
        return issue_fill_internal(context, local_space, trace_info, 
                                   dst_fields, fill_value, fill_size,
#ifdef LEGION_SPY
                                   fill_uid, handle, tree_id,
#endif
                                   space_ready, pred_guard);
      else
        return issue_fill_internal(context, local_space, trace_info, 
                                   dst_fields, fill_value, fill_size,
#ifdef LEGION_SPY
                                   fill_uid, handle, tree_id,
#endif
                                   precondition, pred_guard);
    }

    //--------------------------------------------------------------------------
    template<int DIM, typename T>
    ApEvent IndexSpaceOperationT<DIM,T>::issue_copy(
                                 const PhysicalTraceInfo &trace_info,
                                 const std::vector<CopySrcDstField> &dst_fields,
                                 const std::vector<CopySrcDstField> &src_fields,
#ifdef LEGION_SPY
                                 FieldSpace handle, 
                                 RegionTreeID src_tree_id,
                                 RegionTreeID dst_tree_id,
#endif
                                 ApEvent precondition, PredEvent pred_guard,
                                 ReductionOpID redop, bool reduction_fold)
    //--------------------------------------------------------------------------
    {
      Realm::IndexSpace<DIM,T> local_space;
      ApEvent space_ready = get_realm_index_space(local_space, true/*tight*/);
      if (space_ready.exists() && precondition.exists())
        return issue_copy_internal(context, local_space, trace_info, 
            dst_fields, src_fields,
#ifdef LEGION_SPY
            handle, src_tree_id, dst_tree_id,
#endif
            Runtime::merge_events(&trace_info, precondition, space_ready),
            pred_guard, redop, reduction_fold);
      else if (space_ready.exists())
        return issue_copy_internal(context, local_space, trace_info, 
                dst_fields, src_fields, 
#ifdef LEGION_SPY
                handle, src_tree_id, dst_tree_id,
#endif
                space_ready, pred_guard, redop, reduction_fold);
      else
        return issue_copy_internal(context, local_space, trace_info, 
                dst_fields, src_fields, 
#ifdef LEGION_SPY
                handle, src_tree_id, dst_tree_id,
#endif
                precondition, pred_guard, redop, reduction_fold);
    }

    //--------------------------------------------------------------------------
    template<int DIM, typename T>
    void IndexSpaceOperationT<DIM,T>::construct_indirections(
                                     const std::vector<unsigned> &field_indexes,
                                     const FieldID indirect_field,
                                     const TypeTag indirect_type,
                                     const PhysicalInstance indirect_instance,
                                     const LegionVector<
                                            IndirectRecord>::aligned &records,
                                     std::vector<void*> &indirections,
                                     std::vector<unsigned> &indirect_indexes)
    //--------------------------------------------------------------------------
    {
      construct_indirections_internal<DIM,T>(field_indexes, indirect_field,
                                 indirect_type, indirect_instance, records, 
                                 indirections, indirect_indexes);
    }

    //--------------------------------------------------------------------------
    template<int DIM, typename T>
    void IndexSpaceOperationT<DIM,T>::destroy_indirections(
                                               std::vector<void*> &indirections)
    //--------------------------------------------------------------------------
    {
      destroy_indirections_internal<DIM,T>(indirections);
    }

    //--------------------------------------------------------------------------
    template<int DIM, typename T>
    ApEvent IndexSpaceOperationT<DIM,T>::issue_indirect(
                                 const PhysicalTraceInfo &trace_info,
                                 const std::vector<CopySrcDstField> &dst_fields,
                                 const std::vector<CopySrcDstField> &src_fields,
                                 const std::vector<void*> &indirects,
                                 ApEvent precondition, PredEvent pred_guard)
    //--------------------------------------------------------------------------
    {
      Realm::IndexSpace<DIM,T> local_space;
      ApEvent space_ready = get_realm_index_space(local_space, true/*tight*/);
      if (space_ready.exists() && precondition.exists())
        return issue_indirect_internal(context, local_space, trace_info, 
            dst_fields, src_fields, indirects,
            Runtime::merge_events(&trace_info, precondition, space_ready),
            pred_guard);
      else if (space_ready.exists())
        return issue_indirect_internal(context, local_space, trace_info, 
                                       dst_fields, src_fields, indirects, 
                                       space_ready, pred_guard); 
      else
        return issue_indirect_internal(context, local_space, trace_info, 
                                       dst_fields, src_fields, indirects,
                                       precondition, pred_guard); 
    }

    //--------------------------------------------------------------------------
    template<int DIM, typename T>
    Realm::InstanceLayoutGeneric* IndexSpaceOperationT<DIM,T>::create_layout(
                                    const Realm::InstanceLayoutConstraints &ilc,
                                    const OrderingConstraint &constraint)
    //--------------------------------------------------------------------------
    {
      Realm::IndexSpace<DIM,T> local_space;
      ApEvent space_ready = get_realm_index_space(local_space, true/*tight*/);
      if (space_ready.exists())
        space_ready.wait();
      return create_layout_internal(local_space, ilc, constraint);
    }

    //--------------------------------------------------------------------------
    template<int DIM, typename T>
    IndexSpaceUnion<DIM,T>::IndexSpaceUnion(
                            const std::vector<IndexSpaceExpression*> &to_union,
                            RegionTreeForest *ctx)
      : IndexSpaceOperationT<DIM,T>(IndexSpaceOperation::UNION_OP_KIND, ctx),
        sub_expressions(to_union)
    //--------------------------------------------------------------------------
    {
      std::set<ApEvent> preconditions;
      std::vector<Realm::IndexSpace<DIM,T> > spaces(sub_expressions.size());
      for (unsigned idx = 0; idx < sub_expressions.size(); idx++)
      {
        IndexSpaceExpression *sub = sub_expressions[idx];
        // Add the parent and the reference
        sub->add_parent_operation(this);
        sub->add_expression_reference();
        // Then get the realm index space expression
        ApEvent precondition = sub->get_expr_index_space(
            &spaces[idx], this->type_tag, false/*need tight result*/);
        if (precondition.exists())
          preconditions.insert(precondition);
      }
      // Kick this off to Realm
      ApEvent precondition = Runtime::merge_events(NULL, preconditions);
      Realm::ProfilingRequestSet requests;
      if (ctx->runtime->profiler != NULL)
        ctx->runtime->profiler->add_partition_request(requests,
                      implicit_provenance, DEP_PART_UNION_REDUCTION);
      this->realm_index_space_ready = ApEvent(
          Realm::IndexSpace<DIM,T>::compute_union(
              spaces, this->realm_index_space, requests, precondition));
      // Then launch the tighten call for it too since we know we're
      // going to want this eventually
      const RtEvent valid_event(this->realm_index_space.make_valid());
      // See if both the events needed for the tighten call are done
      if (!this->realm_index_space_ready.has_triggered() || 
          !valid_event.has_triggered())
      {
        IndexSpaceExpression::TightenIndexSpaceArgs args(this);
        if (!this->realm_index_space_ready.has_triggered())
        {
          if (!valid_event.has_triggered())
            this->tight_index_space_ready = 
              ctx->runtime->issue_runtime_meta_task(args, 
                  LG_LATENCY_WORK_PRIORITY, Runtime::merge_events(valid_event,
                    Runtime::protect_event(this->realm_index_space_ready)));
          else
            this->tight_index_space_ready = 
              ctx->runtime->issue_runtime_meta_task(args, 
                  LG_LATENCY_WORK_PRIORITY,
                  Runtime::protect_event(this->realm_index_space_ready));
        }
        else
          this->tight_index_space_ready = 
            ctx->runtime->issue_runtime_meta_task(args, 
                LG_LATENCY_WORK_PRIORITY, valid_event);
      }
      else // We can do the tighten call now
        this->tighten_index_space();
      if (ctx->runtime->legion_spy_enabled)
      {
        std::vector<IndexSpaceExprID> sources(this->sub_expressions.size()); 
        for (unsigned idx = 0; idx < this->sub_expressions.size(); idx++)
          sources[idx] = this->sub_expressions[idx]->expr_id;
        LegionSpy::log_index_space_union(this->expr_id, sources);
      }
    }

    //--------------------------------------------------------------------------
    template<int DIM, typename T>
    IndexSpaceUnion<DIM,T>::IndexSpaceUnion(
                            const std::vector<IndexSpaceExpression*> &to_union,
                            RegionTreeForest *ctx, Deserializer &derez)
      : IndexSpaceOperationT<DIM,T>(IndexSpaceOperation::UNION_OP_KIND, 
                                    ctx, derez), sub_expressions(to_union)
    //--------------------------------------------------------------------------
    {
      // Just update the tree correctly with references
      for (unsigned idx = 0; idx < sub_expressions.size(); idx++)
      {
        IndexSpaceExpression *sub = sub_expressions[idx];
        // Add the parent and the reference
        sub->add_parent_operation(this);
        sub->add_expression_reference();
      }
    }

    //--------------------------------------------------------------------------
    template<int DIM, typename T>
    IndexSpaceUnion<DIM,T>::IndexSpaceUnion(const IndexSpaceUnion<DIM,T> &rhs)
      : IndexSpaceOperationT<DIM,T>(IndexSpaceOperation::UNION_OP_KIND, NULL)
    //--------------------------------------------------------------------------
    {
      // should never be called
      assert(false);
    }

    //--------------------------------------------------------------------------
    template<int DIM, typename T>
    IndexSpaceUnion<DIM,T>::~IndexSpaceUnion(void)
    //--------------------------------------------------------------------------
    {
      // Remove references from our sub expressions
      for (unsigned idx = 0; idx < sub_expressions.size(); idx++)
        if (sub_expressions[idx]->remove_expression_reference())
          delete sub_expressions[idx];
    }

    //--------------------------------------------------------------------------
    template<int DIM, typename T>
    IndexSpaceUnion<DIM,T>& IndexSpaceUnion<DIM,T>::operator=(
                                              const IndexSpaceUnion<DIM,T> &rhs)
    //--------------------------------------------------------------------------
    {
      // should never be called
      assert(false);
      return *this;
    }

    //--------------------------------------------------------------------------
    template<int DIM, typename T>
    void IndexSpaceUnion<DIM,T>::pack_expression_structure(Serializer &rez,
                                                          AddressSpaceID target,
                                                          const bool top)
    //--------------------------------------------------------------------------
    {
#ifdef DEBUG_LEGION
      assert(target != this->context->runtime->address_space);
#endif
      if (top)
        this->record_remote_expression(target);
      rez.serialize<bool>(false); // not an index space
      if (target == this->origin_space)
      {
        rez.serialize<bool>(true); // local
        rez.serialize(this->origin_expr);
      }
      else
      {
        rez.serialize<bool>(false); // not local
        const bool local_empty = this->is_empty();
        if (!local_empty)
        {
          rez.serialize<size_t>(sub_expressions.size());
          for (std::vector<IndexSpaceExpression*>::const_iterator it = 
                sub_expressions.begin(); it != sub_expressions.end(); it++)
            (*it)->pack_expression_structure(rez, target, false/*top*/);
        }
        else
          rez.serialize<size_t>(0);
        rez.serialize(this->op_kind); 
        rez.serialize(this->type_tag); // unpacked by creator
        rez.serialize(this->expr_id); // unpacked by IndexSpaceOperation
        rez.serialize(this->origin_expr); // unpacked by IndexSpaceOperation
        // unpacked by IndexSpaceOperationT
        if (!local_empty)
        {
          Realm::IndexSpace<DIM,T> temp;
          ApEvent ready = this->get_realm_index_space(temp, true/*tight*/);
          rez.serialize(temp);
          rez.serialize(ready);
        }
        else
        {
          const Realm::IndexSpace<DIM,T> temp = 
            Realm::IndexSpace<DIM,T>::make_empty();
          rez.serialize(temp);
          rez.serialize(ApEvent::NO_AP_EVENT);
        }
      }
    }

    //--------------------------------------------------------------------------
    template<int DIM, typename T>
    bool IndexSpaceUnion<DIM,T>::remove_operation(RegionTreeForest *forest)
    //--------------------------------------------------------------------------
    {
      // Remove the parent operation from all the sub expressions
      for (unsigned idx = 0; idx < sub_expressions.size(); idx++)
        sub_expressions[idx]->remove_parent_operation(this);
      // Then remove ourselves from the tree
      if (forest != NULL)
        forest->remove_union_operation(this, sub_expressions);
      // Remove our expression reference added by invalidate_operation
      // and return true if we should be deleted
      return this->remove_expression_reference();
    }

    //--------------------------------------------------------------------------
    template<int DIM, typename T>
    IndexSpaceExpression* IndexSpaceUnion<DIM,T>::find_congruence(void) 
    //--------------------------------------------------------------------------
    {
      const size_t local_volume = this->get_volume();
      if (local_volume == 0)
        return NULL;
      for (typename std::vector<IndexSpaceExpression*>::const_iterator it = 
            sub_expressions.begin(); it != sub_expressions.end(); it++)
        if ((*it)->get_volume() == local_volume)
          return (*it);
      return NULL;
    }

    //--------------------------------------------------------------------------
    template<int DIM, typename T>
    IndexSpaceIntersection<DIM,T>::IndexSpaceIntersection(
                            const std::vector<IndexSpaceExpression*> &to_inter,
                            RegionTreeForest *ctx)
      : IndexSpaceOperationT<DIM,T>(IndexSpaceOperation::INTERSECT_OP_KIND,ctx),
        sub_expressions(to_inter)
    //--------------------------------------------------------------------------
    {
      std::set<ApEvent> preconditions;
      std::vector<Realm::IndexSpace<DIM,T> > spaces(sub_expressions.size());
      for (unsigned idx = 0; idx < sub_expressions.size(); idx++)
      {
        IndexSpaceExpression *sub = sub_expressions[idx];
        // Add the parent and the reference
        sub->add_parent_operation(this);
        sub->add_expression_reference();
        ApEvent precondition = sub->get_expr_index_space(
            &spaces[idx], this->type_tag, false/*need tight result*/);
        if (precondition.exists())
          preconditions.insert(precondition);
      }
      // Kick this off to Realm
      ApEvent precondition = Runtime::merge_events(NULL, preconditions);
      Realm::ProfilingRequestSet requests;
      if (ctx->runtime->profiler != NULL)
        ctx->runtime->profiler->add_partition_request(requests,
                implicit_provenance, DEP_PART_INTERSECTION_REDUCTION);
      this->realm_index_space_ready = ApEvent(
          Realm::IndexSpace<DIM,T>::compute_intersection(
              spaces, this->realm_index_space, requests, precondition));
      // Then launch the tighten call for it too since we know we're
      // going to want this eventually
      const RtEvent valid_event(this->realm_index_space.make_valid());
      // See if both the events needed for the tighten call are done
      if (!this->realm_index_space_ready.has_triggered() || 
          !valid_event.has_triggered())
      {
        IndexSpaceExpression::TightenIndexSpaceArgs args(this);
        if (!this->realm_index_space_ready.has_triggered())
        {
          if (!valid_event.has_triggered())
            this->tight_index_space_ready = 
              ctx->runtime->issue_runtime_meta_task(args, 
                  LG_LATENCY_WORK_PRIORITY, Runtime::merge_events(valid_event,
                    Runtime::protect_event(this->realm_index_space_ready)));
          else
            this->tight_index_space_ready = 
              ctx->runtime->issue_runtime_meta_task(args, 
                  LG_LATENCY_WORK_PRIORITY,
                  Runtime::protect_event(this->realm_index_space_ready));
        }
        else
          this->tight_index_space_ready = 
            ctx->runtime->issue_runtime_meta_task(args, 
                LG_LATENCY_WORK_PRIORITY, valid_event);
      }
      else // We can do the tighten call now
        this->tighten_index_space();
      if (ctx->runtime->legion_spy_enabled)
      {
        std::vector<IndexSpaceExprID> sources(this->sub_expressions.size()); 
        for (unsigned idx = 0; idx < this->sub_expressions.size(); idx++)
          sources[idx] = this->sub_expressions[idx]->expr_id;
        LegionSpy::log_index_space_intersection(this->expr_id, sources);
      }
    }

    //--------------------------------------------------------------------------
    template<int DIM, typename T>
    IndexSpaceIntersection<DIM,T>::IndexSpaceIntersection(
                            const std::vector<IndexSpaceExpression*> &to_inter,
                            RegionTreeForest *ctx, Deserializer &derez)
      : IndexSpaceOperationT<DIM,T>(IndexSpaceOperation::INTERSECT_OP_KIND,
                                    ctx, derez), sub_expressions(to_inter)
    //--------------------------------------------------------------------------
    {
      // Just update the tree correctly with references
      for (unsigned idx = 0; idx < sub_expressions.size(); idx++)
      {
        IndexSpaceExpression *sub = sub_expressions[idx];
        // Add the parent and the reference
        sub->add_parent_operation(this);
        sub->add_expression_reference();
      }
    }

    //--------------------------------------------------------------------------
    template<int DIM, typename T>
    IndexSpaceIntersection<DIM,T>::IndexSpaceIntersection(
                                      const IndexSpaceIntersection<DIM,T> &rhs)
      : IndexSpaceOperationT<DIM,T>(IndexSpaceOperation::INTERSECT_OP_KIND,NULL)
    //--------------------------------------------------------------------------
    {
      // should never be called
      assert(false);
    }

    //--------------------------------------------------------------------------
    template<int DIM, typename T>
    IndexSpaceIntersection<DIM,T>::~IndexSpaceIntersection(void)
    //--------------------------------------------------------------------------
    {
      // Remove references from our sub expressions
      for (unsigned idx = 0; idx < sub_expressions.size(); idx++)
        if (sub_expressions[idx]->remove_expression_reference())
          delete sub_expressions[idx];
    }

    //--------------------------------------------------------------------------
    template<int DIM, typename T>
    IndexSpaceIntersection<DIM,T>& IndexSpaceIntersection<DIM,T>::operator=(
                                       const IndexSpaceIntersection<DIM,T> &rhs)
    //--------------------------------------------------------------------------
    {
      // should never be called
      assert(false);
      return *this;
    }

    //--------------------------------------------------------------------------
    template<int DIM, typename T>
    void IndexSpaceIntersection<DIM,T>::pack_expression_structure(
                         Serializer &rez, AddressSpaceID target, const bool top)
    //--------------------------------------------------------------------------
    {
#ifdef DEBUG_LEGION
      assert(target != this->context->runtime->address_space);
#endif
      if (top)
        this->record_remote_expression(target);
      rez.serialize<bool>(false); // not an index space
      if (target == this->origin_space)
      {
        rez.serialize<bool>(true); // local
        rez.serialize(this->origin_expr);
      }
      else
      {
        rez.serialize<bool>(false); // not local
        const bool local_empty = this->is_empty();
        if (!local_empty)
        {
          rez.serialize<size_t>(sub_expressions.size());
          for (std::vector<IndexSpaceExpression*>::const_iterator it = 
                sub_expressions.begin(); it != sub_expressions.end(); it++)
            (*it)->pack_expression_structure(rez, target, false/*top*/);
        }
        else
          rez.serialize<size_t>(0);
        rez.serialize(this->op_kind); 
        rez.serialize(this->type_tag); // unpacked by creator
        rez.serialize(this->expr_id); // unpacked by IndexSpaceOperation
        rez.serialize(this->origin_expr); // unpacked by IndexSpaceOperation
        // unpacked by IndexSpaceOperationT
        if (!local_empty)
        {
          Realm::IndexSpace<DIM,T> temp;
          ApEvent ready = this->get_realm_index_space(temp, true/*tight*/);
          rez.serialize(temp);
          rez.serialize(ready);
        }
        else
        {
          const Realm::IndexSpace<DIM,T> temp = 
            Realm::IndexSpace<DIM,T>::make_empty();
          rez.serialize(temp);
          rez.serialize(ApEvent::NO_AP_EVENT);
        }
      }
    }

    //--------------------------------------------------------------------------
    template<int DIM, typename T>
    bool IndexSpaceIntersection<DIM,T>::remove_operation(
                                                       RegionTreeForest *forest)
    //--------------------------------------------------------------------------
    {
      // Remove the parent operation from all the sub expressions
      for (unsigned idx = 0; idx < sub_expressions.size(); idx++)
        sub_expressions[idx]->remove_parent_operation(this);
      // Then remove ourselves from the tree
      if (forest != NULL)
        forest->remove_intersection_operation(this, sub_expressions);
      // Remove our expression reference added by invalidate_operation
      // and return true if we should be deleted
      return this->remove_expression_reference();
    }

    //--------------------------------------------------------------------------
    template<int DIM, typename T>
    IndexSpaceExpression* IndexSpaceIntersection<DIM,T>::find_congruence(void)
    //--------------------------------------------------------------------------
    {
      const size_t local_volume = this->get_volume();
      if (local_volume == 0)
        return NULL;
      for (typename std::vector<IndexSpaceExpression*>::const_iterator it = 
            sub_expressions.begin(); it != sub_expressions.end(); it++)
        if ((*it)->get_volume() == local_volume)
          return (*it);
      return NULL;
    }

    //--------------------------------------------------------------------------
    template<int DIM, typename T>
    IndexSpaceDifference<DIM,T>::IndexSpaceDifference(IndexSpaceExpression *l,
                IndexSpaceExpression *r, RegionTreeForest *ctx) 
      : IndexSpaceOperationT<DIM,T>(IndexSpaceOperation::DIFFERENCE_OP_KIND,ctx)
        , lhs(l), rhs(r)
    //--------------------------------------------------------------------------
    {
      if (lhs == rhs)
      {
        // Special case for when the expressions are the same
        lhs->add_parent_operation(this);
        lhs->add_expression_reference();
        this->realm_index_space = Realm::IndexSpace<DIM,T>::make_empty();
        this->tight_index_space = Realm::IndexSpace<DIM,T>::make_empty();
        this->realm_index_space_ready = ApEvent::NO_AP_EVENT;
        this->tight_index_space_ready = RtEvent::NO_RT_EVENT;
      }
      else
      {
        Realm::IndexSpace<DIM,T> lhs_space, rhs_space;
        // Add the parent and the references
        lhs->add_parent_operation(this);
        rhs->add_parent_operation(this);
        lhs->add_expression_reference();
        rhs->add_expression_reference();
        ApEvent left_ready = 
          lhs->get_expr_index_space(&lhs_space, this->type_tag, false/*tight*/);
        ApEvent right_ready = 
          rhs->get_expr_index_space(&rhs_space, this->type_tag, false/*tight*/);
        ApEvent precondition = 
          Runtime::merge_events(NULL, left_ready, right_ready);
        Realm::ProfilingRequestSet requests;
        if (ctx->runtime->profiler != NULL)
          ctx->runtime->profiler->add_partition_request(requests,
                                implicit_provenance, DEP_PART_DIFFERENCE);
        this->realm_index_space_ready = ApEvent(
            Realm::IndexSpace<DIM,T>::compute_difference(lhs_space, rhs_space, 
                              this->realm_index_space, requests, precondition));
        // Then launch the tighten call for it too since we know we're
        // going to want this eventually
        const RtEvent valid_event(this->realm_index_space.make_valid());
        // See if both the events needed for the tighten call are done
        if (!this->realm_index_space_ready.has_triggered() || 
            !valid_event.has_triggered())
        {
          IndexSpaceExpression::TightenIndexSpaceArgs args(this);
          if (!this->realm_index_space_ready.has_triggered())
          {
            if (!valid_event.has_triggered())
              this->tight_index_space_ready = 
                ctx->runtime->issue_runtime_meta_task(args, 
                    LG_LATENCY_WORK_PRIORITY, Runtime::merge_events(valid_event,
                      Runtime::protect_event(this->realm_index_space_ready)));
            else
              this->tight_index_space_ready = 
                ctx->runtime->issue_runtime_meta_task(args, 
                    LG_LATENCY_WORK_PRIORITY,
                    Runtime::protect_event(this->realm_index_space_ready));
          }
          else
            this->tight_index_space_ready = 
              ctx->runtime->issue_runtime_meta_task(args, 
                  LG_LATENCY_WORK_PRIORITY, valid_event);
        }
        else // We can do the tighten call now
          this->tighten_index_space();
      }
      if (ctx->runtime->legion_spy_enabled)
        LegionSpy::log_index_space_difference(this->expr_id,
                                              lhs->expr_id, rhs->expr_id);
    }

    //--------------------------------------------------------------------------
    template<int DIM, typename T>
    IndexSpaceDifference<DIM,T>::IndexSpaceDifference(IndexSpaceExpression *l,
            IndexSpaceExpression *r, RegionTreeForest *ctx, Deserializer &derez) 
      : IndexSpaceOperationT<DIM,T>(IndexSpaceOperation::DIFFERENCE_OP_KIND,
                                    ctx, derez), lhs(l), rhs(r)
    //--------------------------------------------------------------------------
    {
      if (lhs != NULL)
      {
        lhs->add_parent_operation(this);
        lhs->add_expression_reference();
      }
      if (rhs != NULL)
      {
        rhs->add_parent_operation(this);
        rhs->add_expression_reference();
      }
    }

    //--------------------------------------------------------------------------
    template<int DIM, typename T>
    IndexSpaceDifference<DIM,T>::IndexSpaceDifference(
                                      const IndexSpaceDifference<DIM,T> &rhs)
     : IndexSpaceOperationT<DIM,T>(IndexSpaceOperation::DIFFERENCE_OP_KIND,NULL)
    //--------------------------------------------------------------------------
    {
      // should never be called
      assert(false);
    }

    //--------------------------------------------------------------------------
    template<int DIM, typename T>
    IndexSpaceDifference<DIM,T>::~IndexSpaceDifference(void)
    //--------------------------------------------------------------------------
    {
      if ((rhs != NULL) && (lhs != rhs) && rhs->remove_expression_reference())
        delete rhs;
      if ((lhs != NULL) && lhs->remove_expression_reference())
        delete lhs;
    }

    //--------------------------------------------------------------------------
    template<int DIM, typename T>
    IndexSpaceDifference<DIM,T>& IndexSpaceDifference<DIM,T>::operator=(
                                         const IndexSpaceDifference<DIM,T> &rhs)
    //--------------------------------------------------------------------------
    {
      // should never be called
      assert(false);
      return *this;
    }

    //--------------------------------------------------------------------------
    template<int DIM, typename T>
    void IndexSpaceDifference<DIM,T>::pack_expression_structure(Serializer &rez,
                                          AddressSpaceID target, const bool top)
    //--------------------------------------------------------------------------
    {
#ifdef DEBUG_LEGION
      assert(target != this->context->runtime->address_space);
#endif
      if (top)
        this->record_remote_expression(target);
      rez.serialize<bool>(false); // not an index space
      if (target == this->origin_space)
      {
        rez.serialize<bool>(true); // local
        rez.serialize(this->origin_expr);
      }
      else
      {
        rez.serialize<bool>(false); // not local
        const bool local_empty = this->is_empty();
        if (!local_empty)
        {
          rez.serialize<size_t>(2);
          lhs->pack_expression_structure(rez, target, false/*top*/);
          rhs->pack_expression_structure(rez, target, false/*top*/);
        }
        else
          rez.serialize<size_t>(0);
        rez.serialize(this->op_kind); 
        rez.serialize(this->type_tag); // unpacked by creator
        rez.serialize(this->expr_id); // unpacked by IndexSpaceOperation
        rez.serialize(this->origin_expr); // unpacked by IndexSpaceOperation
        // unpacked by IndexSpaceOperationT
        if (!local_empty)
        {
          Realm::IndexSpace<DIM,T> temp;
          ApEvent ready = this->get_realm_index_space(temp, true/*tight*/);
          rez.serialize(temp);
          rez.serialize(ready);
        }
        else
        {
          const Realm::IndexSpace<DIM,T> temp = 
            Realm::IndexSpace<DIM,T>::make_empty();
          rez.serialize(temp);
          rez.serialize(ApEvent::NO_AP_EVENT);
        }
      }
    }

    //--------------------------------------------------------------------------
    template<int DIM, typename T>
    bool IndexSpaceDifference<DIM,T>::remove_operation(RegionTreeForest *forest)
    //--------------------------------------------------------------------------
    {
      // Remove the parent operation from all the sub expressions
      if (lhs != NULL)
        lhs->remove_parent_operation(this);
      if ((rhs != NULL) && (lhs != rhs))
        rhs->remove_parent_operation(this);
      // Then remove ourselves from the tree
      if ((forest != NULL) && (lhs != NULL) && (rhs != NULL))
        forest->remove_subtraction_operation(this, lhs, rhs);
      // Remove our expression reference added by invalidate_operation
      // and return true if we should be deleted
      return this->remove_expression_reference();
    }

    //--------------------------------------------------------------------------
    template<int DIM, typename T>
    IndexSpaceExpression* IndexSpaceDifference<DIM,T>::find_congruence(void)
    //--------------------------------------------------------------------------
    {
      const size_t local_volume = this->get_volume();
      if (local_volume == 0)
        return NULL;
      if (local_volume == lhs->get_volume())
        return lhs;
      return NULL;
    }

    /////////////////////////////////////////////////////////////
    // Templated Index Space Node 
    /////////////////////////////////////////////////////////////

    //--------------------------------------------------------------------------
    template<int DIM, typename T>
    IndexSpaceNodeT<DIM,T>::IndexSpaceNodeT(RegionTreeForest *ctx, 
        IndexSpace handle, IndexPartNode *parent, LegionColor color,
        const Realm::IndexSpace<DIM,T> *is, DistributedID did, 
        ApEvent ready, IndexSpaceExprID expr_id)
      : IndexSpaceNode(ctx, handle, parent, color, did, ready, expr_id), 
        linearization_ready(false)
    //--------------------------------------------------------------------------
    {
      if (is != NULL)
      {
        realm_index_space = *is;
        Runtime::trigger_event(realm_index_space_set);
      }
    }

    //--------------------------------------------------------------------------
    template<int DIM, typename T>
    IndexSpaceNodeT<DIM,T>::IndexSpaceNodeT(const IndexSpaceNodeT &rhs)
      : IndexSpaceNode(rhs)
    //--------------------------------------------------------------------------
    {
      // should never be called
      assert(false);
    }

    //--------------------------------------------------------------------------
    template<int DIM, typename T>
    IndexSpaceNodeT<DIM,T>::~IndexSpaceNodeT(void)
    //--------------------------------------------------------------------------
    { 
      // Destory our index space if we are the owner and it has been set
      if (is_owner() && realm_index_space_set.has_triggered())
        realm_index_space.destroy();
    }

    //--------------------------------------------------------------------------
    template<int DIM, typename T>
    IndexSpaceNodeT<DIM,T>& IndexSpaceNodeT<DIM,T>::operator=(
                                                     const IndexSpaceNodeT &rhs)
    //--------------------------------------------------------------------------
    {
      // should never be called
      assert(false);
      return *this;
    }

    //--------------------------------------------------------------------------
    template<int DIM, typename T>
    inline ApEvent IndexSpaceNodeT<DIM,T>::get_realm_index_space(
                      Realm::IndexSpace<DIM,T> &result, bool need_tight_result)
    //--------------------------------------------------------------------------
    {
      if (!tight_index_space)
      {
        if (need_tight_result)
        {
          // Wait for the index space to be tight
          tight_index_space_set.wait();
          // Fall through and get the result when we're done
        }
        else
        {
          if (!realm_index_space_set.has_triggered())
            realm_index_space_set.wait();
          // Not tight yet so still subject to change so we need the lock
          AutoLock n_lock(node_lock,1,false/*exclusive*/);
          result = realm_index_space;
          return index_space_ready;
        }
      }
      // At this point we have a tight index space
      // That means it's already ready
      result = realm_index_space;
      return ApEvent::NO_AP_EVENT;
    }

    //--------------------------------------------------------------------------
    template<int DIM, typename T>
    inline void IndexSpaceNodeT<DIM,T>::set_realm_index_space(
                  AddressSpaceID source, const Realm::IndexSpace<DIM,T> &value)
    //--------------------------------------------------------------------------
    {
#ifdef DEBUG_LEGION
      assert(!realm_index_space_set.has_triggered());
#endif
      // We can set this now but triggering the realm_index_space_set
      // event has to be done while holding the node_lock on the owner
      // node so that it is serialized with respect to queries from 
      // remote nodes for copies about the remote instance
      realm_index_space = value;
      // If we're not the owner, send a message back to the
      // owner specifying that it can set the index space value
      const AddressSpaceID owner_space = get_owner_space();
      if (owner_space != context->runtime->address_space)
      {
        // We're not the owner so we can trigger the event without the lock
        Runtime::trigger_event(realm_index_space_set);
        // We're not the owner, if this is not from the owner then
        // send a message there telling the owner that it is set
        if (source != owner_space)
        {
          Serializer rez;
          {
            RezCheck z(rez);
            rez.serialize(handle);
            pack_index_space(rez, false/*include size*/);
          }
          context->runtime->send_index_space_set(owner_space, rez);
        }
      }
      else
      {
        // Log subspaces being set on the owner
        if (implicit_runtime->legion_spy_enabled && (parent != NULL))
          this->log_index_space_points(realm_index_space);
        // Hold the lock while walking over the node set
        AutoLock n_lock(node_lock);
        // Now we can trigger the event while holding the lock
        Runtime::trigger_event(realm_index_space_set);
        if (has_remote_instances())
        {
          // We're the owner, send messages to everyone else that we've 
          // sent this node to except the source
          Serializer rez;
          {
            RezCheck z(rez);
            rez.serialize(handle);
            pack_index_space(rez, false/*include size*/);
          }
          IndexSpaceSetFunctor functor(context->runtime, source, rez);
          map_over_remote_instances(functor);
        }
      }
      // Now we can tighten it
      tighten_index_space();
    }

    //--------------------------------------------------------------------------
    template<int DIM, typename T>
    ApEvent IndexSpaceNodeT<DIM,T>::get_expr_index_space(void *result,
                                            TypeTag tag, bool need_tight_result)
    //--------------------------------------------------------------------------
    {
#ifdef DEBUG_LEGION
      assert(type_tag == handle.get_type_tag());
#endif
      Realm::IndexSpace<DIM,T> *space = 
        reinterpret_cast<Realm::IndexSpace<DIM,T>*>(result);
      return get_realm_index_space(*space, need_tight_result);
    }

    //--------------------------------------------------------------------------
    template<int DIM, typename T>
    Domain IndexSpaceNodeT<DIM,T>::get_domain(ApEvent &ready, bool need_tight)
    //--------------------------------------------------------------------------
    {
      Realm::IndexSpace<DIM,T> result;
      ready = get_realm_index_space(result, need_tight);
      return DomainT<DIM,T>(result);
    }

    //--------------------------------------------------------------------------
    template<int DIM, typename T>
    void IndexSpaceNodeT<DIM,T>::tighten_index_space(void)
    //--------------------------------------------------------------------------
    {
#ifdef DEBUG_LEGION
      assert(!tight_index_space);
      assert(!tight_index_space_set.has_triggered());
#endif
      const RtEvent valid_event(realm_index_space.make_valid());
      if (!index_space_ready.has_triggered() || !valid_event.has_triggered())
      {
        // If this index space isn't ready yet, then we have to defer this 
        TightenIndexSpaceArgs args(this);
        if (!index_space_ready.has_triggered())
        {
          if (!valid_event.has_triggered())
            context->runtime->issue_runtime_meta_task(args,
                LG_LATENCY_WORK_PRIORITY, Runtime::merge_events(valid_event,
                  Runtime::protect_event(index_space_ready)));
          else
            context->runtime->issue_runtime_meta_task(args,
                LG_LATENCY_WORK_PRIORITY,
                Runtime::protect_event(index_space_ready));
        }
        else
          context->runtime->issue_runtime_meta_task(args,
              LG_LATENCY_WORK_PRIORITY, valid_event);
        
        return;
      }
#ifdef DEBUG_LEGION
      assert(realm_index_space.is_valid());
#endif
      Realm::IndexSpace<DIM,T> tight_space = realm_index_space.tighten();
#ifdef DEBUG_LEGION
      assert(tight_space.is_valid());
#endif
      Realm::IndexSpace<DIM,T> old_space;
      // Now take the lock and set everything
      {
        AutoLock n_lock(node_lock);
        old_space = realm_index_space;
        realm_index_space = tight_space;
        __sync_synchronize(); // small memory fence to propagate writes
        tight_index_space = true;
      }
      Runtime::trigger_event(tight_index_space_set);
      old_space.destroy();
    }

    //--------------------------------------------------------------------------
    template<int DIM, typename T>
    bool IndexSpaceNodeT<DIM,T>::check_empty(void)
    //--------------------------------------------------------------------------
    {
      return (get_volume() == 0);
    }

    //--------------------------------------------------------------------------
    template<int DIM, typename T>
    void IndexSpaceNodeT<DIM,T>::pack_expression(Serializer &rez, 
                                                 AddressSpaceID target)
    //--------------------------------------------------------------------------
    {
      if (target != context->runtime->address_space)
      {
        rez.serialize<bool>(false/*local*/);
        rez.serialize<bool>(true/*index space*/);
        rez.serialize(handle);
      }
      else
      {
        rez.serialize<bool>(true/*local*/);
        rez.serialize<IndexSpaceExpression*>(this);
      }
    }

    //--------------------------------------------------------------------------
    template<int DIM, typename T>
    void IndexSpaceNodeT<DIM,T>::create_sharded_alias(IndexSpace alias,
                                                      DistributedID alias_did)
    //--------------------------------------------------------------------------
    {
      // Have to wait at least until we get our index space set
      if (!realm_index_space_set.has_triggered())
        realm_index_space_set.wait();
      context->create_node(alias, &realm_index_space_set, NULL/*parent*/,
                           0/*color*/, alias_did, index_space_ready, 
                           expr_id/*alis*/, false/*notify remote*/);
    }

    //--------------------------------------------------------------------------
    template<int DIM, typename T>
    void IndexSpaceNodeT<DIM,T>::pack_expression_structure(Serializer &rez,
                                                          AddressSpaceID target,
                                                          const bool top) 
    //--------------------------------------------------------------------------
    {
      rez.serialize<bool>(true/*index space*/);
      rez.serialize(handle);
      // Make sure this doesn't get collected until we're unpacked
      // This could be a performance bug since it will block if we
      // have to send a reference to a remote node, but that should
      // never actually happen
      LocalReferenceMutator mutator;
      add_base_gc_ref(REMOTE_DID_REF, &mutator);
    }

    //--------------------------------------------------------------------------
    template<int DIM, typename T>
    void IndexSpaceNodeT<DIM,T>::log_index_space_points(void)
    //--------------------------------------------------------------------------
    {
      Realm::IndexSpace<DIM,T> tight_space;
      get_realm_index_space(tight_space, true/*tight*/);
      log_index_space_points(tight_space);
    }
      
    //--------------------------------------------------------------------------
    template<int DIM, typename T>
    void IndexSpaceNodeT<DIM,T>::log_index_space_points(
                              const Realm::IndexSpace<DIM,T> &tight_space) const
    //--------------------------------------------------------------------------
    {
      if (!tight_space.empty())
      {
        // Iterate over the rectangles and print them out 
        for (Realm::IndexSpaceIterator<DIM,T> itr(tight_space); 
              itr.valid; itr.step())
        {
          if (itr.rect.volume() == 1)
            LegionSpy::log_index_space_point(handle.get_id(), 
                                             Point<DIM,T>(itr.rect.lo));
          else
            LegionSpy::log_index_space_rect(handle.get_id(), 
                                            Rect<DIM,T>(itr.rect));
        }
      }
      else
        LegionSpy::log_empty_index_space(handle.get_id());
    }

    //--------------------------------------------------------------------------
    template<int DIM, typename T>
    ApEvent IndexSpaceNodeT<DIM,T>::compute_pending_space(Operation *op,
                          const std::vector<IndexSpace> &handles, bool is_union)
    //--------------------------------------------------------------------------
    {
      std::set<ApEvent> preconditions;
      std::vector<Realm::IndexSpace<DIM,T> > spaces(handles.size());
      for (unsigned idx = 0; idx < handles.size(); idx++)
      {
        IndexSpaceNode *node = context->get_node(handles[idx]);
        if (handles[idx].get_type_tag() != handle.get_type_tag())
        {
          TaskContext *ctx = op->get_context();
          if (is_union)
            REPORT_LEGION_ERROR(ERROR_DYNAMIC_TYPE_MISMATCH,
                          "Dynamic type mismatch in 'create_index_space_union' "
                          "performed in task %s (UID %lld)",
                          ctx->get_task_name(), ctx->get_unique_id())
          else
            REPORT_LEGION_ERROR(ERROR_DYNAMIC_TYPE_MISMATCH,
                          "Dynamic type mismatch in "
                          "'create_index_space_intersection' performed in "
                          "task %s (UID %lld)", ctx->get_task_name(),
                          ctx->get_unique_id())
        }
        IndexSpaceNodeT<DIM,T> *space = 
          static_cast<IndexSpaceNodeT<DIM,T>*>(node);
        ApEvent ready = space->get_realm_index_space(spaces[idx], false);
        if (ready.exists())
          preconditions.insert(ready);
      }
      if (op->has_execution_fence_event())
        preconditions.insert(op->get_execution_fence_event());
      // Kick this off to Realm
      ApEvent precondition = Runtime::merge_events(NULL, preconditions);
      Realm::IndexSpace<DIM,T> result_space;
      if (is_union)
      {
        Realm::ProfilingRequestSet requests;
        if (context->runtime->profiler != NULL)
          context->runtime->profiler->add_partition_request(requests,
                                        op, DEP_PART_UNION_REDUCTION);
        ApEvent result(Realm::IndexSpace<DIM,T>::compute_union(
              spaces, result_space, requests, precondition));
        set_realm_index_space(context->runtime->address_space, result_space);
        return result;
      }
      else
      {
        Realm::ProfilingRequestSet requests;
        if (context->runtime->profiler != NULL)
          context->runtime->profiler->add_partition_request(requests,
                                op, DEP_PART_INTERSECTION_REDUCTION);
        ApEvent result(Realm::IndexSpace<DIM,T>::compute_intersection(
              spaces, result_space, requests, precondition));
        set_realm_index_space(context->runtime->address_space, result_space);
        return result;
      }
    }

    //--------------------------------------------------------------------------
    template<int DIM, typename T>
    ApEvent IndexSpaceNodeT<DIM,T>::compute_pending_space(Operation *op,
                                      IndexPartition part_handle, bool is_union)
    //--------------------------------------------------------------------------
    {
      if (part_handle.get_type_tag() != handle.get_type_tag())
      {
        TaskContext *ctx = op->get_context();
        if (is_union)
          REPORT_LEGION_ERROR(ERROR_DYNAMIC_TYPE_MISMATCH,
                        "Dynamic type mismatch in 'create_index_space_union' "
                        "performed in task %s (UID %lld)",
                        ctx->get_task_name(), ctx->get_unique_id())
        else
          REPORT_LEGION_ERROR(ERROR_DYNAMIC_TYPE_MISMATCH,
                        "Dynamic type mismatch in "
                        "'create_index_space_intersection' performed in "
                        "task %s (UID %lld)", ctx->get_task_name(),
                        ctx->get_unique_id())
      }
      IndexPartNode *partition = context->get_node(part_handle);
      std::set<ApEvent> preconditions;
      std::vector<Realm::IndexSpace<DIM,T> > 
        spaces(partition->color_space->get_volume());
      unsigned subspace_index = 0;
      if (partition->total_children == partition->max_linearized_color)
      {
        for (LegionColor color = 0; color < partition->total_children; color++)
        {
          IndexSpaceNodeT<DIM,T> *child = 
            static_cast<IndexSpaceNodeT<DIM,T>*>(partition->get_child(color));
          ApEvent ready = child->get_realm_index_space(spaces[subspace_index++],
                                                       false/*tight*/);
          if (ready.exists())
            preconditions.insert(ready);
        }
      }
      else
      {
        for (LegionColor color = 0; 
              color < partition->max_linearized_color; color++)
        {
          if (!partition->color_space->contains_color(color))
            continue;
          IndexSpaceNodeT<DIM,T> *child = 
            static_cast<IndexSpaceNodeT<DIM,T>*>(partition->get_child(color));
          ApEvent ready = child->get_realm_index_space(spaces[subspace_index++],
                                                       false/*tight*/);
          if (ready.exists())
            preconditions.insert(ready);
        }
      }
      if (op->has_execution_fence_event())
        preconditions.insert(op->get_execution_fence_event());
      // Kick this off to Realm
      ApEvent precondition = Runtime::merge_events(NULL, preconditions);
      Realm::IndexSpace<DIM,T> result_space;
      if (is_union)
      {
        Realm::ProfilingRequestSet requests;
        if (context->runtime->profiler != NULL)
          context->runtime->profiler->add_partition_request(requests,
                                        op, DEP_PART_UNION_REDUCTION);
        ApEvent result(Realm::IndexSpace<DIM,T>::compute_union(
              spaces, result_space, requests, precondition));
        set_realm_index_space(context->runtime->address_space, result_space);
        return result;
      }
      else
      {
        Realm::ProfilingRequestSet requests;
        if (context->runtime->profiler != NULL)
          context->runtime->profiler->add_partition_request(requests,
                                op, DEP_PART_INTERSECTION_REDUCTION);
        ApEvent result(Realm::IndexSpace<DIM,T>::compute_intersection(
              spaces, result_space, requests, precondition));
        set_realm_index_space(context->runtime->address_space, result_space);
        return result;
      }
    }

    //--------------------------------------------------------------------------
    template<int DIM, typename T>
    ApEvent IndexSpaceNodeT<DIM,T>::compute_pending_difference(Operation *op,
                        IndexSpace init, const std::vector<IndexSpace> &handles)
    //--------------------------------------------------------------------------
    {
      if (init.get_type_tag() != handle.get_type_tag())
      {
        TaskContext *ctx = op->get_context();
        REPORT_LEGION_ERROR(ERROR_DYNAMIC_TYPE_MISMATCH,
                      "Dynamic type mismatch in "
                      "'create_index_space_difference' performed in "
                      "task %s (%lld)", ctx->get_task_name(), 
                      ctx->get_unique_id())
      }
      std::set<ApEvent> preconditions;
      std::vector<Realm::IndexSpace<DIM,T> > spaces(handles.size());
      for (unsigned idx = 0; idx < handles.size(); idx++)
      {
        IndexSpaceNode *node = context->get_node(handles[idx]);
        if (handles[idx].get_type_tag() != handle.get_type_tag())
        {
          TaskContext *ctx = op->get_context();
          REPORT_LEGION_ERROR(ERROR_DYNAMIC_TYPE_MISMATCH,
                        "Dynamic type mismatch in "
                        "'create_index_space_difference' performed in "
                        "task %s (%lld)", ctx->get_task_name(), 
                        ctx->get_unique_id())
        }
        IndexSpaceNodeT<DIM,T> *space = 
          static_cast<IndexSpaceNodeT<DIM,T>*>(node);
        ApEvent ready = space->get_realm_index_space(spaces[idx], 
                                                     false/*tight*/);
        if (ready.exists())
          preconditions.insert(ready);
      } 
      if (op->has_execution_fence_event())
        preconditions.insert(op->get_execution_fence_event());
      ApEvent precondition = Runtime::merge_events(NULL, preconditions);
      Realm::ProfilingRequestSet union_requests;
      Realm::ProfilingRequestSet diff_requests;
      if (context->runtime->profiler != NULL)
      {
        context->runtime->profiler->add_partition_request(union_requests,
                                            op, DEP_PART_UNION_REDUCTION);
        context->runtime->profiler->add_partition_request(diff_requests,
                                            op, DEP_PART_DIFFERENCE);
      }
      // Compute the union of the handles for the right-hand side
      Realm::IndexSpace<DIM,T> rhs_space;
      ApEvent rhs_ready(Realm::IndexSpace<DIM,T>::compute_union(
            spaces, rhs_space, union_requests, precondition));
      IndexSpaceNodeT<DIM,T> *lhs_node = 
        static_cast<IndexSpaceNodeT<DIM,T>*>(context->get_node(init));
      Realm::IndexSpace<DIM,T> lhs_space, result_space;
      ApEvent lhs_ready = lhs_node->get_realm_index_space(lhs_space, false);
      ApEvent result(Realm::IndexSpace<DIM,T>::compute_difference(
            lhs_space, rhs_space, result_space, diff_requests,
            Runtime::merge_events(NULL, lhs_ready, rhs_ready)));
      set_realm_index_space(context->runtime->address_space, result_space);
      // Destroy the tempory rhs space once the computation is done
      rhs_space.destroy(result);
      return result;
    } 

    //--------------------------------------------------------------------------
    template<int DIM, typename T>
    void IndexSpaceNodeT<DIM,T>::get_index_space_domain(void *realm_is, 
                                                        TypeTag type_tag)
    //--------------------------------------------------------------------------
    {
      if (type_tag != handle.get_type_tag())
        REPORT_LEGION_ERROR(ERROR_DYNAMIC_TYPE_MISMATCH,
            "Dynamic type mismatch in 'get_index_space_domain'")
      Realm::IndexSpace<DIM,T> *target = 
        static_cast<Realm::IndexSpace<DIM,T>*>(realm_is);
      // No need to wait since we're waiting for it to be tight
      // which implies that it will be ready
      get_realm_index_space(*target, true/*tight*/);
    }

    //--------------------------------------------------------------------------
    template<int DIM, typename T>
    size_t IndexSpaceNodeT<DIM,T>::get_volume(void)
    //--------------------------------------------------------------------------
    {
      if (has_volume)
        return volume;
      Realm::IndexSpace<DIM,T> volume_space;
      get_realm_index_space(volume_space, true/*tight*/);
      volume = volume_space.volume();
      __sync_synchronize();
      has_volume = true;
      return volume;
    }

    //--------------------------------------------------------------------------
    template<int DIM, typename T>
    size_t IndexSpaceNodeT<DIM,T>::get_num_dims(void) const
    //--------------------------------------------------------------------------
    {
      return DIM;
    }

    //--------------------------------------------------------------------------
    template<int DIM, typename T>
    bool IndexSpaceNodeT<DIM,T>::contains_point(const void *realm_point, 
                                                TypeTag type_tag)
    //--------------------------------------------------------------------------
    {
      if (type_tag != handle.get_type_tag())
        REPORT_LEGION_ERROR(ERROR_DYNAMIC_TYPE_MISMATCH,
            "Dynamic type mismatch in 'safe_cast'")
      const Realm::Point<DIM,T> *point = 
        static_cast<const Realm::Point<DIM,T>*>(realm_point);
      Realm::IndexSpace<DIM,T> test_space;
      // Wait for a tight space on which to perform the test
      get_realm_index_space(test_space, true/*tight*/);
      return test_space.contains(*point);
    }

    //--------------------------------------------------------------------------
    template<int DIM, typename T>
    bool IndexSpaceNodeT<DIM,T>::contains_point(const Realm::Point<DIM,T> &p)
    //--------------------------------------------------------------------------
    {
      Realm::IndexSpace<DIM,T> test_space;
      // Wait for a tight space on which to perform the test
      get_realm_index_space(test_space, true/*tight*/);
      return test_space.contains(p);
    }

    //--------------------------------------------------------------------------
    template<int DIM, typename T>
    bool IndexSpaceNodeT<DIM,T>::destroy_node(AddressSpaceID source)
    //--------------------------------------------------------------------------
    {
      if (destroyed)
        REPORT_LEGION_ERROR(ERROR_ILLEGAL_INDEX_SPACE_DELETION,
            "Duplicate deletion of Index Space %d", handle.get_id())
      destroyed = true;
      // Traverse upwards for any parent operations
      std::vector<IndexSpaceOperation*> parents;
      {
        AutoLock n_lock(node_lock,1,false/*exclusive*/);
        if (!parent_operations.empty())
        {
          parents.resize(parent_operations.size());
          unsigned idx = 0;
          for (std::set<IndexSpaceOperation*>::const_iterator it = 
                parent_operations.begin(); it != 
                parent_operations.end(); it++, idx++)
          {
            (*it)->add_reference();
            parents[idx] = (*it);
          }
        }
      }
      if (!parents.empty())
      {
        context->invalidate_index_space_expression(parents);
        // Remove any references that we have on the parents
        for (std::vector<IndexSpaceOperation*>::const_iterator it = 
              parents.begin(); it != parents.end(); it++)
          if ((*it)->remove_reference())
            delete (*it);
      }
      // If we're not the owner, send a message that we're removing
      // the application reference
      if (!is_owner())
      {
        if (source != owner_space)
          runtime->send_index_space_destruction(handle, owner_space);
        return false;
      }
      else
      {
        if (has_remote_instances())
        {
          DestroyNodeFunctor functor(handle, source, runtime);
          map_over_remote_instances(functor);
        }
        return remove_base_valid_ref(APPLICATION_REF, NULL/*mutator*/);
      }
    }

    //--------------------------------------------------------------------------
    template<int DIM, typename T>
    LegionColor IndexSpaceNodeT<DIM,T>::get_max_linearized_color(void)
    //--------------------------------------------------------------------------
    {
      Realm::IndexSpace<DIM,T> color_bounds;
      get_realm_index_space(color_bounds, true/*tight*/);
      return color_bounds.bounds.volume();
    }

    //--------------------------------------------------------------------------
    template<int DIM, typename T>
    void IndexSpaceNodeT<DIM,T>::compute_linearization_metadata(void)
    //--------------------------------------------------------------------------
    {
      Realm::IndexSpace<DIM,T> space;
      get_realm_index_space(space, true/*tight*/);
      // Don't need to wait for full index space since we just need bounds
      const Realm::Rect<DIM,T> &bounds = space.bounds;
      const long long volume = bounds.volume();
      if (volume > 0)
      {
        long long stride = 1;
        for (int idx = 0; idx < DIM; idx++)
        {
          offset[idx] = bounds.lo[idx];
          strides[idx] = stride;
          stride *= ((bounds.hi[idx] - bounds.lo[idx]) + 1);
        }
#ifdef DEBUG_LEGION
        assert(stride == volume);
#endif
      }
      else
      {
        for (int idx = 0; idx < DIM; idx++)
        {
          offset[idx] = 0;
          strides[idx] = 0;
        }
      }
      linearization_ready = true;
    }

    //--------------------------------------------------------------------------
    template<int DIM, typename T>
    LegionColor IndexSpaceNodeT<DIM,T>::linearize_color(const void *realm_color,
                                                        TypeTag type_tag)
    //--------------------------------------------------------------------------
    {
#ifdef DEBUG_LEGION
      assert(type_tag == handle.get_type_tag());
#endif
      if (!linearization_ready)
        compute_linearization_metadata();
      Realm::Point<DIM,T> point = 
        *(static_cast<const Realm::Point<DIM,T>*>(realm_color));
      // First subtract the offset to get to the origin
      point -= offset;
      LegionColor color = 0;
      for (int idx = 0; idx < DIM; idx++)
        color += point[idx] * strides[idx];
      return color;
    }

    //--------------------------------------------------------------------------
    template<int DIM, typename T>
    void IndexSpaceNodeT<DIM,T>::delinearize_color(LegionColor color,
                                            void *realm_color, TypeTag type_tag)
    //--------------------------------------------------------------------------
    {
#ifdef DEBUG_LEGION
      assert(type_tag == handle.get_type_tag());
#endif
      if (!linearization_ready)
        compute_linearization_metadata();
      Realm::Point<DIM,T> &point = 
        *(static_cast<Realm::Point<DIM,T>*>(realm_color));
      for (int idx = DIM-1; idx >= 0; idx--)
      {
        point[idx] = color/strides[idx]; // truncates
        color -= point[idx] * strides[idx];
      }
      point += offset;
    }

    //--------------------------------------------------------------------------
    template<int DIM, typename T>
    bool IndexSpaceNodeT<DIM,T>::contains_color(LegionColor color, 
                                                bool report_error/*=false*/)
    //--------------------------------------------------------------------------
    {
      Realm::Point<DIM,T> point;
      delinearize_color(color, &point, handle.get_type_tag());
      Realm::IndexSpace<DIM,T> space;
      get_realm_index_space(space, true/*tight*/);
      if (!space.contains(point))
      {
        if (report_error)
          REPORT_LEGION_ERROR(ERROR_INVALID_INDEX_SPACE_COLOR,
              "Invalid color request")
        return false;
      }
      else
        return true;
    }

    //--------------------------------------------------------------------------
    template<int DIM, typename T>
    void IndexSpaceNodeT<DIM,T>::instantiate_colors(
                                               std::vector<LegionColor> &colors)
    //--------------------------------------------------------------------------
    {
      colors.resize(get_volume());
      unsigned idx = 0;
      Realm::IndexSpace<DIM,T> space;
      get_realm_index_space(space, true/*tight*/);
      for (Realm::IndexSpaceIterator<DIM,T> rect_itr(space); 
            rect_itr.valid; rect_itr.step())
      {
        for (Realm::PointInRectIterator<DIM,T> itr(rect_itr.rect);
              itr.valid; itr.step(), idx++)
          colors[idx] = linearize_color(&itr.p, handle.get_type_tag());
      }
    }

    //--------------------------------------------------------------------------
    template<int DIM, typename T>
    Domain IndexSpaceNodeT<DIM,T>::get_color_space_domain(void)
    //--------------------------------------------------------------------------
    {
      Realm::IndexSpace<DIM,T> space;
      get_realm_index_space(space, true/*tight*/);
      return Domain(DomainT<DIM,T>(space));
    }

    //--------------------------------------------------------------------------
    template<int DIM, typename T>
    DomainPoint IndexSpaceNodeT<DIM,T>::get_domain_point_color(void) const
    //--------------------------------------------------------------------------
    {
      if (parent == NULL)
        return DomainPoint(color);
      return parent->color_space->delinearize_color_to_point(color); 
    }

    //--------------------------------------------------------------------------
    template<int DIM, typename T>
    DomainPoint IndexSpaceNodeT<DIM,T>::delinearize_color_to_point(
                                                                  LegionColor c)
    //--------------------------------------------------------------------------
    {
      Realm::Point<DIM,T> color_point;
      delinearize_color(c, &color_point, handle.get_type_tag());
      return DomainPoint(Point<DIM,T>(color_point));
    } 

    //--------------------------------------------------------------------------
    template<int DIM, typename T>
    void IndexSpaceNodeT<DIM,T>::pack_index_space(Serializer &rez,
                                                  bool include_size) const
    //--------------------------------------------------------------------------
    {
#ifdef DEBUG_LEGION
      assert(realm_index_space_set.has_triggered());
#endif
      if (include_size)
        rez.serialize<size_t>(sizeof(realm_index_space));
      // No need for the lock, held by the caller
      rez.serialize(realm_index_space);
    }

    //--------------------------------------------------------------------------
    template<int DIM, typename T>
    void IndexSpaceNodeT<DIM,T>::unpack_index_space(Deserializer &derez,
                                                    AddressSpaceID source)
    //--------------------------------------------------------------------------
    {
      Realm::IndexSpace<DIM,T> result_space;
      derez.deserialize(result_space);
      set_realm_index_space(source, result_space);
    }

    //--------------------------------------------------------------------------
    template<int DIM, typename T>
    ApEvent IndexSpaceNodeT<DIM,T>::create_equal_children(Operation *op,
                                   IndexPartNode *partition, size_t granularity)
    //--------------------------------------------------------------------------
    {
#ifdef DEBUG_LEGION
      assert(partition->parent == this);
#endif
      const size_t count = partition->color_space->get_volume(); 
      // Common case is not control replication
      std::vector<Realm::IndexSpace<DIM,T> > subspaces;
      Realm::ProfilingRequestSet requests;
      if (context->runtime->profiler != NULL)
        context->runtime->profiler->add_partition_request(requests,
                                                op, DEP_PART_EQUAL);
      Realm::IndexSpace<DIM,T> local_space;
      ApEvent ready = get_realm_index_space(local_space, false/*tight*/);
      if (op->has_execution_fence_event())
        ready = Runtime::merge_events(NULL, ready, 
                  op->get_execution_fence_event());
      ApEvent result(local_space.create_equal_subspaces(count, 
            granularity, subspaces, requests, ready));
#ifdef LEGION_SPY
      if (!result.exists() || (result == ready))
      {
        ApUserEvent new_result = Runtime::create_ap_user_event();
        Runtime::trigger_event(new_result);
        result = new_result;
      }
      LegionSpy::log_deppart_events(op->get_unique_op_id(),handle,ready,result);
#endif
      // Enumerate the colors and assign the spaces
      if (partition->total_children == partition->max_linearized_color)
      {
        for (LegionColor color = 0; color < partition->total_children; color++)
        {
          IndexSpaceNodeT<DIM,T> *child = 
            static_cast<IndexSpaceNodeT<DIM,T>*>(partition->get_child(color));
          child->set_realm_index_space(context->runtime->address_space,
                                       subspaces[color]);
        }
      }
      else
      {
        unsigned subspace_index = 0;
        for (LegionColor color = 0; 
              color < partition->max_linearized_color; color++)
        {
          if (!partition->color_space->contains_color(color))
            continue;
          IndexSpaceNodeT<DIM,T> *child = 
            static_cast<IndexSpaceNodeT<DIM,T>*>(partition->get_child(color));
#ifdef DEBUG_LEGION
          assert(subspace_index < subspaces.size());
#endif
          child->set_realm_index_space(context->runtime->address_space,
                                       subspaces[subspace_index++]);
        }
      }
      return result;
    }

    //--------------------------------------------------------------------------
    template<int DIM, typename T>
    ApEvent IndexSpaceNodeT<DIM,T>::create_equal_children(Operation *op,
                                   IndexPartNode *partition, size_t granularity,
                                   ShardID shard, size_t total_shards)
    //--------------------------------------------------------------------------
    {
#ifdef DEBUG_LEGION
      assert(partition->parent == this);
      assert(total_shards > 0);
#endif
      const size_t count = partition->color_space->get_volume();
      std::set<ApEvent> done_events;
      if (!realm_index_space_set.has_triggered())
        realm_index_space_set.wait();
      // In the case of control replication we do things 
      // one point at a time for the subspaces owned by this shard
      if (partition->total_children == partition->max_linearized_color)
      {
        for (LegionColor color = shard; 
              color < partition->max_linearized_color; color+=total_shards)
        {
          Realm::ProfilingRequestSet requests;
          if (context->runtime->profiler != NULL)
            context->runtime->profiler->add_partition_request(requests,
                                                    op, DEP_PART_EQUAL);
          Realm::IndexSpace<DIM,T> subspace;
          ApEvent result(realm_index_space.create_equal_subspace(count, 
            granularity, color, subspace, requests, index_space_ready));
          IndexSpaceNodeT<DIM,T> *child = 
            static_cast<IndexSpaceNodeT<DIM,T>*>(partition->get_child(color));
          child->set_realm_index_space(context->runtime->address_space,
                                       subspace);
          done_events.insert(result);
        }
      }
      else
      {
        unsigned subspace_index = 0;
        for (LegionColor color = 0; 
              color < partition->max_linearized_color; color++)
        {
          if (!partition->color_space->contains_color(color))
            continue;
          if ((color % total_shards) != shard)
          {
            subspace_index++;
            continue;
          }
          Realm::ProfilingRequestSet requests;
          if (context->runtime->profiler != NULL)
            context->runtime->profiler->add_partition_request(requests,
                                                    op, DEP_PART_EQUAL);
          Realm::IndexSpace<DIM,T> subspace;
          ApEvent result(realm_index_space.create_equal_subspace(count, 
            granularity, subspace_index++, subspace, requests, 
            index_space_ready));
          IndexSpaceNodeT<DIM,T> *child = 
            static_cast<IndexSpaceNodeT<DIM,T>*>(partition->get_child(color));
          child->set_realm_index_space(context->runtime->address_space,
                                       subspace);
          done_events.insert(result);
        }
      }
      if (!done_events.empty())
        return Runtime::merge_events(NULL, done_events);
      else
        return ApEvent::NO_AP_EVENT;
    }

    //--------------------------------------------------------------------------
    template<int DIM, typename T>
    ApEvent IndexSpaceNodeT<DIM,T>::create_by_union(Operation *op,
                                                    IndexPartNode *partition,
                                                    IndexPartNode *left,
                                                    IndexPartNode *right)
    //--------------------------------------------------------------------------
    {
#ifdef DEBUG_LEGION
      assert(partition->parent == this);
#endif
      const size_t count = partition->color_space->get_volume();
      std::vector<Realm::IndexSpace<DIM,T> > lhs_spaces(count);
      std::vector<Realm::IndexSpace<DIM,T> > rhs_spaces(count);
      std::set<ApEvent> preconditions;
      // First we need to fill in all the subspaces
      unsigned subspace_index = 0;
      if (partition->total_children == partition->max_linearized_color)
      {
        for (LegionColor color = 0; color < partition->total_children; color++)
        {
          IndexSpaceNodeT<DIM,T> *left_child = 
            static_cast<IndexSpaceNodeT<DIM,T>*>(left->get_child(color));
          IndexSpaceNodeT<DIM,T> *right_child = 
            static_cast<IndexSpaceNodeT<DIM,T>*>(right->get_child(color));
#ifdef DEBUG_LEGION
          assert(subspace_index < count);
#endif
          ApEvent left_ready = 
            left_child->get_realm_index_space(lhs_spaces[subspace_index],
                                              false/*tight*/);
          ApEvent right_ready = 
            right_child->get_realm_index_space(rhs_spaces[subspace_index++],
                                               false/*tight*/);
          if (left_ready.exists())
            preconditions.insert(left_ready);
          if (right_ready.exists())
            preconditions.insert(right_ready);
        }
      }
      else
      {
        for (LegionColor color = 0;
              color < partition->max_linearized_color; color++)
        {
          if (!partition->color_space->contains_color(color))
            continue;
          IndexSpaceNodeT<DIM,T> *left_child = 
            static_cast<IndexSpaceNodeT<DIM,T>*>(partition->get_child(color));
          IndexSpaceNodeT<DIM,T> *right_child = 
            static_cast<IndexSpaceNodeT<DIM,T>*>(right->get_child(color));
#ifdef DEBUG_LEGION
          assert(subspace_index < count);
#endif
          ApEvent left_ready = 
            left_child->get_realm_index_space(lhs_spaces[subspace_index],
                                              false/*tight*/);
          ApEvent right_ready = 
            right_child->get_realm_index_space(rhs_spaces[subspace_index++],
                                               false/*tight*/);
          if (left_ready.exists())
            preconditions.insert(left_ready);
          if (right_ready.exists())
            preconditions.insert(right_ready);
        }
      }
      std::vector<Realm::IndexSpace<DIM,T> > subspaces;
      Realm::ProfilingRequestSet requests;
      if (context->runtime->profiler != NULL)
        context->runtime->profiler->add_partition_request(requests,
                                              op, DEP_PART_UNIONS);
      if (op->has_execution_fence_event())
        preconditions.insert(op->get_execution_fence_event());
      ApEvent precondition = Runtime::merge_events(NULL, preconditions);
      ApEvent result(Realm::IndexSpace<DIM,T>::compute_unions(
            lhs_spaces, rhs_spaces, subspaces, requests, precondition));
#ifdef LEGION_SPY
      if (!result.exists() || (result == precondition))
      {
        ApUserEvent new_result = Runtime::create_ap_user_event();
        Runtime::trigger_event(new_result);
        result = new_result;
      }
      LegionSpy::log_deppart_events(op->get_unique_op_id(),
                                    handle, precondition, result);
#endif
      // Now set the index spaces for the results
      subspace_index = 0;
      if (partition->total_children == partition->max_linearized_color)
      {
        for (LegionColor color = 0; color < partition->total_children; color++)
        {
          IndexSpaceNodeT<DIM,T> *child = 
            static_cast<IndexSpaceNodeT<DIM,T>*>(partition->get_child(color));
#ifdef DEBUG_LEGION
          assert(subspace_index < subspaces.size());
#endif
          child->set_realm_index_space(context->runtime->address_space,
                                       subspaces[subspace_index++]);
        }
      }
      else
      {
        for (LegionColor color = 0; 
              color < partition->max_linearized_color; color++)
        {
          if (!partition->color_space->contains_color(color))
            continue;
          IndexSpaceNodeT<DIM,T> *child = 
            static_cast<IndexSpaceNodeT<DIM,T>*>(partition->get_child(color));
#ifdef DEBUG_LEGION
          assert(subspace_index < subspaces.size());
#endif
          child->set_realm_index_space(context->runtime->address_space,
                                       subspaces[subspace_index++]);
        }
      }
      return result;
    }

    //--------------------------------------------------------------------------
    template<int DIM, typename T>
    ApEvent IndexSpaceNodeT<DIM,T>::create_by_union(Operation *op,
                                                    IndexPartNode *partition,
                                                    IndexPartNode *left,
                                                    IndexPartNode *right,
                                                    ShardID shard, 
                                                    size_t total_shards)
    //--------------------------------------------------------------------------
    {
#ifdef DEBUG_LEGION
      assert(partition->parent == this);
      assert(total_shards > 1);
#endif
      std::vector<Realm::IndexSpace<DIM,T> > lhs_spaces;
      std::vector<Realm::IndexSpace<DIM,T> > rhs_spaces;
      std::vector<LegionColor> colors;
      std::set<ApEvent> preconditions;
      // First we need to fill in all the subspaces
      if (partition->total_children == partition->max_linearized_color)
      {
        for (LegionColor color = shard; 
              color < partition->total_children; color += total_shards)
        {
          IndexSpaceNodeT<DIM,T> *left_child = 
            static_cast<IndexSpaceNodeT<DIM,T>*>(left->get_child(color));
          IndexSpaceNodeT<DIM,T> *right_child = 
            static_cast<IndexSpaceNodeT<DIM,T>*>(right->get_child(color));
          lhs_spaces.resize(lhs_spaces.size() + 1);
          rhs_spaces.resize(rhs_spaces.size() + 1);
          ApEvent left_ready = 
            left_child->get_realm_index_space(lhs_spaces.back(),
                                              false/*tight*/);
          ApEvent right_ready = 
            right_child->get_realm_index_space(rhs_spaces.back(),
                                               false/*tight*/);
          colors.push_back(color);
          if (!left_ready.has_triggered())
            preconditions.insert(left_ready);
          if (!right_ready.has_triggered())
            preconditions.insert(right_ready);
        }
      }
      else
      {
        for (LegionColor color = shard;
              color < partition->max_linearized_color; color += total_shards)
        {
          if (!partition->color_space->contains_color(color))
            continue;
          IndexSpaceNodeT<DIM,T> *left_child = 
            static_cast<IndexSpaceNodeT<DIM,T>*>(partition->get_child(color));
          IndexSpaceNodeT<DIM,T> *right_child = 
            static_cast<IndexSpaceNodeT<DIM,T>*>(right->get_child(color));
          lhs_spaces.resize(lhs_spaces.size() + 1);
          rhs_spaces.resize(rhs_spaces.size() + 1);
          ApEvent left_ready = 
            left_child->get_realm_index_space(lhs_spaces.back(),
                                              false/*tight*/);
          ApEvent right_ready = 
            right_child->get_realm_index_space(rhs_spaces.back(),
                                               false/*tight*/);
          colors.push_back(color);
          if (!left_ready.has_triggered())
            preconditions.insert(left_ready);
          if (!right_ready.has_triggered())
            preconditions.insert(right_ready);
        }
      }
      if (colors.empty())
        return ApEvent::NO_AP_EVENT;
      std::vector<Realm::IndexSpace<DIM,T> > subspaces;
      Realm::ProfilingRequestSet requests;
      if (context->runtime->profiler != NULL)
        context->runtime->profiler->add_partition_request(requests,
                                              op, DEP_PART_UNIONS);
      ApEvent result(Realm::IndexSpace<DIM,T>::compute_unions(
            lhs_spaces, rhs_spaces, subspaces, requests,
            Runtime::merge_events(NULL, preconditions)));
      // Now set the index spaces for the results
      for (unsigned idx = 0; idx < colors.size(); idx++)
      {
        IndexSpaceNodeT<DIM,T> *child = 
            static_cast<IndexSpaceNodeT<DIM,T>*>(
                partition->get_child(colors[idx]));
        child->set_realm_index_space(context->runtime->address_space,
                                     subspaces[idx]);
      }
      return result;
    }

    //--------------------------------------------------------------------------
    template<int DIM, typename T>
    ApEvent IndexSpaceNodeT<DIM,T>::create_by_intersection(Operation *op,
                                                      IndexPartNode *partition,
                                                      IndexPartNode *left,
                                                      IndexPartNode *right)
    //--------------------------------------------------------------------------
    {
#ifdef DEBUG_LEGION
      assert(partition->parent == this);
#endif
      const size_t count = partition->color_space->get_volume();
      std::vector<Realm::IndexSpace<DIM,T> > lhs_spaces(count);
      std::vector<Realm::IndexSpace<DIM,T> > rhs_spaces(count);
      std::set<ApEvent> preconditions;
      // First we need to fill in all the subspaces
      unsigned subspace_index = 0;
      if (partition->total_children == partition->max_linearized_color)
      {
        for (LegionColor color = 0; color < partition->total_children; color++)
        {
          IndexSpaceNodeT<DIM,T> *left_child = 
            static_cast<IndexSpaceNodeT<DIM,T>*>(left->get_child(color));
          IndexSpaceNodeT<DIM,T> *right_child = 
            static_cast<IndexSpaceNodeT<DIM,T>*>(right->get_child(color));
#ifdef DEBUG_LEGION
          assert(subspace_index < count);
#endif
          ApEvent left_ready = 
            left_child->get_realm_index_space(lhs_spaces[subspace_index],
                                              false/*tight*/);
          ApEvent right_ready = 
            right_child->get_realm_index_space(rhs_spaces[subspace_index++],
                                               false/*tight*/);
          if (left_ready.exists())
            preconditions.insert(left_ready);
          if (right_ready.exists())
            preconditions.insert(right_ready);
        }
      }
      else
      {
        for (LegionColor color = 0;
              color < partition->max_linearized_color; color++)
        {
          if (!partition->color_space->contains_color(color))
            continue;
          IndexSpaceNodeT<DIM,T> *left_child = 
            static_cast<IndexSpaceNodeT<DIM,T>*>(partition->get_child(color));
          IndexSpaceNodeT<DIM,T> *right_child = 
            static_cast<IndexSpaceNodeT<DIM,T>*>(right->get_child(color));
#ifdef DEBUG_LEGION
          assert(subspace_index < count);
#endif
          ApEvent left_ready = 
            left_child->get_realm_index_space(lhs_spaces[subspace_index],
                                              false/*tight*/);
          ApEvent right_ready = 
            right_child->get_realm_index_space(rhs_spaces[subspace_index++],
                                               false/*tight*/);
          if (left_ready.exists())
            preconditions.insert(left_ready);
          if (right_ready.exists())
            preconditions.insert(right_ready);
        }
      }
      std::vector<Realm::IndexSpace<DIM,T> > subspaces;
      Realm::ProfilingRequestSet requests;
      if (context->runtime->profiler != NULL)
        context->runtime->profiler->add_partition_request(requests,
                                        op, DEP_PART_INTERSECTIONS);
      if (op->has_execution_fence_event())
        preconditions.insert(op->get_execution_fence_event());
      ApEvent precondition = Runtime::merge_events(NULL, preconditions);
      ApEvent result(Realm::IndexSpace<DIM,T>::compute_intersections(
            lhs_spaces, rhs_spaces, subspaces, requests, precondition));
#ifdef LEGION_SPY
      if (!result.exists() || (result == precondition))
      {
        ApUserEvent new_result = Runtime::create_ap_user_event();
        Runtime::trigger_event(new_result);
        result = new_result;
      }
      LegionSpy::log_deppart_events(op->get_unique_op_id(),
                                    handle, precondition, result);
#endif
      // Now set the index spaces for the results
      subspace_index = 0;
      if (partition->total_children == partition->max_linearized_color)
      {
        for (LegionColor color = 0; color < partition->total_children; color++)
        {
          IndexSpaceNodeT<DIM,T> *child = 
            static_cast<IndexSpaceNodeT<DIM,T>*>(partition->get_child(color));
#ifdef DEBUG_LEGION
          assert(subspace_index < subspaces.size());
#endif
          child->set_realm_index_space(context->runtime->address_space,
                                       subspaces[subspace_index++]);
        }
      }
      else
      {
        for (LegionColor color = 0; 
              color < partition->max_linearized_color; color++)
        {
          if (!partition->color_space->contains_color(color))
            continue;
          IndexSpaceNodeT<DIM,T> *child = 
            static_cast<IndexSpaceNodeT<DIM,T>*>(partition->get_child(color));
#ifdef DEBUG_LEGION
          assert(subspace_index < subspaces.size());
#endif
          child->set_realm_index_space(context->runtime->address_space,
                                       subspaces[subspace_index++]);
        }
      }
      return result;
    }

    //--------------------------------------------------------------------------
    template<int DIM, typename T>
    ApEvent IndexSpaceNodeT<DIM,T>::create_by_intersection(Operation *op,
                                                    IndexPartNode *partition,
                                                    IndexPartNode *left,
                                                    IndexPartNode *right,
                                                    ShardID shard, 
                                                    size_t total_shards)
    //--------------------------------------------------------------------------
    {
#ifdef DEBUG_LEGION
      assert(partition->parent == this);
      assert(total_shards > 1);
#endif
      std::vector<Realm::IndexSpace<DIM,T> > lhs_spaces;
      std::vector<Realm::IndexSpace<DIM,T> > rhs_spaces;
      std::vector<LegionColor> colors;
      std::set<ApEvent> preconditions;
      // First we need to fill in all the subspaces
      if (partition->total_children == partition->max_linearized_color)
      {
        for (LegionColor color = shard; 
              color < partition->total_children; color += total_shards)
        {
          IndexSpaceNodeT<DIM,T> *left_child = 
            static_cast<IndexSpaceNodeT<DIM,T>*>(left->get_child(color));
          IndexSpaceNodeT<DIM,T> *right_child = 
            static_cast<IndexSpaceNodeT<DIM,T>*>(right->get_child(color));
          lhs_spaces.resize(lhs_spaces.size() + 1);
          rhs_spaces.resize(rhs_spaces.size() + 1);
          ApEvent left_ready = 
            left_child->get_realm_index_space(lhs_spaces.back(),
                                              false/*tight*/);
          ApEvent right_ready = 
            right_child->get_realm_index_space(rhs_spaces.back(),
                                               false/*tight*/);
          colors.push_back(color);
          if (!left_ready.has_triggered())
            preconditions.insert(left_ready);
          if (!right_ready.has_triggered())
            preconditions.insert(right_ready);
        }
      }
      else
      {
        for (LegionColor color = shard;
              color < partition->max_linearized_color; color += total_shards)
        {
          if (!partition->color_space->contains_color(color))
            continue;
          IndexSpaceNodeT<DIM,T> *left_child = 
            static_cast<IndexSpaceNodeT<DIM,T>*>(partition->get_child(color));
          IndexSpaceNodeT<DIM,T> *right_child = 
            static_cast<IndexSpaceNodeT<DIM,T>*>(right->get_child(color));
          lhs_spaces.resize(lhs_spaces.size() + 1);
          rhs_spaces.resize(rhs_spaces.size() + 1);
          ApEvent left_ready = 
            left_child->get_realm_index_space(lhs_spaces.back(),
                                              false/*tight*/);
          ApEvent right_ready = 
            right_child->get_realm_index_space(rhs_spaces.back(),
                                               false/*tight*/);
          colors.push_back(color);
          if (!left_ready.has_triggered())
            preconditions.insert(left_ready);
          if (!right_ready.has_triggered())
            preconditions.insert(right_ready);
        }
      }
      if (colors.empty())
        return ApEvent::NO_AP_EVENT;
      std::vector<Realm::IndexSpace<DIM,T> > subspaces;
      Realm::ProfilingRequestSet requests;
      if (context->runtime->profiler != NULL)
        context->runtime->profiler->add_partition_request(requests,
                                              op, DEP_PART_INTERSECTIONS);
      ApEvent result(Realm::IndexSpace<DIM,T>::compute_intersections(
            lhs_spaces, rhs_spaces, subspaces, requests,
            Runtime::merge_events(NULL, preconditions)));
      // Now set the index spaces for the results
      for (unsigned idx = 0; idx < colors.size(); idx++)
      {
        IndexSpaceNodeT<DIM,T> *child = 
            static_cast<IndexSpaceNodeT<DIM,T>*>(
                partition->get_child(colors[idx]));
        child->set_realm_index_space(context->runtime->address_space,
                                     subspaces[idx]);
      }
      return result;
    }

    //--------------------------------------------------------------------------
    template<int DIM, typename T>
    ApEvent IndexSpaceNodeT<DIM,T>::create_by_intersection(Operation *op,
                                                      IndexPartNode *partition,
                                                      // Left is implicit "this"
                                                      IndexPartNode *right,
                                                      ShardID shard,
                                                      size_t total_shards,
                                                      const bool dominates)
    //--------------------------------------------------------------------------
    {
#ifdef DEBUG_LEGION
      assert(partition->parent == this);
      assert(total_shards >= 1);
#endif
      const size_t count = partition->color_space->get_volume();
      std::vector<Realm::IndexSpace<DIM,T> > rhs_spaces(count);
      std::set<ApEvent> preconditions;
      // First we need to fill in all the subspaces
      unsigned subspace_index = 0;
      if (partition->total_children == partition->max_linearized_color)
      {
        for (LegionColor color = shard; 
              color < partition->total_children; color += total_shards)
        {
          IndexSpaceNodeT<DIM,T> *right_child = 
            static_cast<IndexSpaceNodeT<DIM,T>*>(right->get_child(color));
#ifdef DEBUG_LEGION
          assert(subspace_index < count);
#endif
          ApEvent right_ready = 
            right_child->get_realm_index_space(rhs_spaces[subspace_index++],
                                               false/*tight*/);
          if (right_ready.exists())
            preconditions.insert(right_ready);
        }
      }
      else
      {
        for (LegionColor color = shard;
              color < partition->max_linearized_color; color += total_shards)
        {
          if (!partition->color_space->contains_color(color))
            continue;
          IndexSpaceNodeT<DIM,T> *right_child = 
            static_cast<IndexSpaceNodeT<DIM,T>*>(right->get_child(color));
#ifdef DEBUG_LEGION
          assert(subspace_index < count);
#endif
          ApEvent right_ready = 
            right_child->get_realm_index_space(rhs_spaces[subspace_index++],
                                               false/*tight*/);
          if (right_ready.exists())
            preconditions.insert(right_ready);
        }
      }
      ApEvent result, precondition;
      std::vector<Realm::IndexSpace<DIM,T> > subspaces;
      if (dominates)
      {
        // If we've been told that we dominate then there is no
        // need to event do the intersection tests at all
        subspaces.swap(rhs_spaces);
        result = Runtime::merge_events(NULL, preconditions);
      }
      else
      {
        Realm::ProfilingRequestSet requests;
        if (context->runtime->profiler != NULL)
          context->runtime->profiler->add_partition_request(requests,
                                          op, DEP_PART_INTERSECTIONS);
        Realm::IndexSpace<DIM,T> lhs_space;
        ApEvent left_ready = get_realm_index_space(lhs_space, false/*tight*/);
        if (left_ready.exists())
          preconditions.insert(left_ready);
        if (op->has_execution_fence_event())
          preconditions.insert(op->get_execution_fence_event());
        precondition = Runtime::merge_events(NULL, preconditions);
        result = ApEvent(Realm::IndexSpace<DIM,T>::compute_intersections(
              lhs_space, rhs_spaces, subspaces, requests, precondition));  
      }
#ifdef LEGION_SPY
      if (!result.exists() || (result == precondition))
      {
        ApUserEvent new_result = Runtime::create_ap_user_event();
        Runtime::trigger_event(new_result);
        result = new_result;
      }
      LegionSpy::log_deppart_events(op->get_unique_op_id(),
                                    handle, precondition, result);
#endif
      // Now set the index spaces for the results
      subspace_index = 0;
      if (partition->total_children == partition->max_linearized_color)
      {
        for (LegionColor color = shard; 
              color < partition->total_children; color += total_shards)
        {
          IndexSpaceNodeT<DIM,T> *child = 
            static_cast<IndexSpaceNodeT<DIM,T>*>(partition->get_child(color));
#ifdef DEBUG_LEGION
          assert(subspace_index < subspaces.size());
#endif
          child->set_realm_index_space(context->runtime->address_space,
                                       subspaces[subspace_index++]);
        }
      }
      else
      {
        for (LegionColor color = shard;
              color < partition->max_linearized_color; color += total_shards)
        {
          if (!partition->color_space->contains_color(color))
            continue;
          IndexSpaceNodeT<DIM,T> *child = 
            static_cast<IndexSpaceNodeT<DIM,T>*>(partition->get_child(color));
#ifdef DEBUG_LEGION
          assert(subspace_index < subspaces.size());
#endif
          child->set_realm_index_space(context->runtime->address_space,
                                       subspaces[subspace_index++]);
        }
      }
      return result;
    }

    //--------------------------------------------------------------------------
    template<int DIM, typename T>
    ApEvent IndexSpaceNodeT<DIM,T>::create_by_difference(Operation *op,
                                                      IndexPartNode *partition,
                                                      IndexPartNode *left,
                                                      IndexPartNode *right)
    //--------------------------------------------------------------------------
    {
#ifdef DEBUG_LEGION
      assert(partition->parent == this);
#endif
      const size_t count = partition->color_space->get_volume();
      std::vector<Realm::IndexSpace<DIM,T> > lhs_spaces(count);
      std::vector<Realm::IndexSpace<DIM,T> > rhs_spaces(count);
      std::set<ApEvent> preconditions;
      // First we need to fill in all the subspaces
      unsigned subspace_index = 0;
      if (partition->total_children == partition->max_linearized_color)
      {
        for (LegionColor color = 0; color < partition->total_children; color++)
        {
          IndexSpaceNodeT<DIM,T> *left_child = 
            static_cast<IndexSpaceNodeT<DIM,T>*>(left->get_child(color));
          IndexSpaceNodeT<DIM,T> *right_child = 
            static_cast<IndexSpaceNodeT<DIM,T>*>(right->get_child(color));
#ifdef DEBUG_LEGION
          assert(subspace_index < count);
#endif
          ApEvent left_ready = 
            left_child->get_realm_index_space(lhs_spaces[subspace_index],
                                              false/*tight*/);
          ApEvent right_ready = 
            right_child->get_realm_index_space(rhs_spaces[subspace_index++],
                                               false/*tight*/);
          if (left_ready.exists())
            preconditions.insert(left_ready);
          if (right_ready.exists())
            preconditions.insert(right_ready);
        }
      }
      else
      {
        for (LegionColor color = 0;
              color < partition->max_linearized_color; color++)
        {
          if (!partition->color_space->contains_color(color))
            continue;
          IndexSpaceNodeT<DIM,T> *left_child = 
            static_cast<IndexSpaceNodeT<DIM,T>*>(partition->get_child(color));
          IndexSpaceNodeT<DIM,T> *right_child = 
            static_cast<IndexSpaceNodeT<DIM,T>*>(right->get_child(color));
#ifdef DEBUG_LEGION
          assert(subspace_index < count);
#endif
          ApEvent left_ready = 
            left_child->get_realm_index_space(lhs_spaces[subspace_index],
                                              false/*tight*/);
          ApEvent right_ready = 
            right_child->get_realm_index_space(rhs_spaces[subspace_index++],
                                               false/*tight*/);
          if (left_ready.exists())
            preconditions.insert(left_ready);
          if (right_ready.exists())
            preconditions.insert(right_ready);
        }
      }
      std::vector<Realm::IndexSpace<DIM,T> > subspaces;
      Realm::ProfilingRequestSet requests;
      if (context->runtime->profiler != NULL)
        context->runtime->profiler->add_partition_request(requests,
                                          op, DEP_PART_DIFFERENCES);
      if (op->has_execution_fence_event())
        preconditions.insert(op->get_execution_fence_event());
      ApEvent precondition = Runtime::merge_events(NULL, preconditions);
      ApEvent result(Realm::IndexSpace<DIM,T>::compute_differences(
            lhs_spaces, rhs_spaces, subspaces, requests, precondition));
#ifdef LEGION_SPY
      if (!result.exists() || (result == precondition))
      {
        ApUserEvent new_result = Runtime::create_ap_user_event();
        Runtime::trigger_event(new_result);
        result = new_result;
      }
      LegionSpy::log_deppart_events(op->get_unique_op_id(),
                                    handle, precondition, result);
#endif
      // Now set the index spaces for the results
      subspace_index = 0;
      if (partition->total_children == partition->max_linearized_color)
      {
        for (LegionColor color = 0; color < partition->total_children; color++)
        {
          IndexSpaceNodeT<DIM,T> *child = 
            static_cast<IndexSpaceNodeT<DIM,T>*>(partition->get_child(color));
#ifdef DEBUG_LEGION
          assert(subspace_index < subspaces.size());
#endif
          child->set_realm_index_space(context->runtime->address_space,
                                       subspaces[subspace_index++]);
        }
      }
      else
      {
        for (LegionColor color = 0; 
              color < partition->max_linearized_color; color++)
        {
          if (!partition->color_space->contains_color(color))
            continue;
          IndexSpaceNodeT<DIM,T> *child = 
            static_cast<IndexSpaceNodeT<DIM,T>*>(partition->get_child(color));
#ifdef DEBUG_LEGION
          assert(subspace_index < subspaces.size());
#endif
          child->set_realm_index_space(context->runtime->address_space,
                                       subspaces[subspace_index++]);
        }
      }
      return result;
    }

    //--------------------------------------------------------------------------
    template<int DIM, typename T>
    ApEvent IndexSpaceNodeT<DIM,T>::create_by_difference(Operation *op,
                                                    IndexPartNode *partition,
                                                    IndexPartNode *left,
                                                    IndexPartNode *right,
                                                    ShardID shard, 
                                                    size_t total_shards)
    //--------------------------------------------------------------------------
    {
#ifdef DEBUG_LEGION
      assert(partition->parent == this);
      assert(total_shards > 1);
#endif
      std::vector<Realm::IndexSpace<DIM,T> > lhs_spaces;
      std::vector<Realm::IndexSpace<DIM,T> > rhs_spaces;
      std::vector<LegionColor> colors;
      std::set<ApEvent> preconditions;
      // First we need to fill in all the subspaces
      if (partition->total_children == partition->max_linearized_color)
      {
        for (LegionColor color = shard; 
              color < partition->total_children; color += total_shards)
        {
          IndexSpaceNodeT<DIM,T> *left_child = 
            static_cast<IndexSpaceNodeT<DIM,T>*>(left->get_child(color));
          IndexSpaceNodeT<DIM,T> *right_child = 
            static_cast<IndexSpaceNodeT<DIM,T>*>(right->get_child(color));
          lhs_spaces.resize(lhs_spaces.size() + 1);
          rhs_spaces.resize(rhs_spaces.size() + 1);
          ApEvent left_ready = 
            left_child->get_realm_index_space(lhs_spaces.back(),
                                              false/*tight*/);
          ApEvent right_ready = 
            right_child->get_realm_index_space(rhs_spaces.back(),
                                               false/*tight*/);
          colors.push_back(color);
          if (!left_ready.has_triggered())
            preconditions.insert(left_ready);
          if (!right_ready.has_triggered())
            preconditions.insert(right_ready);
        }
      }
      else
      {
        for (LegionColor color = shard;
              color < partition->max_linearized_color; color += total_shards)
        {
          if (!partition->color_space->contains_color(color))
            continue;
          IndexSpaceNodeT<DIM,T> *left_child = 
            static_cast<IndexSpaceNodeT<DIM,T>*>(partition->get_child(color));
          IndexSpaceNodeT<DIM,T> *right_child = 
            static_cast<IndexSpaceNodeT<DIM,T>*>(right->get_child(color));
          lhs_spaces.resize(lhs_spaces.size() + 1);
          rhs_spaces.resize(rhs_spaces.size() + 1);
          ApEvent left_ready = 
            left_child->get_realm_index_space(lhs_spaces.back(),
                                              false/*tight*/);
          ApEvent right_ready = 
            right_child->get_realm_index_space(rhs_spaces.back(),
                                               false/*tight*/);
          colors.push_back(color);
          if (!left_ready.has_triggered())
            preconditions.insert(left_ready);
          if (!right_ready.has_triggered())
            preconditions.insert(right_ready);
        }
      }
      if (colors.empty())
        return ApEvent::NO_AP_EVENT;
      std::vector<Realm::IndexSpace<DIM,T> > subspaces;
      Realm::ProfilingRequestSet requests;
      if (context->runtime->profiler != NULL)
        context->runtime->profiler->add_partition_request(requests,
                                              op, DEP_PART_DIFFERENCES);
      ApEvent result(Realm::IndexSpace<DIM,T>::compute_differences(
            lhs_spaces, rhs_spaces, subspaces, requests,
            Runtime::merge_events(NULL, preconditions)));
      // Now set the index spaces for the results
      for (unsigned idx = 0; idx < colors.size(); idx++)
      {
        IndexSpaceNodeT<DIM,T> *child = 
            static_cast<IndexSpaceNodeT<DIM,T>*>(
                partition->get_child(colors[idx]));
        child->set_realm_index_space(context->runtime->address_space,
                                     subspaces[idx]);
      }
      return result;
    }

    //--------------------------------------------------------------------------
    template<int DIM, typename T>
    ApEvent IndexSpaceNodeT<DIM,T>::create_by_restriction(
                                                      IndexPartNode *partition,
                                                      const void *tran,
                                                      const void *ext,
                                                      int partition_dim,
                                                      ShardID shard,
                                                      size_t total_shards)
    //--------------------------------------------------------------------------
    {
#ifdef DEBUG_LEGION
      // should be called on the color space
      assert(this == partition->color_space); 
#endif
      switch (partition_dim)
      {
#define DIMFUNC(D1) \
        case D1: \
          { \
            const Realm::Matrix<D1,DIM,T> *transform =  \
              static_cast<const Realm::Matrix<D1,DIM,T>*>(tran); \
            const Realm::Rect<D1,T> *extent = \
              static_cast<const Realm::Rect<D1,T>*>(ext); \
            return create_by_restriction_helper<D1>(partition, *transform, \
                                            *extent, shard, total_shards); \
          }
        LEGION_FOREACH_N(DIMFUNC)
#undef DIMFUNC
        default:
          assert(false);
      }
      return ApEvent::NO_AP_EVENT;
    }

    //--------------------------------------------------------------------------
    template<int N, typename T> template<int M>
    ApEvent IndexSpaceNodeT<N,T>::create_by_restriction_helper(
                                        IndexPartNode *partition,
                                        const Realm::Matrix<M,N,T> &transform,
                                        const Realm::Rect<M,T> &extent,
                                        ShardID shard, size_t total_shards)
    //--------------------------------------------------------------------------
    {
      // Get the parent index space in case it has a sparsity map
      IndexSpaceNodeT<M,T> *parent = 
                      static_cast<IndexSpaceNodeT<M,T>*>(partition->parent);
      // No need to wait since we'll just be messing with the bounds
      Realm::IndexSpace<M,T> parent_is;
      parent->get_realm_index_space(parent_is, true/*tight*/);
      Realm::IndexSpace<N,T> local_is;
      get_realm_index_space(local_is, true/*tight*/);
      // Iterate over our points (colors) and fill in the bounds
      for (Realm::IndexSpaceIterator<N,T> rect_itr(local_is); 
            rect_itr.valid; rect_itr.step())
      {
        for (Realm::PointInRectIterator<N,T> color_itr(rect_itr.rect); 
              color_itr.valid; color_itr.step())
        {
          // Get the legion color
          LegionColor color = linearize_color(&color_itr.p, 
                                              handle.get_type_tag());
          if ((total_shards > 1) && ((color % total_shards) != shard))
            continue;
          // Copy the index space from the parent
          Realm::IndexSpace<M,T> child_is = parent_is;
          // Compute the new bounds and intersect it with the parent bounds
          child_is.bounds = parent_is.bounds.intersection(
                              extent + transform * color_itr.p);
          // Get the appropriate child
          IndexSpaceNodeT<M,T> *child = 
            static_cast<IndexSpaceNodeT<M,T>*>(partition->get_child(color));
          // Then set the new index space
          child->set_realm_index_space(context->runtime->address_space, 
                                       child_is);
        }
      }
      // Our only precondition is that the parent index space is computed
      return parent->index_space_ready;
    }

    //--------------------------------------------------------------------------
    template<int DIM, typename T>
    ApEvent IndexSpaceNodeT<DIM,T>::create_by_field(Operation *op,
                                                    IndexPartNode *partition,
                              const std::vector<FieldDataDescriptor> &instances,
                                                    ApEvent instances_ready)
    //--------------------------------------------------------------------------
    {
#ifdef DEBUG_LEGION
      assert(partition->parent == this);
#endif
      // Demux the color space type to do the actual operations 
      CreateByFieldHelper creator(this,op,partition,instances,instances_ready);
      NT_TemplateHelper::demux<CreateByFieldHelper>(
                   partition->color_space->handle.get_type_tag(), &creator);
      return creator.result;
    }

    //--------------------------------------------------------------------------
    template<int DIM, typename T> template<int COLOR_DIM, typename COLOR_T>
    ApEvent IndexSpaceNodeT<DIM,T>::create_by_field_helper(Operation *op,
                                                      IndexPartNode *partition,
                             const std::vector<FieldDataDescriptor> &instances,
                                                       ApEvent instances_ready)
    //--------------------------------------------------------------------------
    {
      IndexSpaceNodeT<COLOR_DIM,COLOR_T> *color_space = 
       static_cast<IndexSpaceNodeT<COLOR_DIM,COLOR_T>*>(partition->color_space);
      // Enumerate the color space
      Realm::IndexSpace<COLOR_DIM,COLOR_T> realm_color_space;
      color_space->get_realm_index_space(realm_color_space, true/*tight*/);
      std::vector<Realm::Point<COLOR_DIM,COLOR_T> > colors;
      std::vector<LegionColor> child_colors;
      const TypeTag color_type = color_space->handle.get_type_tag();
      const size_t num_colors = realm_color_space.volume();
      colors.resize(num_colors);
      child_colors.resize(num_colors);
      unsigned index = 0;
      for (Realm::IndexSpaceIterator<COLOR_DIM,COLOR_T> 
            rect_iter(realm_color_space); rect_iter.valid; rect_iter.step())
      {
        for (Realm::PointInRectIterator<COLOR_DIM,COLOR_T> 
              itr(rect_iter.rect); itr.valid; itr.step(), index++)
        {
#ifdef DEBUG_LEGION
          assert(index < colors.size());
#endif
          colors[index] = itr.p;
          child_colors[index] = color_space->linearize_color(&itr.p,color_type);
        }
      }
      // Translate the instances to realm field data descriptors
      typedef Realm::FieldDataDescriptor<Realm::IndexSpace<DIM,T>,
                Realm::Point<COLOR_DIM,COLOR_T> > RealmDescriptor;
      std::vector<RealmDescriptor> descriptors(instances.size());
      std::set<ApEvent> preconditions; 
      for (unsigned idx = 0; idx < instances.size(); idx++)
      {
        const FieldDataDescriptor &src = instances[idx];
        RealmDescriptor &dst = descriptors[idx];
        dst.inst = src.inst;
        dst.field_offset = src.field_offset;
        IndexSpaceNodeT<DIM,T> *node = static_cast<IndexSpaceNodeT<DIM,T>*>(
                                          context->get_node(src.index_space));
        ApEvent ready = node->get_realm_index_space(dst.index_space, 
                                                    false/*tight*/);
        if (ready.exists())
          preconditions.insert(ready);
      }
      // Get the profiling requests
      Realm::ProfilingRequestSet requests;
      if (context->runtime->profiler != NULL)
        context->runtime->profiler->add_partition_request(requests,
                                            op, DEP_PART_BY_FIELD);
      // Perform the operation
      std::vector<Realm::IndexSpace<DIM,T> > subspaces;
      Realm::IndexSpace<DIM,T> local_space;
      ApEvent ready = get_realm_index_space(local_space, false/*tight*/);
      if (ready.exists())
        preconditions.insert(ready);
      preconditions.insert(instances_ready);
      if (op->has_execution_fence_event())
        preconditions.insert(op->get_execution_fence_event());
      ApEvent precondition = Runtime::merge_events(NULL, preconditions);
      ApEvent result(local_space.create_subspaces_by_field(
            descriptors, colors, subspaces, requests, precondition));
#ifdef DEBUG_LEGION
      assert(child_colors.size() == subspaces.size());
#endif
#ifdef LEGION_SPY
      if (!result.exists() || (result == precondition))
      {
        ApUserEvent new_result = Runtime::create_ap_user_event();
        Runtime::trigger_event(new_result);
        result = new_result;
      }
      LegionSpy::log_deppart_events(op->get_unique_op_id(),handle,
                                    precondition, result);
#endif
      // Update the children with the names of their subspaces 
      for (unsigned idx = 0; idx < child_colors.size(); idx++)
      {
        IndexSpaceNodeT<DIM,T> *child = static_cast<IndexSpaceNodeT<DIM,T>*>(
                                  partition->get_child(child_colors[idx]));
        child->set_realm_index_space(context->runtime->address_space,
                                     subspaces[idx]);
      }
      return result;
    }

    //--------------------------------------------------------------------------
    template<int DIM, typename T>
    ApEvent IndexSpaceNodeT<DIM,T>::create_by_image(Operation *op,
                                                    IndexPartNode *partition,
                                                    IndexPartNode *projection,
                            const std::vector<FieldDataDescriptor> &instances,
                                                    ApEvent instances_ready,
                                                    ShardID shard,
                                                    size_t total_shards)
    //--------------------------------------------------------------------------
    {
#ifdef DEBUG_LEGION
      assert(partition->parent == this);
#endif
      // Demux the projection type to do the actual operations
      CreateByImageHelper creator(this, op, partition, projection, instances, 
                                  instances_ready, shard, total_shards);
      NT_TemplateHelper::demux<CreateByImageHelper>(
          projection->handle.get_type_tag(), &creator);
      return creator.result;
    }

    //--------------------------------------------------------------------------
    template<int DIM1, typename T1> template<int DIM2, typename T2>
    ApEvent IndexSpaceNodeT<DIM1,T1>::create_by_image_helper(Operation *op,
                                                    IndexPartNode *partition,
                                                    IndexPartNode *projection,
                            const std::vector<FieldDataDescriptor> &instances,
                                                    ApEvent instances_ready,
                                                    ShardID shard,
                                                    size_t total_shards)
    //--------------------------------------------------------------------------
    {
      std::vector<Realm::IndexSpace<DIM2,T2> > sources; 
      std::vector<LegionColor> child_colors;
      const size_t volume = projection->color_space->get_volume();
      if (total_shards > 1)
      {
        const size_t max_children = (volume + total_shards - 1) / total_shards;
        sources.reserve(max_children);
        child_colors.reserve(max_children);
      }
      else
      {
        sources.reserve(volume);
        child_colors.reserve(volume);
      }
      // Get the index spaces of the projection partition
      std::set<ApEvent> preconditions; 
      if (partition->total_children == partition->max_linearized_color)
      {
        // Always use the partitions color space
        for (LegionColor color = 0; color < partition->total_children; color++)
        {
          // If we're sharding this then see if this is one of our children
          if ((total_shards > 1) && ((color % total_shards) != shard))
            continue;
          child_colors.push_back(color);
          // Get the child of the projection partition
          IndexSpaceNodeT<DIM2,T2> *child = 
           static_cast<IndexSpaceNodeT<DIM2,T2>*>(projection->get_child(color));
          sources.resize(sources.size() + 1);
          ApEvent ready = child->get_realm_index_space(sources.back(),
                                                       false/*tight*/);
          if (ready.exists())
            preconditions.insert(ready);
        }
      }
      else
      {
        unsigned index = 0;
        // Always use the partitions color space
        for (LegionColor color = 0; 
              color < partition->max_linearized_color; color++)
        {
          if (!projection->color_space->contains_color(color))
            continue;
          // If we're sharding this then see if this is one of our children
          if ((total_shards > 1) && ((index++ % total_shards) != shard))
            continue;
          child_colors.push_back(color);
          // Get the child of the projection partition
          IndexSpaceNodeT<DIM2,T2> *child = 
           static_cast<IndexSpaceNodeT<DIM2,T2>*>(projection->get_child(color));
          sources.resize(sources.size() + 1);
          ApEvent ready = child->get_realm_index_space(sources.back(),
                                                       false/*tight*/);
          if (ready.exists())
            preconditions.insert(ready);
        }
      }
      // Translate the descriptors into realm descriptors
      typedef Realm::FieldDataDescriptor<Realm::IndexSpace<DIM2,T2>,
                                       Realm::Point<DIM1,T1> > RealmDescriptor;
      std::vector<RealmDescriptor> descriptors(instances.size());
      for (unsigned idx = 0; idx < instances.size(); idx++)
      {
        const FieldDataDescriptor &src = instances[idx];
        RealmDescriptor &dst = descriptors[idx];
        dst.inst = src.inst;
        dst.field_offset = src.field_offset;
        IndexSpaceNodeT<DIM2,T2> *node = static_cast<IndexSpaceNodeT<DIM2,T2>*>(
                                          context->get_node(src.index_space));
        ApEvent ready = node->get_realm_index_space(dst.index_space,
                                                    false/*tight*/);
        if (ready.exists())
          preconditions.insert(ready);
      }
      // Get the profiling requests
      Realm::ProfilingRequestSet requests;
      if (context->runtime->profiler != NULL)
        context->runtime->profiler->add_partition_request(requests,
                                            op, DEP_PART_BY_IMAGE);
      // Perform the operation
      std::vector<Realm::IndexSpace<DIM1,T1> > subspaces;
      Realm::IndexSpace<DIM1,T1> local_space;
      ApEvent ready = get_realm_index_space(local_space, false/*tight*/);
      if (ready.exists())
        preconditions.insert(ready);
      preconditions.insert(instances_ready);
      if (op->has_execution_fence_event())
        preconditions.insert(op->get_execution_fence_event());
      ApEvent precondition = Runtime::merge_events(NULL, preconditions);
      ApEvent result(local_space.create_subspaces_by_image(descriptors,
            sources, subspaces, requests, precondition));
#ifdef DEBUG_LEGION
      // This should be true after the call
      assert(child_colors.size() == subspaces.size());
#endif
#ifdef LEGION_SPY
      if (!result.exists() || (result == precondition))
      {
        ApUserEvent new_result = Runtime::create_ap_user_event();
        Runtime::trigger_event(new_result);
        result = new_result;
      }
      LegionSpy::log_deppart_events(op->get_unique_op_id(),handle,
                                    precondition, result);
#endif
      // Update the child subspaces of the image
      for (unsigned idx = 0; idx < child_colors.size(); idx++)
      {
        // Get the child of the projection partition
        IndexSpaceNodeT<DIM1,T1> *child = 
          static_cast<IndexSpaceNodeT<DIM1,T1>*>(
              partition->get_child(child_colors[idx]));
        child->set_realm_index_space(context->runtime->address_space,
                                     subspaces[idx]);
      }
      return result;
    }

    //--------------------------------------------------------------------------
    template<int DIM, typename T>
    ApEvent IndexSpaceNodeT<DIM,T>::create_by_image_range(Operation *op,
                                                    IndexPartNode *partition,
                                                    IndexPartNode *projection,
                            const std::vector<FieldDataDescriptor> &instances,
                                                    ApEvent instances_ready,
                                                    ShardID shard,
                                                    size_t total_shards)
    //--------------------------------------------------------------------------
    {
#ifdef DEBUG_LEGION
      assert(partition->parent == this);
#endif
      // Demux the projection type to do the actual operations
      CreateByImageRangeHelper creator(this, op, partition, projection,
                       instances, instances_ready, shard, total_shards);
      NT_TemplateHelper::demux<CreateByImageRangeHelper>(
          projection->handle.get_type_tag(), &creator);
      return creator.result;
    }

    //--------------------------------------------------------------------------
    template<int DIM1, typename T1> template<int DIM2, typename T2>
    ApEvent IndexSpaceNodeT<DIM1,T1>::create_by_image_range_helper(
                                                    Operation *op,
                                                    IndexPartNode *partition,
                                                    IndexPartNode *projection,
                            const std::vector<FieldDataDescriptor> &instances,
                                                    ApEvent instances_ready,
                                                    ShardID shard,
                                                    size_t total_shards)
    //--------------------------------------------------------------------------
    {
      std::vector<Realm::IndexSpace<DIM2,T2> > sources; 
      std::vector<LegionColor> child_colors;
      const size_t volume = projection->color_space->get_volume();
      if (total_shards > 1)
      {
        const size_t max_children = (volume + total_shards - 1) / total_shards;
        sources.reserve(max_children);
        child_colors.reserve(max_children);
      }
      else
      {
        sources.reserve(volume);
        child_colors.reserve(volume);
      }
      // Get the index spaces of the projection partition
      std::set<ApEvent> preconditions;
      if (partition->total_children == partition->max_linearized_color)
      {
        // Always use the partitions color space
        for (LegionColor color = 0; color < partition->total_children; color++)
        {
          // If we're sharding this then see if this is one of our children
          if ((total_shards > 1) && ((color % total_shards) != shard))
            continue;
          child_colors.push_back(color);
          // Get the child of the projection partition
          IndexSpaceNodeT<DIM2,T2> *child = 
           static_cast<IndexSpaceNodeT<DIM2,T2>*>(projection->get_child(color));
          sources.resize(sources.size() + 1);
          ApEvent ready = child->get_realm_index_space(sources.back(),
                                                       false/*tight*/);
          if (ready.exists())
            preconditions.insert(ready);
        }
      }
      else
      {
        unsigned index = 0;
        // Always use the partitions color space
        for (LegionColor color = 0; 
              color < partition->max_linearized_color; color++)
        {
          if (!projection->color_space->contains_color(color))
            continue;
          // If we're sharding this then see if this is one of our children
          if ((total_shards > 1) && ((index++ % total_shards) != shard))
            continue;
          child_colors.push_back(color);
          // Get the child of the projection partition
          IndexSpaceNodeT<DIM2,T2> *child = 
           static_cast<IndexSpaceNodeT<DIM2,T2>*>(projection->get_child(color));
          sources.resize(sources.size() + 1);
          ApEvent ready = child->get_realm_index_space(sources.back(),
                                                       false/*tight*/);
          if (ready.exists())
            preconditions.insert(ready);
        }
      }
      // Translate the descriptors into realm descriptors
      typedef Realm::FieldDataDescriptor<Realm::IndexSpace<DIM2,T2>,
                                       Realm::Rect<DIM1,T1> > RealmDescriptor;
      std::vector<RealmDescriptor> descriptors(instances.size());
      for (unsigned idx = 0; idx < instances.size(); idx++)
      {
        const FieldDataDescriptor &src = instances[idx];
        RealmDescriptor &dst = descriptors[idx];
        dst.inst = src.inst;
        dst.field_offset = src.field_offset;
        IndexSpaceNodeT<DIM2,T2> *node = static_cast<IndexSpaceNodeT<DIM2,T2>*>(
                                          context->get_node(src.index_space));
        ApEvent ready = node->get_realm_index_space(dst.index_space,
                                                    false/*tight*/);
        if (ready.exists())
          preconditions.insert(ready);
      }
      // Get the profiling requests
      Realm::ProfilingRequestSet requests;
      if (context->runtime->profiler != NULL)
        context->runtime->profiler->add_partition_request(requests,
                                            op, DEP_PART_BY_IMAGE_RANGE);
      // Perform the operation
      std::vector<Realm::IndexSpace<DIM1,T1> > subspaces;
      Realm::IndexSpace<DIM1,T1> local_space;
      ApEvent ready = get_realm_index_space(local_space, false/*tight*/);
      if (ready.exists())
        preconditions.insert(ready);
      preconditions.insert(instances_ready);
      if (op->has_execution_fence_event())
        preconditions.insert(op->get_execution_fence_event());
      ApEvent precondition = Runtime::merge_events(NULL, preconditions);
      ApEvent result(local_space.create_subspaces_by_image(descriptors,
            sources, subspaces, requests, precondition));
#ifdef DEBUG_LEGION
      // Should be true after the call
      assert(subspaces.size() == child_colors.size());
#endif
#ifdef LEGION_SPY
      if (!result.exists() || (result == precondition))
      {
        ApUserEvent new_result = Runtime::create_ap_user_event();
        Runtime::trigger_event(new_result);
        result = new_result;
      }
      LegionSpy::log_deppart_events(op->get_unique_op_id(),handle,
                                    precondition, result);
#endif
      // Update the child subspaces of the image
      for (unsigned idx = 0; idx < child_colors.size(); idx++)
      {
        IndexSpaceNodeT<DIM1,T1> *child = 
           static_cast<IndexSpaceNodeT<DIM1,T1>*>(
               partition->get_child(child_colors[idx]));
        child->set_realm_index_space(context->runtime->address_space,
                                     subspaces[idx]);
      }
      return result;
    }

    //--------------------------------------------------------------------------
    template<int DIM, typename T>
    ApEvent IndexSpaceNodeT<DIM,T>::create_by_preimage(Operation *op,
                                                    IndexPartNode *partition,
                                                    IndexPartNode *projection,
                            const std::vector<FieldDataDescriptor> &instances,
                                                    ApEvent instances_ready)
    //--------------------------------------------------------------------------
    {
#ifdef DEBUG_LEGION
      assert(partition->parent == this);
#endif
      // Demux the projection type to do the actual operations
      CreateByPreimageHelper creator(this, op, partition, projection,
                                     instances, instances_ready);
      NT_TemplateHelper::demux<CreateByPreimageHelper>(
          projection->handle.get_type_tag(), &creator);
      return creator.result;
    }

    //--------------------------------------------------------------------------
    template<int DIM1, typename T1> template<int DIM2, typename T2>
    ApEvent IndexSpaceNodeT<DIM1,T1>::create_by_preimage_helper(Operation *op,
                                                    IndexPartNode *partition,
                                                    IndexPartNode *projection,
                            const std::vector<FieldDataDescriptor> &instances,
                                                    ApEvent instances_ready)
    //--------------------------------------------------------------------------
    {
      // Get the index spaces of the projection partition
      std::vector<Realm::IndexSpace<DIM2,T2> > 
                                targets(projection->color_space->get_volume());
      std::set<ApEvent> preconditions;
      if (partition->total_children == partition->max_linearized_color)
      {
        // Always use the partitions color space
        for (LegionColor color = 0; color < partition->total_children; color++)
        {
          // Get the child of the projection partition
          IndexSpaceNodeT<DIM2,T2> *child = 
           static_cast<IndexSpaceNodeT<DIM2,T2>*>(projection->get_child(color));
          ApEvent ready = child->get_realm_index_space(targets[color],
                                                       false/*tight*/);
          if (ready.exists())
            preconditions.insert(ready);
        }
      }
      else
      {
        unsigned index = 0;
        // Always use the partitions color space
        for (LegionColor color = 0; 
              color < partition->max_linearized_color; color++)
        {
          if (!projection->color_space->contains_color(color))
            continue;
          // Get the child of the projection partition
          IndexSpaceNodeT<DIM2,T2> *child = 
           static_cast<IndexSpaceNodeT<DIM2,T2>*>(projection->get_child(color));
#ifdef DEBUG_LEGION
          assert(index < targets.size());
#endif
          ApEvent ready = child->get_realm_index_space(targets[index++],
                                                       false/*tight*/);
          if (ready.exists())
            preconditions.insert(ready);
        }
      }
      // Translate the descriptors into realm descriptors
      typedef Realm::FieldDataDescriptor<Realm::IndexSpace<DIM1,T1>,
                                       Realm::Point<DIM2,T2> > RealmDescriptor;
      std::vector<RealmDescriptor> descriptors(instances.size());
      for (unsigned idx = 0; idx < instances.size(); idx++)
      {
        const FieldDataDescriptor &src = instances[idx];
        RealmDescriptor &dst = descriptors[idx];
        dst.inst = src.inst;
        dst.field_offset = src.field_offset;
        IndexSpaceNodeT<DIM1,T1> *node = static_cast<IndexSpaceNodeT<DIM1,T1>*>(
                                          context->get_node(src.index_space));
        ApEvent ready = node->get_realm_index_space(dst.index_space,
                                                    false/*tight*/);
        if (ready.exists())
          preconditions.insert(ready);
      }
      // Get the profiling requests
      Realm::ProfilingRequestSet requests;
      if (context->runtime->profiler != NULL)
        context->runtime->profiler->add_partition_request(requests,
                                            op, DEP_PART_BY_PREIMAGE);
      // Perform the operation
      std::vector<Realm::IndexSpace<DIM1,T1> > subspaces;
      Realm::IndexSpace<DIM1,T1> local_space;
      ApEvent ready = get_realm_index_space(local_space, false/*tight*/);
      if (ready.exists())
        preconditions.insert(ready);
      preconditions.insert(instances_ready);
      if (op->has_execution_fence_event())
        preconditions.insert(op->get_execution_fence_event());
      ApEvent precondition = Runtime::merge_events(NULL, preconditions);
      ApEvent result(local_space.create_subspaces_by_preimage(
            descriptors, targets, subspaces, requests, precondition));
#ifdef LEGION_SPY
      if (!result.exists() || (result == precondition))
      {
        ApUserEvent new_result = Runtime::create_ap_user_event();
        Runtime::trigger_event(new_result);
        result = new_result;
      }
      LegionSpy::log_deppart_events(op->get_unique_op_id(),handle,
                                    precondition, result);
#endif
      // Update the child subspace of the preimage
      if (partition->total_children == partition->max_linearized_color)
      {
        for (LegionColor color = 0; color < partition->total_children; color++)
        {
          // Get the child of the projection partition
          IndexSpaceNodeT<DIM1,T1> *child = 
           static_cast<IndexSpaceNodeT<DIM1,T1>*>(partition->get_child(color));
          child->set_realm_index_space(context->runtime->address_space,
                                       subspaces[color]);
        }
      }
      else
      {
        unsigned index = 0;
        for (LegionColor color = 0; 
              color < partition->max_linearized_color; color++)
        {
          if (!projection->color_space->contains_color(color))
            continue;
          // Get the child of the projection partition
          IndexSpaceNodeT<DIM1,T1> *child = 
           static_cast<IndexSpaceNodeT<DIM1,T1>*>(partition->get_child(color));
#ifdef DEBUG_LEGION
          assert(index < subspaces.size());
#endif
          child->set_realm_index_space(context->runtime->address_space,
                                       subspaces[index++]);
        }
      }
      return result;
    }

    //--------------------------------------------------------------------------
    template<int DIM, typename T>
    ApEvent IndexSpaceNodeT<DIM,T>::create_by_preimage_range(Operation *op,
                                                    IndexPartNode *partition,
                                                    IndexPartNode *projection,
                            const std::vector<FieldDataDescriptor> &instances,
                                                    ApEvent instances_ready)
    //--------------------------------------------------------------------------
    {
#ifdef DEBUG_LEGION
      assert(partition->parent == this);
#endif
      // Demux the projection type to do the actual operations
      CreateByPreimageRangeHelper creator(this, op, partition, projection,
                                          instances, instances_ready);
      NT_TemplateHelper::demux<CreateByPreimageRangeHelper>(
          projection->handle.get_type_tag(), &creator);
      return creator.result;
    }

    //--------------------------------------------------------------------------
    template<int DIM1, typename T1> template<int DIM2, typename T2>
    ApEvent IndexSpaceNodeT<DIM1,T1>::create_by_preimage_range_helper(
                                                    Operation *op,
                                                    IndexPartNode *partition,
                                                    IndexPartNode *projection,
                            const std::vector<FieldDataDescriptor> &instances,
                                                    ApEvent instances_ready)
    //--------------------------------------------------------------------------
    {
      // Get the index spaces of the projection partition
      std::vector<Realm::IndexSpace<DIM2,T2> > 
                                targets(projection->color_space->get_volume());
      std::set<ApEvent> preconditions;
      if (partition->total_children == partition->max_linearized_color)
      {
        // Always use the partitions color space
        for (LegionColor color = 0; color < partition->total_children; color++)
        {
          // Get the child of the projection partition
          IndexSpaceNodeT<DIM2,T2> *child = 
           static_cast<IndexSpaceNodeT<DIM2,T2>*>(projection->get_child(color));
          ApEvent ready = child->get_realm_index_space(targets[color],
                                                       false/*tight*/);
          if (ready.exists())
            preconditions.insert(ready);
        }
      }
      else
      {
        unsigned index = 0;
        // Always use the partitions color space
        for (LegionColor color = 0; 
              color < partition->max_linearized_color; color++)
        {
          if (!projection->color_space->contains_color(color))
            continue;
          // Get the child of the projection partition
          IndexSpaceNodeT<DIM2,T2> *child = 
           static_cast<IndexSpaceNodeT<DIM2,T2>*>(projection->get_child(color));
#ifdef DEBUG_LEGION
          assert(index < targets.size());
#endif
          ApEvent ready = child->get_realm_index_space(targets[index++],
                                                       false/*tight*/);
          if (ready.exists())
            preconditions.insert(ready);
        }
      }
      // Translate the descriptors into realm descriptors
      typedef Realm::FieldDataDescriptor<Realm::IndexSpace<DIM1,T1>,
                                       Realm::Rect<DIM2,T2> > RealmDescriptor;
      std::vector<RealmDescriptor> descriptors(instances.size());
      for (unsigned idx = 0; idx < instances.size(); idx++)
      {
        const FieldDataDescriptor &src = instances[idx];
        RealmDescriptor &dst = descriptors[idx];
        dst.inst = src.inst;
        dst.field_offset = src.field_offset;
        IndexSpaceNodeT<DIM1,T1> *node = static_cast<IndexSpaceNodeT<DIM1,T1>*>(
                                          context->get_node(src.index_space));
        ApEvent ready = node->get_realm_index_space(dst.index_space,
                                                    false/*tight*/);
        if (ready.exists())
          preconditions.insert(ready);
      }
      // Get the profiling requests
      Realm::ProfilingRequestSet requests;
      if (context->runtime->profiler != NULL)
        context->runtime->profiler->add_partition_request(requests,
                                            op, DEP_PART_BY_PREIMAGE_RANGE);
      // Perform the operation
      std::vector<Realm::IndexSpace<DIM1,T1> > subspaces;
      Realm::IndexSpace<DIM1,T1> local_space;
      ApEvent ready = get_realm_index_space(local_space, false/*tight*/);
      if (ready.exists())
        preconditions.insert(ready);
      preconditions.insert(instances_ready);
      if (op->has_execution_fence_event())
        preconditions.insert(op->get_execution_fence_event());
      ApEvent precondition = Runtime::merge_events(NULL, preconditions);
      ApEvent result(local_space.create_subspaces_by_preimage(
            descriptors, targets, subspaces, requests, precondition));
#ifdef LEGION_SPY
      if (!result.exists() || (result == precondition))
      {
        ApUserEvent new_result = Runtime::create_ap_user_event();
        Runtime::trigger_event(new_result);
        result = new_result;
      }
      LegionSpy::log_deppart_events(op->get_unique_op_id(),handle,
                                    precondition, result);
#endif
      // Update the child subspace of the preimage
      if (partition->total_children == partition->max_linearized_color)
      {
        for (LegionColor color = 0; color < partition->total_children; color++)
        {
          // Get the child of the projection partition
          IndexSpaceNodeT<DIM1,T1> *child = 
           static_cast<IndexSpaceNodeT<DIM1,T1>*>(partition->get_child(color));
          child->set_realm_index_space(context->runtime->address_space,
                                       subspaces[color]);
        }
      }
      else
      {
        unsigned index = 0;
        for (LegionColor color = 0; 
              color < partition->max_linearized_color; color++)
        {
          if (!projection->color_space->contains_color(color))
            continue;
          // Get the child of the projection partition
          IndexSpaceNodeT<DIM1,T1> *child = 
           static_cast<IndexSpaceNodeT<DIM1,T1>*>(partition->get_child(color));
#ifdef DEBUG_LEGION
          assert(index < subspaces.size());
#endif
          child->set_realm_index_space(context->runtime->address_space,
                                       subspaces[index++]);
        }
      }
      return result;
    }

    //--------------------------------------------------------------------------
    template<int DIM, typename T>
    ApEvent IndexSpaceNodeT<DIM,T>::create_association(Operation *op,
                                                       IndexSpaceNode *range,
                              const std::vector<FieldDataDescriptor> &instances,
                                                       ApEvent instances_ready)
    //--------------------------------------------------------------------------
    {
      // Demux the range type to do the actual operation
      CreateAssociationHelper creator(this, op, range, 
                                      instances, instances_ready);
      NT_TemplateHelper::demux<CreateAssociationHelper>(
          range->handle.get_type_tag(), &creator);
      return creator.result;
    }

    //--------------------------------------------------------------------------
    template<int DIM1, typename T1> template<int DIM2, typename T2>
    ApEvent IndexSpaceNodeT<DIM1,T1>::create_association_helper(Operation *op,
                                                      IndexSpaceNode *range,
                              const std::vector<FieldDataDescriptor> &instances,
                                                      ApEvent instances_ready)
    //--------------------------------------------------------------------------
    {
      // Translate the descriptors into realm descriptors
      typedef Realm::FieldDataDescriptor<Realm::IndexSpace<DIM1,T1>,
                                       Realm::Point<DIM2,T2> > RealmDescriptor;
      std::vector<RealmDescriptor> descriptors(instances.size());
      std::set<ApEvent> preconditions;
      for (unsigned idx = 0; idx < instances.size(); idx++)
      {
        const FieldDataDescriptor &src = instances[idx];
        RealmDescriptor &dst = descriptors[idx];
        dst.inst = src.inst;
        dst.field_offset = src.field_offset;
        IndexSpaceNodeT<DIM1,T1> *node = static_cast<IndexSpaceNodeT<DIM1,T1>*>(
                                          context->get_node(src.index_space));
        ApEvent ready = node->get_realm_index_space(dst.index_space,
                                                    false/*tight*/);
        if (ready.exists())
          preconditions.insert(ready);
      }
      // Get the range index space
      IndexSpaceNodeT<DIM2,T2> *range_node = 
        static_cast<IndexSpaceNodeT<DIM2,T2>*>(range);
      Realm::IndexSpace<DIM2,T2> range_space;
      ApEvent range_ready = range_node->get_realm_index_space(range_space,
                                                              false/*tight*/);
      if (range_ready.exists())
        preconditions.insert(range_ready);
      // Get the profiling requests
      Realm::ProfilingRequestSet requests;
      if (context->runtime->profiler != NULL)
        context->runtime->profiler->add_partition_request(requests,
                                          op, DEP_PART_ASSOCIATION);
      Realm::IndexSpace<DIM1,T1> local_space;
      ApEvent local_ready = get_realm_index_space(local_space, false/*tight*/);
      if (local_ready.exists())
        preconditions.insert(local_ready);
      preconditions.insert(instances_ready);
      if (op->has_execution_fence_event())
        preconditions.insert(op->get_execution_fence_event());
      // Issue the operation
      ApEvent precondition = Runtime::merge_events(NULL, preconditions);
      ApEvent result(local_space.create_association(descriptors,
            range_space, requests, precondition));
#ifdef LEGION_SPY
      if (!result.exists() || (result == precondition))
      {
        ApUserEvent new_result = Runtime::create_ap_user_event();
        Runtime::trigger_event(new_result);
        result = new_result;
      }
      LegionSpy::log_deppart_events(op->get_unique_op_id(),handle,
                                    precondition, result);
#endif
      return result;
    }

    //--------------------------------------------------------------------------
    template<int DIM, typename T>
    bool IndexSpaceNodeT<DIM,T>::check_field_size(size_t field_size, bool range)
    //--------------------------------------------------------------------------
    {
      if (range)
        return (sizeof(Realm::Rect<DIM,T>) == field_size);
      else
        return (sizeof(Realm::Point<DIM,T>) == field_size);
    } 

    //--------------------------------------------------------------------------
    template<int DIM, typename T>
    PhysicalInstance IndexSpaceNodeT<DIM,T>::create_file_instance(
                                         const char *file_name,
                                         const std::vector<Realm::FieldID> &field_ids,
                                         const std::vector<size_t> &field_sizes,
                                         legion_file_mode_t file_mode,
                                         ApEvent &ready_event)
    //--------------------------------------------------------------------------
    {
      DETAILED_PROFILER(context->runtime, REALM_CREATE_INSTANCE_CALL);
      // Have to wait for the index space to be ready if necessary
      Realm::IndexSpace<DIM,T> local_space;
      get_realm_index_space(local_space, true/*tight*/);
      // No profiling for these kinds of instances currently
      Realm::ProfilingRequestSet requests;
      PhysicalInstance result;
      ready_event = ApEvent(PhysicalInstance::create_file_instance(result, 
          file_name, local_space, field_ids, field_sizes, file_mode, requests));
      return result;
    }

    //--------------------------------------------------------------------------
    template<int DIM, typename T>
    PhysicalInstance IndexSpaceNodeT<DIM,T>::create_hdf5_instance(
                                    const char *file_name,
				    const std::vector<Realm::FieldID> &field_ids,
                                    const std::vector<size_t> &field_sizes,
                                    const std::vector<const char*> &field_files,
                                    bool read_only, ApEvent &ready_event)
    //--------------------------------------------------------------------------
    {
      DETAILED_PROFILER(context->runtime, REALM_CREATE_INSTANCE_CALL);
      // Have to wait for the index space to be ready if necessary
      Realm::IndexSpace<DIM,T> local_space;
      get_realm_index_space(local_space, true/*tight*/);
      // No profiling for these kinds of instances currently
      Realm::ProfilingRequestSet requests;
      PhysicalInstance result;
#ifdef USE_HDF
      ready_event = ApEvent(PhysicalInstance::create_hdf5_instance(result, 
                            file_name, local_space, field_ids, field_sizes,
		            field_files, read_only, requests));
#else
      assert(0 && "no HDF5 support");
      result = PhysicalInstance::NO_INST;
#endif
      return result;
    }

    //--------------------------------------------------------------------------
    template<int DIM, typename T>
    PhysicalInstance IndexSpaceNodeT<DIM,T>::create_external_instance(
                                          Memory memory, uintptr_t base,
                                          Realm::InstanceLayoutGeneric *ilg,
                                          ApEvent &ready_event)
    //--------------------------------------------------------------------------
    {
      DETAILED_PROFILER(context->runtime, REALM_CREATE_INSTANCE_CALL);
      // Have to wait for the index space to be ready if necessary
      Realm::IndexSpace<DIM,T> local_space;
      get_realm_index_space(local_space, true/*tight*/);
      // No profiling for these kinds of instances currently
      Realm::ProfilingRequestSet requests;
      PhysicalInstance result;
      ready_event = ApEvent(PhysicalInstance::create_external(result,
                                        memory, base, ilg, requests));
      return result;
    }

    //--------------------------------------------------------------------------
    template<int DIM, typename T>
    ApEvent IndexSpaceNodeT<DIM,T>::issue_fill(
                                 const PhysicalTraceInfo &trace_info,
                                 const std::vector<CopySrcDstField> &dst_fields,
                                 const void *fill_value, size_t fill_size,
#ifdef LEGION_SPY
                                 UniqueID fill_uid,
                                 FieldSpace handle,
                                 RegionTreeID tree_id,
#endif
                                 ApEvent precondition, PredEvent pred_guard)
    //--------------------------------------------------------------------------
    {
      Realm::IndexSpace<DIM,T> local_space;
      ApEvent space_ready = get_realm_index_space(local_space, true/*tight*/);
      if (precondition.exists() && space_ready.exists())
        return issue_fill_internal(context, local_space, trace_info, 
                                   dst_fields, fill_value, fill_size,
#ifdef LEGION_SPY
                                   fill_uid, handle, tree_id,
#endif
            Runtime::merge_events(&trace_info, space_ready, precondition),
            pred_guard);
      else if (space_ready.exists())
        return issue_fill_internal(context, local_space, trace_info, 
                                   dst_fields, fill_value, fill_size,
#ifdef LEGION_SPY
                                   fill_uid, handle, tree_id,
#endif
                                   space_ready, pred_guard);
      else
        return issue_fill_internal(context, local_space, trace_info, 
                                   dst_fields, fill_value, fill_size,
#ifdef LEGION_SPY
                                   fill_uid, handle, tree_id,
#endif
                                   precondition, pred_guard);
    }

    //--------------------------------------------------------------------------
    template<int DIM, typename T>
    ApEvent IndexSpaceNodeT<DIM,T>::issue_copy(
                                 const PhysicalTraceInfo &trace_info,
                                 const std::vector<CopySrcDstField> &dst_fields,
                                 const std::vector<CopySrcDstField> &src_fields,
#ifdef LEGION_SPY
                                 FieldSpace handle,
                                 RegionTreeID src_tree_id,
                                 RegionTreeID dst_tree_id,
#endif
                                 ApEvent precondition, PredEvent pred_guard,
                                 ReductionOpID redop, bool reduction_fold)
    //--------------------------------------------------------------------------
    {
      Realm::IndexSpace<DIM,T> local_space;
      ApEvent space_ready = get_realm_index_space(local_space, true/*tight*/);
      if (precondition.exists() && space_ready.exists())
        return issue_copy_internal(context, local_space, trace_info, dst_fields,
            src_fields,
#ifdef LEGION_SPY
            handle, src_tree_id, dst_tree_id,
#endif
            Runtime::merge_events(&trace_info, space_ready, precondition),
            pred_guard, redop, reduction_fold);
      else if (space_ready.exists())
        return issue_copy_internal(context, local_space, trace_info, 
                dst_fields, src_fields, 
#ifdef LEGION_SPY
                handle, src_tree_id, dst_tree_id,
#endif
                space_ready, pred_guard, redop, reduction_fold);
      else
        return issue_copy_internal(context, local_space, trace_info, 
                dst_fields, src_fields, 
#ifdef LEGION_SPY
                handle, src_tree_id, dst_tree_id,
#endif
                precondition, pred_guard, redop, reduction_fold);
    }

    //--------------------------------------------------------------------------
    template<int DIM, typename T>
    void IndexSpaceNodeT<DIM,T>::construct_indirections(
                                     const std::vector<unsigned> &field_indexes,
                                     const FieldID indirect_field,
                                     const TypeTag indirect_type,
                                     const PhysicalInstance indirect_instance,
                                     const LegionVector<
                                            IndirectRecord>::aligned &records,
                                     std::vector<void*> &indirections,
                                     std::vector<unsigned> &indirect_indexes)
    //--------------------------------------------------------------------------
    {
      construct_indirections_internal<DIM,T>(field_indexes, indirect_field,
                                 indirect_type, indirect_instance, records, 
                                 indirections, indirect_indexes);
    }

    //--------------------------------------------------------------------------
    template<int DIM, typename T>
    void IndexSpaceNodeT<DIM,T>::destroy_indirections(
                                               std::vector<void*> &indirections)
    //--------------------------------------------------------------------------
    {
      destroy_indirections_internal<DIM,T>(indirections);
    }

    //--------------------------------------------------------------------------
    template<int DIM, typename T>
    ApEvent IndexSpaceNodeT<DIM,T>::issue_indirect(
                                 const PhysicalTraceInfo &trace_info,
                                 const std::vector<CopySrcDstField> &dst_fields,
                                 const std::vector<CopySrcDstField> &src_fields,
                                 const std::vector<void*> &indirects,
                                 ApEvent precondition, PredEvent pred_guard)
    //--------------------------------------------------------------------------
    {
      Realm::IndexSpace<DIM,T> local_space;
      ApEvent space_ready = get_realm_index_space(local_space, true/*tight*/);
      if (space_ready.exists() && precondition.exists())
        return issue_indirect_internal(context, local_space, trace_info, 
            dst_fields, src_fields, indirects,
            Runtime::merge_events(&trace_info, precondition, space_ready),
            pred_guard);
      else if (space_ready.exists())
        return issue_indirect_internal(context, local_space, trace_info, 
                                       dst_fields, src_fields, indirects, 
                                       space_ready, pred_guard); 
      else
        return issue_indirect_internal(context, local_space, trace_info, 
                                       dst_fields, src_fields, indirects,
                                       precondition, pred_guard); 
    }

    //--------------------------------------------------------------------------
    template<int DIM, typename T>
    Realm::InstanceLayoutGeneric* IndexSpaceNodeT<DIM,T>::create_layout(
                                    const Realm::InstanceLayoutConstraints &ilc,
                                    const OrderingConstraint &constraint)
    //--------------------------------------------------------------------------
    {
      Realm::IndexSpace<DIM,T> local_is;
      ApEvent space_ready = get_realm_index_space(local_is, true/*tight*/);
      if (space_ready.exists())
        space_ready.wait();
      return create_layout_internal(local_is, ilc, constraint); 
    }
    
    //--------------------------------------------------------------------------
    template<int DIM, typename T>
    void IndexSpaceNodeT<DIM,T>::get_launch_space_domain(Domain &launch_domain)
    //--------------------------------------------------------------------------
    {
      DomainT<DIM,T> local_space;
      get_realm_index_space(local_space, true/*tight*/);
      launch_domain = local_space;
    }

    //--------------------------------------------------------------------------
    template<int DIM, typename T>
    void IndexSpaceNodeT<DIM,T>::validate_slicing(
                                  const std::vector<IndexSpace> &slice_spaces, 
                                  MultiTask *task, MapperManager *mapper)
    //--------------------------------------------------------------------------
    {
      std::vector<IndexSpaceNodeT<DIM,T>*> slice_nodes(slice_spaces.size());
      for (unsigned idx = 0; idx < slice_spaces.size(); idx++)
      {
#ifdef DEBUG_LEGION
        assert(slice_spaces[idx].get_type_tag() == handle.get_type_tag());
#endif
        slice_nodes[idx] = static_cast<IndexSpaceNodeT<DIM,T>*>(
                            context->get_node(slice_spaces[idx]));
      }
      // Iterate over the points and make sure that they exist in exactly
      // one slice space, no more, no less
      Realm::IndexSpace<DIM,T> local_space;
      get_realm_index_space(local_space, true/*tight*/);
      for (PointInDomainIterator<DIM,T> itr(local_space); itr(); itr++)
      {
        bool found = false;
        const Realm::Point<DIM,T> &point = *itr;
        for (unsigned idx = 0; idx < slice_nodes.size(); idx++)
        {
          if (!slice_nodes[idx]->contains_point(point))
            continue;
          if (found)
            REPORT_LEGION_ERROR(ERROR_INVALID_MAPPER_OUTPUT,
                    "Invalid mapper output from invocation of 'slice_task' "
                    "on mapper %s. Mapper returned multilple slices that "
                    "contained the same point for task %s (ID %lld)",
                    mapper->get_mapper_name(), task->get_task_name(),
                    task->get_unique_id())
          else
            found = true;
        }
        if (!found)
          REPORT_LEGION_ERROR(ERROR_INVALID_MAPPER_OUTPUT,
                    "Invalid mapper output from invocation of 'slice_task' "
                    "on mapper %s. Mapper returned no slices that "
                    "contained some point(s) for task %s (ID %lld)",
                    mapper->get_mapper_name(), task->get_task_name(),
                    task->get_unique_id())
      }
    }

    //--------------------------------------------------------------------------
    template<int DIM, typename T>
    void IndexSpaceNodeT<DIM,T>::log_launch_space(UniqueID op_id)
    //--------------------------------------------------------------------------
    {
      Realm::IndexSpace<DIM,T> local_space;
      get_realm_index_space(local_space, true/*tight*/);
      for (Realm::IndexSpaceIterator<DIM,T> itr(local_space); 
            itr.valid; itr.step())
        LegionSpy::log_launch_index_space_rect<DIM>(op_id, 
                                                    Rect<DIM,T>(itr.rect));
    }

    //--------------------------------------------------------------------------
    template<int DIM, typename T>
    IndexSpace IndexSpaceNodeT<DIM,T>::create_shard_space(
                  ShardingFunction *func, ShardID shard, IndexSpace shard_space)
    //--------------------------------------------------------------------------
    {
      DomainT<DIM,T> local_space;
      get_realm_index_space(local_space, true/*tight*/);
      Domain shard_domain;
      if (shard_space != handle)
        context->find_launch_space_domain(shard_space, shard_domain);
      else
        shard_domain = local_space;
      std::vector<Realm::Point<DIM,T> > shard_points; 
      size_t total_points = 0;
      for (Realm::IndexSpaceIterator<DIM,T> rect_itr(realm_index_space); 
            rect_itr.valid; rect_itr.step())
      {
        for (Realm::PointInRectIterator<DIM,T> itr(rect_itr.rect);
              itr.valid; itr.step(), total_points++)
        {
          const ShardID point_shard = 
            func->find_owner(DomainPoint(Point<DIM,T>(itr.p)), shard_domain);
          if (point_shard == shard)
            shard_points.push_back(itr.p);
        }
      }
      if (shard_points.empty())
        return IndexSpace::NO_SPACE;
      // Another useful case is if all the points are in the shard then
      // we can return ourselves as the result
      if (shard_points.size() == total_points)
        return handle;
      Realm::IndexSpace<DIM,T> realm_is(shard_points);
      const Domain domain((DomainT<DIM,T>(realm_is)));
      return context->runtime->find_or_create_index_launch_space(domain, 
                                      &realm_is, handle.get_type_tag());
    }

    //--------------------------------------------------------------------------
    template<int DIM, typename T>
    void IndexSpaceNodeT<DIM,T>::destroy_shard_domain(const Domain &domain)
    //--------------------------------------------------------------------------
    {
      DomainT<DIM,T> to_destroy = domain;
      to_destroy.destroy();
    }

    /////////////////////////////////////////////////////////////
    // Templated Index Partition Node 
    /////////////////////////////////////////////////////////////

    //--------------------------------------------------------------------------
    template<int DIM, typename T>
    IndexPartNodeT<DIM,T>::IndexPartNodeT(RegionTreeForest *ctx, 
                                        IndexPartition p,
                                        IndexSpaceNode *par, IndexSpaceNode *cs,
                                        LegionColor c, bool disjoint, 
                                        int complete, DistributedID did,
                                        ApEvent partition_ready, 
                                        ApBarrier pend, ShardMapping *map)
      : IndexPartNode(ctx, p, par, cs, c, disjoint, complete, did, 
                      partition_ready, pend, map)
    //--------------------------------------------------------------------------
    {
    }

    //--------------------------------------------------------------------------
    template<int DIM, typename T>
    IndexPartNodeT<DIM,T>::IndexPartNodeT(RegionTreeForest *ctx, 
                                        IndexPartition p,
                                        IndexSpaceNode *par, IndexSpaceNode *cs,
                                        LegionColor c, RtEvent disjoint_event,
                                        int comp, DistributedID did,
                                        ApEvent partition_ready, 
                                        ApBarrier pending, ShardMapping *map)
      : IndexPartNode(ctx, p, par, cs, c, disjoint_event, comp, did,
                      partition_ready, pending, map)
    //--------------------------------------------------------------------------
    {
    }

    //--------------------------------------------------------------------------
    template<int DIM, typename T>
    IndexPartNodeT<DIM,T>::IndexPartNodeT(const IndexPartNodeT &rhs)
      : IndexPartNode(rhs)
    //--------------------------------------------------------------------------
    {
      // should never be called
      assert(false);
    }

    //--------------------------------------------------------------------------
    template<int DIM, typename T>
    IndexPartNodeT<DIM,T>::~IndexPartNodeT(void)
    //--------------------------------------------------------------------------
    { 
    }

    //--------------------------------------------------------------------------
    template<int DIM, typename T>
    IndexPartNodeT<DIM,T>& IndexPartNodeT<DIM,T>::operator=(
                                                      const IndexPartNodeT &rhs)
    //--------------------------------------------------------------------------
    {
      // should never be called
      assert(false);
      return *this;
    } 

    //--------------------------------------------------------------------------
    template<int DIM, typename T>
    bool IndexPartNodeT<DIM,T>::destroy_node(AddressSpaceID source) 
    //--------------------------------------------------------------------------
    {
      if (destroyed)
        REPORT_LEGION_ERROR(ERROR_ILLEGAL_INDEX_PARTITION_DELETION,
            "Duplicate deletion of Index Partition %d", handle.get_id())
      destroyed = true;
      // Clean up our partial pending barrier if we have one
      if (partial_pending.exists() && 
            (source == context->runtime->address_space))
      {
        // Dumb constness
        ApBarrier copy = partial_pending;
        copy.destroy_barrier();
      }
      // If we're not the owner send a message to do the destruction
      // otherwise we can do it here
      if (!is_owner())
      {
        runtime->send_index_partition_destruction(handle, owner_space);
        return false;
      }
      else
        return remove_base_valid_ref(APPLICATION_REF, NULL/*mutator*/);
    } 

  }; // namespace Internal
}; // namespace Legion
<|MERGE_RESOLUTION|>--- conflicted
+++ resolved
@@ -578,11 +578,7 @@
     //--------------------------------------------------------------------------
     template<int DIM, typename T>
     IndexSpaceNode* IndexSpaceOperationT<DIM,T>::find_or_create_node(
-<<<<<<< HEAD
-                                    InnerContext *ctx, const bool notify_remote)
-=======
-                                                               TaskContext *ctx)
->>>>>>> 8522c01a
+                                     TaskContext *ctx, const bool notify_remote)
     //--------------------------------------------------------------------------
     {
       if (node != NULL)
