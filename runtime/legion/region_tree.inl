/* Copyright 2018 Stanford University, NVIDIA Corporation
 *
 * Licensed under the Apache License, Version 2.0 (the "License");
 * you may not use this file except in compliance with the License.
 * You may obtain a copy of the License at
 *
 *     http://www.apache.org/licenses/LICENSE-2.0
 *
 * Unless required by applicable law or agreed to in writing, software
 * distributed under the License is distributed on an "AS IS" BASIS,
 * WITHOUT WARRANTIES OR CONDITIONS OF ANY KIND, either express or implied.
 * See the License for the specific language governing permissions and
 * limitations under the License.
 */

namespace Legion {
  namespace Internal {

    LEGION_EXTERN_LOGGER_DECLARATIONS

    /////////////////////////////////////////////////////////////
    // Index Space Expression 
    /////////////////////////////////////////////////////////////

    //--------------------------------------------------------------------------
    template<int DIM, typename T>
    inline ApEvent IndexSpaceExpression::issue_fill_internal(
                                 RegionTreeForest *forest,
                                 const Realm::IndexSpace<DIM,T> &space,
                                 const PhysicalTraceInfo &trace_info,
                                 const std::vector<CopySrcDstField> &dst_fields,
                                 const void *fill_value, size_t fill_size,
#ifdef LEGION_SPY
                                 UniqueID fill_uid,
                                 FieldSpace handle,
                                 RegionTreeID tree_id,
#endif
                                 ApEvent precondition)
    //--------------------------------------------------------------------------
    {
      DETAILED_PROFILER(forest->runtime, REALM_ISSUE_FILL_CALL);
#ifdef DEBUG_LEGION
      assert(!space.empty());
#endif
      // Now that we know we're going to do this fill add any profiling requests
      Realm::ProfilingRequestSet requests;
      if (trace_info.op != NULL)
        trace_info.op->add_copy_profiling_request(requests);
      if (forest->runtime->profiler != NULL)
        forest->runtime->profiler->add_fill_request(requests, trace_info.op);
#ifdef LEGION_SPY
      // Have to convert back to Realm data structures because C++ is dumb
      std::vector<Realm::CopySrcDstField> realm_dst_fields(dst_fields.size());
      for (unsigned idx = 0; idx < dst_fields.size(); idx++)
        realm_dst_fields[idx] = dst_fields[idx];
#endif
#ifdef LEGION_SPY
      ApEvent result = ApEvent(space.fill(realm_dst_fields, requests, 
                                          fill_value, fill_size, precondition));
#else
      ApEvent result = ApEvent(space.fill(dst_fields, requests, 
                                          fill_value, fill_size, precondition));
#endif
#ifdef LEGION_SPY
      if (trace_info.op != NULL)
      {
        if (!result.exists())
        {
          ApUserEvent new_result = Runtime::create_ap_user_event();
          Runtime::trigger_event(new_result);
          result = new_result;
        }
        LegionSpy::log_fill_events(trace_info.op->get_unique_op_id(), 
            expr_id, handle, tree_id, precondition, result, fill_uid);
        for (unsigned idx = 0; idx < dst_fields.size(); idx++)
          LegionSpy::log_fill_field(result, dst_fields[idx].field_id,
                                    dst_fields[idx].inst_event);
      }
#endif
      if (trace_info.recording)
      {
        trace_info.record_issue_fill(result, this, dst_fields,
                                     fill_value, fill_size,
#ifdef LEGION_SPY
                                     fill_uid, handle, tree_id,
#endif
                                     precondition);
      }
      return result;
    }

    //--------------------------------------------------------------------------
    template<int DIM, typename T>
    inline ApEvent IndexSpaceExpression::issue_copy_internal(
                                 RegionTreeForest *forest,
                                 const Realm::IndexSpace<DIM,T> &space,
                                 const PhysicalTraceInfo &trace_info,
                                 const std::vector<CopySrcDstField> &dst_fields,
                                 const std::vector<CopySrcDstField> &src_fields,
#ifdef LEGION_SPY
                                 FieldSpace handle,
                                 RegionTreeID src_tree_id,
                                 RegionTreeID dst_tree_id,
#endif
                                 ApEvent precondition,
                                 ReductionOpID redop, bool reduction_fold)
    //--------------------------------------------------------------------------
    {
      DETAILED_PROFILER(forest->runtime, REALM_ISSUE_COPY_CALL);
#ifdef DEBUG_LEGION
      assert(!space.empty());
#endif
      // Now that we know we're going to do this copy add any profling requests
      Realm::ProfilingRequestSet requests;
      if (trace_info.op != NULL)
        trace_info.op->add_copy_profiling_request(requests);
      if (forest->runtime->profiler != NULL)
        forest->runtime->profiler->add_copy_request(requests, trace_info.op);
#ifdef LEGION_SPY
      // Have to convert back to Realm structures because C++ is dumb  
      std::vector<Realm::CopySrcDstField> realm_src_fields(src_fields.size());
      for (unsigned idx = 0; idx < src_fields.size(); idx++)
        realm_src_fields[idx] = src_fields[idx];
      std::vector<Realm::CopySrcDstField> realm_dst_fields(dst_fields.size());
      for (unsigned idx = 0; idx < dst_fields.size(); idx++)
        realm_dst_fields[idx] = dst_fields[idx];
#endif 
#ifdef LEGION_SPY
      ApEvent result = ApEvent(space.copy(realm_src_fields, 
            realm_dst_fields, requests, precondition, redop, reduction_fold));
#else
      ApEvent result = ApEvent(space.copy(src_fields, dst_fields,
                              requests, precondition, redop, reduction_fold));
#endif
      if (trace_info.recording)
      {
        trace_info.record_issue_copy(result, this, src_fields, dst_fields,
#ifdef LEGION_SPY
                                     handle, src_tree_id, dst_tree_id,
#endif
                                     precondition, redop, reduction_fold);
      }
#ifdef LEGION_SPY
      if (trace_info.op != NULL)
      {
        if (!result.exists())
        {
          ApUserEvent new_result = Runtime::create_ap_user_event();
          Runtime::trigger_event(new_result);
          result = new_result;
        }
        LegionSpy::log_copy_events(trace_info.op->get_unique_op_id(), 
            expr_id, handle, src_tree_id, dst_tree_id, precondition, result);
        for (unsigned idx = 0; idx < src_fields.size(); idx++)
          LegionSpy::log_copy_field(result, src_fields[idx].field_id,
                                    src_fields[idx].inst_event,
                                    dst_fields[idx].field_id,
                                    dst_fields[idx].inst_event, redop);
      }
#endif
      return result;
    }

    //--------------------------------------------------------------------------
    template<int DIM, typename T>
    Realm::InstanceLayoutGeneric* IndexSpaceExpression::create_layout_internal(
                                    const Realm::IndexSpace<DIM,T> &space,
                                    const Realm::InstanceLayoutConstraints &ilc,
                                    const OrderingConstraint &constraint) const
    //--------------------------------------------------------------------------
    {
      int dim_order[DIM];
      // Construct the dimension ordering
      unsigned next_dim = 0;
      for (std::vector<DimensionKind>::const_iterator it = 
            constraint.ordering.begin(); it != constraint.ordering.end(); it++)
      {
        // Skip the field dimension we already handled it
        if ((*it) == DIM_F)
          continue;
        if ((*it) > DIM_F)
          assert(false); // TODO: handle split dimensions
        if ((*it) >= DIM) // Skip dimensions bigger than ours
          continue;
        dim_order[next_dim++] = *it;
      }
#ifdef DEBUG_LEGION
      assert(next_dim == DIM); // should have filled them all in
#endif
      return Realm::InstanceLayoutGeneric::choose_instance_layout(space,
                                                            ilc, dim_order);
    }

    /////////////////////////////////////////////////////////////
    // Index Space Operations 
    /////////////////////////////////////////////////////////////
    
    //--------------------------------------------------------------------------
    template<int DIM, typename T>
    IndexSpaceOperationT<DIM,T>::IndexSpaceOperationT(OperationKind kind,
                                                      RegionTreeForest *ctx)
      : IndexSpaceOperation(NT_TemplateHelper::encode_tag<DIM,T>(),
                            kind, ctx), is_index_space_tight(false)
    //--------------------------------------------------------------------------
    {
    }

    //--------------------------------------------------------------------------
    template<int DIM, typename T>
    IndexSpaceOperationT<DIM,T>::~IndexSpaceOperationT(void)
    //--------------------------------------------------------------------------
    {
      realm_index_space.destroy(realm_index_space_ready);
      tight_index_space.destroy(tight_index_space_ready);
    }

    //--------------------------------------------------------------------------
    template<int DIM, typename T>
    ApEvent IndexSpaceOperationT<DIM,T>::get_expr_index_space(void *result,
                                            TypeTag tag, bool need_tight_result)
    //--------------------------------------------------------------------------
    {
#ifdef DEBUG_LEGION
      assert(tag == type_tag);
#endif
      Realm::IndexSpace<DIM,T> *space = 
        reinterpret_cast<Realm::IndexSpace<DIM,T>*>(result);
      return get_realm_index_space(*space, need_tight_result);
    }

    //--------------------------------------------------------------------------
    template<int DIM, typename T>
    Domain IndexSpaceOperationT<DIM,T>::get_domain(ApEvent &ready, bool tight)
    //--------------------------------------------------------------------------
    {
      Realm::IndexSpace<DIM,T> result;
      ready = get_realm_index_space(result, tight);
      return DomainT<DIM,T>(result);
    }

    //--------------------------------------------------------------------------
    template<int DIM, typename T>
    ApEvent IndexSpaceOperationT<DIM,T>::get_realm_index_space(
                        Realm::IndexSpace<DIM,T> &space, bool need_tight_result)
    //--------------------------------------------------------------------------
    {
      if (!is_index_space_tight)
      {
        if (need_tight_result)
        {
          // Wait for the index space to be tight
          if (tight_index_space_ready.exists() && 
              !tight_index_space_ready.has_triggered())
            tight_index_space_ready.wait();
          space = tight_index_space;
          return ApEvent::NO_AP_EVENT;
        }
        else
        {
          space = realm_index_space;
          return realm_index_space_ready;
        }
      }
      else
      {
        // Already tight so we can just return that
        space = tight_index_space;
        return ApEvent::NO_AP_EVENT;
      }
    }

    //--------------------------------------------------------------------------
    template<int DIM, typename T>
    void IndexSpaceOperationT<DIM,T>::tighten_index_space(void)
    //--------------------------------------------------------------------------
    {
      tight_index_space = realm_index_space.tighten();
      // Small memory fence to propagate writes before setting the flag
      __sync_synchronize();
      is_index_space_tight = true;
    }

    //--------------------------------------------------------------------------
    template<int DIM, typename T>
    bool IndexSpaceOperationT<DIM,T>::check_empty(void)
    //--------------------------------------------------------------------------
    {
      Realm::IndexSpace<DIM,T> temp;
      ApEvent ready = get_realm_index_space(temp, true/*tight*/);
      if (ready.exists() && !ready.has_triggered())
        ready.wait();
      return temp.empty();
    }

    //--------------------------------------------------------------------------
    template<int DIM, typename T>
    size_t IndexSpaceOperationT<DIM,T>::get_volume(void)
    //--------------------------------------------------------------------------
    {
      if (has_volume)
        return volume;
      Realm::IndexSpace<DIM,T> temp;
      ApEvent ready = get_realm_index_space(temp, true/*tight*/);
      if (ready.exists() && !ready.has_triggered())
        ready.wait();
      volume = temp.volume();
      __sync_synchronize();
      has_volume = true;
      return volume;
    }

    //--------------------------------------------------------------------------
    template<int DIM, typename T>
    void IndexSpaceOperationT<DIM,T>::pack_expression(Serializer &rez,
                                                      AddressSpaceID target)
    //--------------------------------------------------------------------------
    {
      if (target != context->runtime->address_space)
      {
        rez.serialize<bool>(false); // not an index space
        rez.serialize(expr_id);
        rez.serialize<IndexSpaceExpression*>(this);
      }
      else // Handle a special case where we are going to the same node
        rez.serialize<IndexSpaceExpression*>(this);
    }

    //--------------------------------------------------------------------------
    template<int DIM, typename T>
    void IndexSpaceOperationT<DIM,T>::pack_full(Serializer &rez,
                                                AddressSpaceID target)
    //--------------------------------------------------------------------------
    {
      Realm::IndexSpace<DIM,T> temp;
      ApEvent ready = get_realm_index_space(temp, true/*tight*/);
      rez.serialize(type_tag);
      rez.serialize(temp);
      rez.serialize(ready);
      rez.serialize(this);
      // Record that we are sending this expression remotely
      record_remote_instance(target);
    }

    //--------------------------------------------------------------------------
    template<int DIM, typename T>
    IndexSpaceNode* IndexSpaceOperationT<DIM,T>::find_or_create_node(
                                    InnerContext *ctx, const bool notify_remote)
    //--------------------------------------------------------------------------
    {
      if (node != NULL)
        return node;
      Runtime *runtime = context->runtime;
      {
        AutoLock i_lock(inter_lock);
        // Retest after we get the lock
        if (node != NULL)
          return node;
        // Make a handle and DID to use for this index space
        IndexSpace handle = runtime->help_create_index_space_handle(type_tag);
        DistributedID did = runtime->get_available_distributed_id();
#ifdef DEBUG_LEGION
        if (ctx != NULL)
          log_index.debug("Creating index space %x in task%s (ID %lld)", 
                handle.get_id(), ctx->get_task_name(), ctx->get_unique_id());
#endif
        
        if (is_index_space_tight)
          node = context->create_node(handle, &tight_index_space, 
                              NULL/*parent*/, 0/*color*/, did,
                              realm_index_space_ready, expr_id, notify_remote);
        else
          node = context->create_node(handle, &realm_index_space,
                              NULL/*parent*/, 0/*color*/, did,
                              realm_index_space_ready, expr_id, notify_remote);
      }
      if (ctx != NULL)
        ctx->register_index_space_creation(node->handle);
      if (runtime->legion_spy_enabled)
        LegionSpy::log_top_index_space(node->handle.get_id());
      return node;
    }

    //--------------------------------------------------------------------------
    template<int DIM, typename T>
    ApEvent IndexSpaceOperationT<DIM,T>::issue_fill(
                                 const PhysicalTraceInfo &trace_info,
                                 const std::vector<CopySrcDstField> &dst_fields,
                                 const void *fill_value, size_t fill_size,
#ifdef LEGION_SPY
                                 UniqueID fill_uid,
                                 FieldSpace handle,
                                 RegionTreeID tree_id,
#endif
                                 ApEvent precondition)
    //--------------------------------------------------------------------------
    {
      Realm::IndexSpace<DIM,T> local_space;
      ApEvent space_ready = get_realm_index_space(local_space, true/*tight*/);
      if (space_ready.exists() && precondition.exists())
        return issue_fill_internal(context, local_space, trace_info, 
            dst_fields, fill_value, fill_size, 
#ifdef LEGION_SPY
            fill_uid, handle, tree_id,
#endif
            Runtime::merge_events(&trace_info, space_ready, precondition));
      else if (space_ready.exists())
        return issue_fill_internal(context, local_space, trace_info, 
                                   dst_fields, fill_value, fill_size,
#ifdef LEGION_SPY
                                   fill_uid, handle, tree_id,
#endif
                                   space_ready);
      else
        return issue_fill_internal(context, local_space, trace_info, 
                                   dst_fields, fill_value, fill_size,
#ifdef LEGION_SPY
                                   fill_uid, handle, tree_id,
#endif
                                   precondition);
    }

    //--------------------------------------------------------------------------
    template<int DIM, typename T>
    ApEvent IndexSpaceOperationT<DIM,T>::issue_copy(
                                 const PhysicalTraceInfo &trace_info,
                                 const std::vector<CopySrcDstField> &dst_fields,
                                 const std::vector<CopySrcDstField> &src_fields,
#ifdef LEGION_SPY
                                 FieldSpace handle, 
                                 RegionTreeID src_tree_id,
                                 RegionTreeID dst_tree_id,
#endif
                                 ApEvent precondition,
                                 ReductionOpID redop, bool reduction_fold)
    //--------------------------------------------------------------------------
    {
      Realm::IndexSpace<DIM,T> local_space;
      ApEvent space_ready = get_realm_index_space(local_space, true/*tight*/);
      if (space_ready.exists() && precondition.exists())
        return issue_copy_internal(context, local_space, trace_info, 
            dst_fields, src_fields,
#ifdef LEGION_SPY
            handle, src_tree_id, dst_tree_id,
#endif
            Runtime::merge_events(&trace_info, precondition, space_ready),
            redop, reduction_fold);
      else if (space_ready.exists())
        return issue_copy_internal(context, local_space, trace_info, 
                dst_fields, src_fields, 
#ifdef LEGION_SPY
                handle, src_tree_id, dst_tree_id,
#endif
                space_ready, redop, reduction_fold);
      else
        return issue_copy_internal(context, local_space, trace_info, 
                dst_fields, src_fields, 
#ifdef LEGION_SPY
                handle, src_tree_id, dst_tree_id,
#endif
                precondition, redop, reduction_fold);
    }

    //--------------------------------------------------------------------------
    template<int DIM, typename T>
    Realm::InstanceLayoutGeneric* IndexSpaceOperationT<DIM,T>::create_layout(
                                    const Realm::InstanceLayoutConstraints &ilc,
                                    const OrderingConstraint &constraint)
    //--------------------------------------------------------------------------
    {
      Realm::IndexSpace<DIM,T> local_space;
      ApEvent space_ready = get_realm_index_space(local_space, true/*tight*/);
      if (space_ready.exists())
        space_ready.wait();
      return create_layout_internal(local_space, ilc, constraint);
    }

    //--------------------------------------------------------------------------
    template<int DIM, typename T>
    IndexSpaceUnion<DIM,T>::IndexSpaceUnion(
                            const std::vector<IndexSpaceExpression*> &to_union,
                            RegionTreeForest *ctx)
      : IndexSpaceOperationT<DIM,T>(IndexSpaceOperation::UNION_OP_KIND, ctx),
        sub_expressions(to_union)
    //--------------------------------------------------------------------------
    {
      std::set<ApEvent> preconditions;
      std::vector<Realm::IndexSpace<DIM,T> > spaces(sub_expressions.size());
      for (unsigned idx = 0; idx < sub_expressions.size(); idx++)
      {
        IndexSpaceExpression *sub = sub_expressions[idx];
        // Add the parent and the reference
        sub->add_parent_operation(this);
        sub->add_expression_reference();
        // Then get the realm index space expression
        ApEvent precondition = sub->get_expr_index_space(
            &spaces[idx], this->type_tag, false/*need tight result*/);
        if (precondition.exists())
          preconditions.insert(precondition);
      }
      // Kick this off to Realm
      ApEvent precondition = Runtime::merge_events(NULL, preconditions);
      Realm::ProfilingRequestSet requests;
      if (ctx->runtime->profiler != NULL)
        ctx->runtime->profiler->add_partition_request(requests,
                      implicit_provenance, DEP_PART_UNION_REDUCTION);
      this->realm_index_space_ready = ApEvent(
          Realm::IndexSpace<DIM,T>::compute_union(
              spaces, this->realm_index_space, requests, precondition));
      // Then launch the tighten call for it too since we know we're
      // going to want this eventually
      IndexSpaceExpression::TightenIndexSpaceArgs args(this);
      this->tight_index_space_ready = 
        ctx->runtime->issue_runtime_meta_task(args, LG_LATENCY_WORK_PRIORITY, 
                      Runtime::protect_event(this->realm_index_space_ready));
      if (ctx->runtime->legion_spy_enabled)
      {
        std::vector<IndexSpaceExprID> sources(this->sub_expressions.size()); 
        for (unsigned idx = 0; idx < this->sub_expressions.size(); idx++)
          sources[idx] = this->sub_expressions[idx]->expr_id;
        LegionSpy::log_index_space_union(this->expr_id, sources);
      }
    }

    //--------------------------------------------------------------------------
    template<int DIM, typename T>
    IndexSpaceUnion<DIM,T>::IndexSpaceUnion(const IndexSpaceUnion<DIM,T> &rhs)
      : IndexSpaceOperationT<DIM,T>(IndexSpaceOperation::UNION_OP_KIND, NULL)
    //--------------------------------------------------------------------------
    {
      // should never be called
      assert(false);
    }

    //--------------------------------------------------------------------------
    template<int DIM, typename T>
    IndexSpaceUnion<DIM,T>::~IndexSpaceUnion(void)
    //--------------------------------------------------------------------------
    {
      // Remove references from our sub expressions
      for (unsigned idx = 0; idx < sub_expressions.size(); idx++)
        if (sub_expressions[idx]->remove_expression_reference())
          delete sub_expressions[idx];
    }

    //--------------------------------------------------------------------------
    template<int DIM, typename T>
    IndexSpaceUnion<DIM,T>& IndexSpaceUnion<DIM,T>::operator=(
                                              const IndexSpaceUnion<DIM,T> &rhs)
    //--------------------------------------------------------------------------
    {
      // should never be called
      assert(false);
      return *this;
    }

    //--------------------------------------------------------------------------
    template<int DIM, typename T>
    bool IndexSpaceUnion<DIM,T>::remove_operation(RegionTreeForest *forest)
    //--------------------------------------------------------------------------
    {
      // Remove the parent operation from all the sub expressions
      for (unsigned idx = 0; idx < sub_expressions.size(); idx++)
        sub_expressions[idx]->remove_parent_operation(this);
      // Then remove ourselves from the tree
      if (forest != NULL)
        forest->remove_union_operation(this, sub_expressions);
      // Remove our expression reference added by invalidate_operation
      // and return true if we should be deleted
      return this->remove_expression_reference();
    }

    //--------------------------------------------------------------------------
    template<int DIM, typename T>
    IndexSpaceIntersection<DIM,T>::IndexSpaceIntersection(
                            const std::vector<IndexSpaceExpression*> &to_inter,
                            RegionTreeForest *ctx)
      : IndexSpaceOperationT<DIM,T>(IndexSpaceOperation::INTERSECT_OP_KIND,ctx),
        sub_expressions(to_inter)
    //--------------------------------------------------------------------------
    {
      std::set<ApEvent> preconditions;
      std::vector<Realm::IndexSpace<DIM,T> > spaces(sub_expressions.size());
      for (unsigned idx = 0; idx < sub_expressions.size(); idx++)
      {
        IndexSpaceExpression *sub = sub_expressions[idx];
        // Add the parent and the reference
        sub->add_parent_operation(this);
        sub->add_expression_reference();
        ApEvent precondition = sub->get_expr_index_space(
            &spaces[idx], this->type_tag, false/*need tight result*/);
        if (precondition.exists())
          preconditions.insert(precondition);
      }
      // Kick this off to Realm
      ApEvent precondition = Runtime::merge_events(NULL, preconditions);
      Realm::ProfilingRequestSet requests;
      if (ctx->runtime->profiler != NULL)
        ctx->runtime->profiler->add_partition_request(requests,
                implicit_provenance, DEP_PART_INTERSECTION_REDUCTION);
      this->realm_index_space_ready = ApEvent(
          Realm::IndexSpace<DIM,T>::compute_intersection(
              spaces, this->realm_index_space, requests, precondition));
      // Then launch the tighten call for it too since we know we're
      // going to want this eventually
      IndexSpaceExpression::TightenIndexSpaceArgs args(this);
      this->tight_index_space_ready = 
        ctx->runtime->issue_runtime_meta_task(args, LG_LATENCY_WORK_PRIORITY,
                      Runtime::protect_event(this->realm_index_space_ready));
      if (ctx->runtime->legion_spy_enabled)
      {
        std::vector<IndexSpaceExprID> sources(this->sub_expressions.size()); 
        for (unsigned idx = 0; idx < this->sub_expressions.size(); idx++)
          sources[idx] = this->sub_expressions[idx]->expr_id;
        LegionSpy::log_index_space_intersection(this->expr_id, sources);
      }
    }

    //--------------------------------------------------------------------------
    template<int DIM, typename T>
    IndexSpaceIntersection<DIM,T>::IndexSpaceIntersection(
                                      const IndexSpaceIntersection<DIM,T> &rhs)
      : IndexSpaceOperationT<DIM,T>(IndexSpaceOperation::INTERSECT_OP_KIND,NULL)
    //--------------------------------------------------------------------------
    {
      // should never be called
      assert(false);
    }

    //--------------------------------------------------------------------------
    template<int DIM, typename T>
    IndexSpaceIntersection<DIM,T>::~IndexSpaceIntersection(void)
    //--------------------------------------------------------------------------
    {
      // Remove references from our sub expressions
      for (unsigned idx = 0; idx < sub_expressions.size(); idx++)
        if (sub_expressions[idx]->remove_expression_reference())
          delete sub_expressions[idx];
    }

    //--------------------------------------------------------------------------
    template<int DIM, typename T>
    IndexSpaceIntersection<DIM,T>& IndexSpaceIntersection<DIM,T>::operator=(
                                       const IndexSpaceIntersection<DIM,T> &rhs)
    //--------------------------------------------------------------------------
    {
      // should never be called
      assert(false);
      return *this;
    }

    //--------------------------------------------------------------------------
    template<int DIM, typename T>
    bool IndexSpaceIntersection<DIM,T>::remove_operation(
                                                       RegionTreeForest *forest)
    //--------------------------------------------------------------------------
    {
      // Remove the parent operation from all the sub expressions
      for (unsigned idx = 0; idx < sub_expressions.size(); idx++)
        sub_expressions[idx]->remove_parent_operation(this);
      // Then remove ourselves from the tree
      if (forest != NULL)
        forest->remove_intersection_operation(this, sub_expressions);
      // Remove our expression reference added by invalidate_operation
      // and return true if we should be deleted
      return this->remove_expression_reference();
    }

    //--------------------------------------------------------------------------
    template<int DIM, typename T>
    IndexSpaceDifference<DIM,T>::IndexSpaceDifference(IndexSpaceExpression *l,
                IndexSpaceExpression *r, RegionTreeForest *ctx) 
      : IndexSpaceOperationT<DIM,T>(IndexSpaceOperation::DIFFERENCE_OP_KIND,ctx)
        , lhs(l), rhs(r)
    //--------------------------------------------------------------------------
    {
      if (lhs == rhs)
      {
        // Special case for when the expressions are the same
        lhs->add_parent_operation(this);
        lhs->add_expression_reference();
        this->realm_index_space = Realm::IndexSpace<DIM,T>::make_empty();
        this->tight_index_space = Realm::IndexSpace<DIM,T>::make_empty();
        this->realm_index_space_ready = ApEvent::NO_AP_EVENT;
        this->tight_index_space_ready = RtEvent::NO_RT_EVENT;
      }
      else
      {
        Realm::IndexSpace<DIM,T> lhs_space, rhs_space;
        // Add the parent and the references
        lhs->add_parent_operation(this);
        rhs->add_parent_operation(this);
        lhs->add_expression_reference();
        rhs->add_expression_reference();
        ApEvent left_ready = 
          lhs->get_expr_index_space(&lhs_space, this->type_tag, false/*tight*/);
        ApEvent right_ready = 
          rhs->get_expr_index_space(&rhs_space, this->type_tag, false/*tight*/);
        ApEvent precondition = 
          Runtime::merge_events(NULL, left_ready, right_ready);
        Realm::ProfilingRequestSet requests;
        if (ctx->runtime->profiler != NULL)
          ctx->runtime->profiler->add_partition_request(requests,
                                implicit_provenance, DEP_PART_DIFFERENCE);
        this->realm_index_space_ready = ApEvent(
            Realm::IndexSpace<DIM,T>::compute_difference(lhs_space, rhs_space, 
                              this->realm_index_space, requests, precondition));
        // Then launch the tighten call for it too since we know we're
        // going to want this eventually
        IndexSpaceExpression::TightenIndexSpaceArgs args(this);
        this->tight_index_space_ready = 
          ctx->runtime->issue_runtime_meta_task(args, LG_LATENCY_WORK_PRIORITY,
                        Runtime::protect_event(this->realm_index_space_ready));
      }
      if (ctx->runtime->legion_spy_enabled)
        LegionSpy::log_index_space_difference(this->expr_id,
                                              lhs->expr_id, rhs->expr_id);
    }

    //--------------------------------------------------------------------------
    template<int DIM, typename T>
    IndexSpaceDifference<DIM,T>::IndexSpaceDifference(
                                      const IndexSpaceDifference<DIM,T> &rhs)
     : IndexSpaceOperationT<DIM,T>(IndexSpaceOperation::DIFFERENCE_OP_KIND,NULL)
    //--------------------------------------------------------------------------
    {
      // should never be called
      assert(false);
    }

    //--------------------------------------------------------------------------
    template<int DIM, typename T>
    IndexSpaceDifference<DIM,T>::~IndexSpaceDifference(void)
    //--------------------------------------------------------------------------
    {
      if (lhs->remove_expression_reference())
        delete lhs;
      if ((lhs != rhs) && rhs->remove_expression_reference())
        delete rhs;
    }

    //--------------------------------------------------------------------------
    template<int DIM, typename T>
    IndexSpaceDifference<DIM,T>& IndexSpaceDifference<DIM,T>::operator=(
                                         const IndexSpaceDifference<DIM,T> &rhs)
    //--------------------------------------------------------------------------
    {
      // should never be called
      assert(false);
      return *this;
    }

    //--------------------------------------------------------------------------
    template<int DIM, typename T>
    bool IndexSpaceDifference<DIM,T>::remove_operation(RegionTreeForest *forest)
    //--------------------------------------------------------------------------
    {
      // Remove the parent operation from all the sub expressions
      lhs->remove_parent_operation(this);
      if (lhs != rhs)
        rhs->remove_parent_operation(this);
      // Then remove ourselves from the tree
      if (forest != NULL)
        forest->remove_subtraction_operation(this, lhs, rhs);
      // Remove our expression reference added by invalidate_operation
      // and return true if we should be deleted
      return this->remove_expression_reference();
    }

    //--------------------------------------------------------------------------
    template<int DIM, typename T>
    RemoteExpression<DIM,T>::RemoteExpression(Deserializer &derez, 
        RegionTreeForest *ctx, IndexSpaceExprID id)
      : IntermediateExpression(NT_TemplateHelper::encode_tag<DIM,T>(), ctx, id)
    //--------------------------------------------------------------------------
    {
      derez.deserialize(realm_index_space);
      derez.deserialize(realm_index_space_ready);
      derez.deserialize(origin);
      // Always add a reference from our owner node that will be removed
      // when we can be deleted
      add_reference();
    }

    //--------------------------------------------------------------------------
    template<int DIM, typename T>
    RemoteExpression<DIM,T>::RemoteExpression(const RemoteExpression &rhs)
      : IndexSpaceExpression(NT_TemplateHelper::encode_tag<DIM,T>(), NULL, 0)
    //--------------------------------------------------------------------------
    {
      // should never be called
      assert(false);
    }
    
    //--------------------------------------------------------------------------
    template<int DIM, typename T>
    RemoteExpression<DIM,T>::~RemoteExpression(void)
    //--------------------------------------------------------------------------
    {
      // Tell the forest that we no longer exist
      context->unregister_remote_expression(expr_id);
    }

    //--------------------------------------------------------------------------
    template<int DIM, typename T>
    RemoteExpression<DIM,T>& RemoteExpression<DIM,T>::operator=(
                                             const RemoteExpression<DIM,T> &rhs)
    //--------------------------------------------------------------------------
    {
      // should never be called
      assert(false);
      return *this;
    }

    //--------------------------------------------------------------------------
    template<int DIM, typename T>
    ApEvent RemoteExpression<DIM,T>::get_expr_index_space(void *result,
                                            TypeTag tag, bool need_tight_result)
    //--------------------------------------------------------------------------
    {
#ifdef DEBUG_LEGION
      assert(tag == type_tag);
#endif
      Realm::IndexSpace<DIM,T> *space = 
        reinterpret_cast<Realm::IndexSpace<DIM,T>*>(result);
      *space = realm_index_space;
      return realm_index_space_ready;
    }

    //--------------------------------------------------------------------------
    template<int DIM, typename T>
    Domain RemoteExpression<DIM,T>::get_domain(ApEvent &ready, bool tight)
    //--------------------------------------------------------------------------
    {
      ready = realm_index_space_ready;
      return DomainT<DIM,T>(realm_index_space);
    }

    //--------------------------------------------------------------------------
    template<int DIM, typename T>
    void RemoteExpression<DIM,T>::tighten_index_space(void)
    //--------------------------------------------------------------------------
    {
      // should never be called
      assert(false);
    }

    //--------------------------------------------------------------------------
    template<int DIM, typename T>
    bool RemoteExpression<DIM,T>::check_empty(void)
    //--------------------------------------------------------------------------
    {
      return realm_index_space.empty();
    }

    //--------------------------------------------------------------------------
    template<int DIM, typename T>
    size_t RemoteExpression<DIM,T>::get_volume(void)
    //--------------------------------------------------------------------------
    {
      if (has_volume)
        return volume;
      if (realm_index_space_ready.exists() &&
          !realm_index_space_ready.has_triggered())
        realm_index_space_ready.wait();
      volume = realm_index_space.volume();
      __sync_synchronize();
      has_volume = true;
      return volume;
    }

    //--------------------------------------------------------------------------
    template<int DIM, typename T>
    void RemoteExpression<DIM,T>::pack_expression(Serializer &rez,
                                                  AddressSpaceID target)
    //--------------------------------------------------------------------------
    {
      // Handle a special case where we are going to the same node
      if (target != context->runtime->address_space)
      {
        rez.serialize<bool>(false); // not an index space
        rez.serialize(expr_id);
        rez.serialize(origin);
      }
      else
        rez.serialize<IndexSpaceExpression*>(this);
    }

    //--------------------------------------------------------------------------
    template<int DIM, typename T>
    void RemoteExpression<DIM,T>::pack_full(Serializer &rez,
                                            AddressSpaceID target)
    //--------------------------------------------------------------------------
    {
      // This should never be called
      assert(false);
    }

    //--------------------------------------------------------------------------
    template<int DIM, typename T>
    IndexSpaceNode* RemoteExpression<DIM,T>::find_or_create_node(
                                    InnerContext *ctx, const bool notify_remote)
    //--------------------------------------------------------------------------
    {
      if (node != NULL)
        return node;
      Runtime *runtime = context->runtime;
      {
        AutoLock i_lock(inter_lock);
        // Retest after we get the lock
        if (node != NULL)
          return node;
        // Make a handle and DID to use for this index space
        IndexSpace handle = runtime->help_create_index_space_handle(type_tag);
         
        DistributedID did = runtime->get_available_distributed_id();
#ifdef DEBUG_LEGION
        if (ctx != NULL)
          log_index.debug("Creating index space %x in task%s (ID %lld)", 
                handle.get_id(), ctx->get_task_name(), ctx->get_unique_id());
#endif
        
        node = context->create_node(handle, &realm_index_space,
                            NULL/*parent*/, 0/*color*/, did,
                            realm_index_space_ready, expr_id, notify_remote);
      }
      if (ctx != NULL)
        ctx->register_index_space_creation(node->handle);
      if (runtime->legion_spy_enabled)
        LegionSpy::log_top_index_space(node->handle.get_id());
      return node;
    }

    //--------------------------------------------------------------------------
    template<int DIM, typename T>
    ApEvent RemoteExpression<DIM,T>::issue_fill(
                                 const PhysicalTraceInfo &trace_info,
                                 const std::vector<CopySrcDstField> &dst_fields,
                                 const void *fill_value, size_t fill_size,
#ifdef LEGION_SPY
                                 UniqueID fill_uid,
                                 FieldSpace handle,
                                 RegionTreeID tree_id,
#endif
                                 ApEvent precondition)
    //--------------------------------------------------------------------------
    {
      if (realm_index_space_ready.exists() && 
          !realm_index_space_ready.has_triggered())
      {
        if (precondition.exists())
          return issue_fill_internal(context, realm_index_space, trace_info, 
                                     dst_fields, fill_value, fill_size,
#ifdef LEGION_SPY
                                     fill_uid, handle, tree_id,
#endif
                                     Runtime::merge_events(&trace_info, 
                                      precondition, realm_index_space_ready));
        else
          return issue_fill_internal(context, realm_index_space, trace_info, 
                                     dst_fields, fill_value, fill_size,
#ifdef LEGION_SPY
                                     fill_uid, handle, tree_id,
#endif
                                     realm_index_space_ready);
      }
      else
        return issue_fill_internal(context, realm_index_space, trace_info, 
                                   dst_fields, fill_value, fill_size, 
#ifdef LEGION_SPY
                                   fill_uid, handle, tree_id,
#endif
                                   precondition);
    }

    //--------------------------------------------------------------------------
    template<int DIM, typename T>
    ApEvent RemoteExpression<DIM,T>::issue_copy(
                                 const PhysicalTraceInfo &trace_info,
                                 const std::vector<CopySrcDstField> &dst_fields,
                                 const std::vector<CopySrcDstField> &src_fields,
#ifdef LEGION_SPY
                                 FieldSpace handle, 
                                 RegionTreeID src_tree_id,
                                 RegionTreeID dst_tree_id,
#endif
                                 ApEvent precondition,
                                 ReductionOpID redop, bool reduction_fold)
    //--------------------------------------------------------------------------
    {
      if (realm_index_space_ready.exists() && 
          !realm_index_space_ready.has_triggered())
      {
        if (precondition.exists())
          return issue_copy_internal(context, realm_index_space, trace_info, 
              dst_fields, src_fields, 
#ifdef LEGION_SPY
              handle, src_tree_id, dst_tree_id,
#endif
              Runtime::merge_events(&trace_info, 
                precondition, realm_index_space_ready), redop, reduction_fold);
        else
          return issue_copy_internal(context, realm_index_space, trace_info, 
                             dst_fields, src_fields, 
#ifdef LEGION_SPY
                             handle, src_tree_id, dst_tree_id,
#endif
                             realm_index_space_ready, redop, reduction_fold);
      }
      else
        return issue_copy_internal(context, realm_index_space, trace_info, 
                dst_fields, src_fields, 
#ifdef LEGION_SPY
                handle, src_tree_id, dst_tree_id,
#endif
                precondition, redop, reduction_fold);
    }

    //--------------------------------------------------------------------------
    template<int DIM, typename T>
    Realm::InstanceLayoutGeneric* RemoteExpression<DIM,T>::create_layout(
                                    const Realm::InstanceLayoutConstraints &ilc,
                                    const OrderingConstraint &constraint)
    //--------------------------------------------------------------------------
    {
      if (realm_index_space_ready.exists() && 
          !realm_index_space_ready.has_triggered())
        realm_index_space_ready.wait();
      return create_layout_internal(realm_index_space, ilc, constraint);
    }

    /////////////////////////////////////////////////////////////
    // Templated Index Space Node 
    /////////////////////////////////////////////////////////////

    //--------------------------------------------------------------------------
    template<int DIM, typename T>
    IndexSpaceNodeT<DIM,T>::IndexSpaceNodeT(RegionTreeForest *ctx, 
        IndexSpace handle, IndexPartNode *parent, LegionColor color,
        const Realm::IndexSpace<DIM,T> *is, DistributedID did, 
        ApEvent ready, IndexSpaceExprID expr_id)
      : IndexSpaceNode(ctx, handle, parent, color, did, ready, expr_id), 
        linearization_ready(false)
    //--------------------------------------------------------------------------
    {
      if (is != NULL)
      {
        realm_index_space = *is;
        Runtime::trigger_event(realm_index_space_set);
      }
    }

    //--------------------------------------------------------------------------
    template<int DIM, typename T>
    IndexSpaceNodeT<DIM,T>::IndexSpaceNodeT(const IndexSpaceNodeT &rhs)
      : IndexSpaceNode(rhs)
    //--------------------------------------------------------------------------
    {
      // should never be called
      assert(false);
    }

    //--------------------------------------------------------------------------
    template<int DIM, typename T>
    IndexSpaceNodeT<DIM,T>::~IndexSpaceNodeT(void)
    //--------------------------------------------------------------------------
    { 
      // Destory our index space if we are the owner and it has been set
      if (is_owner() && realm_index_space_set.has_triggered())
        realm_index_space.destroy();
    }

    //--------------------------------------------------------------------------
    template<int DIM, typename T>
    IndexSpaceNodeT<DIM,T>& IndexSpaceNodeT<DIM,T>::operator=(
                                                     const IndexSpaceNodeT &rhs)
    //--------------------------------------------------------------------------
    {
      // should never be called
      assert(false);
      return *this;
    }

    //--------------------------------------------------------------------------
    template<int DIM, typename T>
    inline ApEvent IndexSpaceNodeT<DIM,T>::get_realm_index_space(
                      Realm::IndexSpace<DIM,T> &result, bool need_tight_result)
    //--------------------------------------------------------------------------
    {
      if (!tight_index_space)
      {
        if (need_tight_result)
        {
          // Wait for the index space to be tight
          tight_index_space_set.wait();
          // Fall through and get the result when we're done
        }
        else
        {
          if (!realm_index_space_set.has_triggered())
            realm_index_space_set.wait();
          // Not tight yet so still subject to change so we need the lock
          AutoLock n_lock(node_lock,1,false/*exclusive*/);
          result = realm_index_space;
          return index_space_ready;
        }
      }
      // At this point we have a tight index space
      // That means it's already ready
      result = realm_index_space;
      return ApEvent::NO_AP_EVENT;
    }

    //--------------------------------------------------------------------------
    template<int DIM, typename T>
    inline void IndexSpaceNodeT<DIM,T>::set_realm_index_space(
                  AddressSpaceID source, const Realm::IndexSpace<DIM,T> &value)
    //--------------------------------------------------------------------------
    {
#ifdef DEBUG_LEGION
      assert(!realm_index_space_set.has_triggered());
#endif
      // We can set this now but triggering the realm_index_space_set
      // event has to be done while holding the node_lock on the owner
      // node so that it is serialized with respect to queries from 
      // remote nodes for copies about the remote instance
      realm_index_space = value;
      // If we're not the owner, send a message back to the
      // owner specifying that it can set the index space value
      const AddressSpaceID owner_space = get_owner_space();
      if (owner_space != context->runtime->address_space)
      {
        // We're not the owner so we can trigger the event without the lock
        Runtime::trigger_event(realm_index_space_set);
        // We're not the owner, if this is not from the owner then
        // send a message there telling the owner that it is set
        if (source != owner_space)
        {
          Serializer rez;
          {
            RezCheck z(rez);
            rez.serialize(handle);
            pack_index_space(rez, false/*include size*/);
          }
          context->runtime->send_index_space_set(owner_space, rez);
        }
      }
      else
      {
        // Log subspaces being set on the owner
        if (implicit_runtime->legion_spy_enabled && (parent != NULL))
          this->log_index_space_points(realm_index_space);
        // Hold the lock while walking over the node set
        AutoLock n_lock(node_lock);
        // Now we can trigger the event while holding the lock
        Runtime::trigger_event(realm_index_space_set);
        if (has_remote_instances())
        {
          // We're the owner, send messages to everyone else that we've 
          // sent this node to except the source
          Serializer rez;
          {
            RezCheck z(rez);
            rez.serialize(handle);
            pack_index_space(rez, false/*include size*/);
          }
          IndexSpaceSetFunctor functor(context->runtime, source, rez);
          map_over_remote_instances(functor);
        }
      }
      // Now we can tighten it
      tighten_index_space();
    }

    //--------------------------------------------------------------------------
    template<int DIM, typename T>
    ApEvent IndexSpaceNodeT<DIM,T>::get_expr_index_space(void *result,
                                            TypeTag tag, bool need_tight_result)
    //--------------------------------------------------------------------------
    {
#ifdef DEBUG_LEGION
      assert(type_tag == handle.get_type_tag());
#endif
      Realm::IndexSpace<DIM,T> *space = 
        reinterpret_cast<Realm::IndexSpace<DIM,T>*>(result);
      return get_realm_index_space(*space, need_tight_result);
    }

    //--------------------------------------------------------------------------
    template<int DIM, typename T>
    Domain IndexSpaceNodeT<DIM,T>::get_domain(ApEvent &ready, bool need_tight)
    //--------------------------------------------------------------------------
    {
      Realm::IndexSpace<DIM,T> result;
      ready = get_realm_index_space(result, need_tight);
      return DomainT<DIM,T>(result);
    }

    //--------------------------------------------------------------------------
    template<int DIM, typename T>
    void IndexSpaceNodeT<DIM,T>::tighten_index_space(void)
    //--------------------------------------------------------------------------
    {
#ifdef DEBUG_LEGION
      assert(!tight_index_space);
      assert(!tight_index_space_set.has_triggered());
#endif
      if (!index_space_ready.has_triggered())
      {
        // If this index space isn't ready yet, then we have to defer this 
        TightenIndexSpaceArgs args(this);
        context->runtime->issue_runtime_meta_task(args,LG_LATENCY_WORK_PRIORITY,
                                     Runtime::protect_event(index_space_ready));
        return;
      }
      Realm::IndexSpace<DIM,T> tight_space = realm_index_space.tighten();
      Realm::IndexSpace<DIM,T> old_space;
      // Now take the lock and set everything
      {
        AutoLock n_lock(node_lock);
        old_space = realm_index_space;
        realm_index_space = tight_space;
        __sync_synchronize(); // small memory fence to propagate writes
        tight_index_space = true;
      }
      Runtime::trigger_event(tight_index_space_set);
      old_space.destroy();
    }

    //--------------------------------------------------------------------------
    template<int DIM, typename T>
    bool IndexSpaceNodeT<DIM,T>::check_empty(void)
    //--------------------------------------------------------------------------
    {
      Realm::IndexSpace<DIM,T> temp;
      ApEvent ready = get_realm_index_space(temp, true/*tight*/);
      if (ready.exists() && !ready.has_triggered())
        ready.wait();
      return temp.empty();
    }

    //--------------------------------------------------------------------------
    template<int DIM, typename T>
    void IndexSpaceNodeT<DIM,T>::pack_expression(Serializer &rez, 
                                                 AddressSpaceID target)
    //--------------------------------------------------------------------------
    {
      if (target != context->runtime->address_space)
      {
        rez.serialize<bool>(true/*index space*/);
        rez.serialize(handle);
      }
      else
        rez.serialize<IndexSpaceExpression*>(this);
    }

    //--------------------------------------------------------------------------
    template<int DIM, typename T>
<<<<<<< HEAD
    void IndexSpaceNodeT<DIM,T>::create_sharded_alias(IndexSpace alias,
                                                      DistributedID alias_did)
    //--------------------------------------------------------------------------
    {
      // Have to wait at least until we get our index space set
      if (!realm_index_space_set.has_triggered())
        realm_index_space_set.wait();
      context->create_node(alias, &realm_index_space_set, NULL/*parent*/,
                           0/*color*/, alias_did, index_space_ready, 
                           expr_id/*alis*/, false/*notify remote*/);
=======
    void IndexSpaceNodeT<DIM,T>::pack_full(Serializer &rez, 
                                           AddressSpaceID target)
    //--------------------------------------------------------------------------
    {
      // should never be called
      assert(false);
>>>>>>> fdcb57db
    }

    //--------------------------------------------------------------------------
    template<int DIM, typename T>
    void IndexSpaceNodeT<DIM,T>::log_index_space_points(void)
    //--------------------------------------------------------------------------
    {
      Realm::IndexSpace<DIM,T> tight_space;
      get_realm_index_space(tight_space, true/*tight*/);
      log_index_space_points(tight_space);
    }
      
    //--------------------------------------------------------------------------
    template<int DIM, typename T>
    void IndexSpaceNodeT<DIM,T>::log_index_space_points(
                              const Realm::IndexSpace<DIM,T> &tight_space) const
    //--------------------------------------------------------------------------
    {
      if (!tight_space.empty())
      {
        // Iterate over the rectangles and print them out 
        for (Realm::IndexSpaceIterator<DIM,T> itr(tight_space); 
              itr.valid; itr.step())
        {
          if (itr.rect.volume() == 1)
            LegionSpy::log_index_space_point(handle.get_id(), 
                                             Point<DIM,T>(itr.rect.lo));
          else
            LegionSpy::log_index_space_rect(handle.get_id(), 
                                            Rect<DIM,T>(itr.rect));
        }
      }
      else
        LegionSpy::log_empty_index_space(handle.get_id());
    }

    //--------------------------------------------------------------------------
    template<int DIM, typename T>
    ApEvent IndexSpaceNodeT<DIM,T>::compute_pending_space(Operation *op,
                          const std::vector<IndexSpace> &handles, bool is_union)
    //--------------------------------------------------------------------------
    {
      std::set<ApEvent> preconditions;
      std::vector<Realm::IndexSpace<DIM,T> > spaces(handles.size());
      for (unsigned idx = 0; idx < handles.size(); idx++)
      {
        IndexSpaceNode *node = context->get_node(handles[idx]);
        if (handles[idx].get_type_tag() != handle.get_type_tag())
        {
          TaskContext *ctx = op->get_context();
          if (is_union)
            REPORT_LEGION_ERROR(ERROR_DYNAMIC_TYPE_MISMATCH,
                          "Dynamic type mismatch in 'create_index_space_union' "
                          "performed in task %s (UID %lld)",
                          ctx->get_task_name(), ctx->get_unique_id())
          else
            REPORT_LEGION_ERROR(ERROR_DYNAMIC_TYPE_MISMATCH,
                          "Dynamic type mismatch in "
                          "'create_index_space_intersection' performed in "
                          "task %s (UID %lld)", ctx->get_task_name(),
                          ctx->get_unique_id())
        }
        IndexSpaceNodeT<DIM,T> *space = 
          static_cast<IndexSpaceNodeT<DIM,T>*>(node);
        ApEvent ready = space->get_realm_index_space(spaces[idx], false);
        if (ready.exists())
          preconditions.insert(ready);
      }
      if (op->has_execution_fence_event())
        preconditions.insert(op->get_execution_fence_event());
      // Kick this off to Realm
      ApEvent precondition = Runtime::merge_events(NULL, preconditions);
      Realm::IndexSpace<DIM,T> result_space;
      if (is_union)
      {
        Realm::ProfilingRequestSet requests;
        if (context->runtime->profiler != NULL)
          context->runtime->profiler->add_partition_request(requests,
                                        op, DEP_PART_UNION_REDUCTION);
        ApEvent result(Realm::IndexSpace<DIM,T>::compute_union(
              spaces, result_space, requests, precondition));
        set_realm_index_space(context->runtime->address_space, result_space);
        return result;
      }
      else
      {
        Realm::ProfilingRequestSet requests;
        if (context->runtime->profiler != NULL)
          context->runtime->profiler->add_partition_request(requests,
                                op, DEP_PART_INTERSECTION_REDUCTION);
        ApEvent result(Realm::IndexSpace<DIM,T>::compute_intersection(
              spaces, result_space, requests, precondition));
        set_realm_index_space(context->runtime->address_space, result_space);
        return result;
      }
    }

    //--------------------------------------------------------------------------
    template<int DIM, typename T>
    ApEvent IndexSpaceNodeT<DIM,T>::compute_pending_space(Operation *op,
                                      IndexPartition part_handle, bool is_union)
    //--------------------------------------------------------------------------
    {
      if (part_handle.get_type_tag() != handle.get_type_tag())
      {
        TaskContext *ctx = op->get_context();
        if (is_union)
          REPORT_LEGION_ERROR(ERROR_DYNAMIC_TYPE_MISMATCH,
                        "Dynamic type mismatch in 'create_index_space_union' "
                        "performed in task %s (UID %lld)",
                        ctx->get_task_name(), ctx->get_unique_id())
        else
          REPORT_LEGION_ERROR(ERROR_DYNAMIC_TYPE_MISMATCH,
                        "Dynamic type mismatch in "
                        "'create_index_space_intersection' performed in "
                        "task %s (UID %lld)", ctx->get_task_name(),
                        ctx->get_unique_id())
      }
      IndexPartNode *partition = context->get_node(part_handle);
      std::set<ApEvent> preconditions;
      std::vector<Realm::IndexSpace<DIM,T> > 
        spaces(partition->color_space->get_volume());
      unsigned subspace_index = 0;
      if (partition->total_children == partition->max_linearized_color)
      {
        for (LegionColor color = 0; color < partition->total_children; color++)
        {
          IndexSpaceNodeT<DIM,T> *child = 
            static_cast<IndexSpaceNodeT<DIM,T>*>(partition->get_child(color));
          ApEvent ready = child->get_realm_index_space(spaces[subspace_index++],
                                                       false/*tight*/);
          if (ready.exists())
            preconditions.insert(ready);
        }
      }
      else
      {
        for (LegionColor color = 0; 
              color < partition->max_linearized_color; color++)
        {
          if (!partition->color_space->contains_color(color))
            continue;
          IndexSpaceNodeT<DIM,T> *child = 
            static_cast<IndexSpaceNodeT<DIM,T>*>(partition->get_child(color));
          ApEvent ready = child->get_realm_index_space(spaces[subspace_index++],
                                                       false/*tight*/);
          if (ready.exists())
            preconditions.insert(ready);
        }
      }
      if (op->has_execution_fence_event())
        preconditions.insert(op->get_execution_fence_event());
      // Kick this off to Realm
      ApEvent precondition = Runtime::merge_events(NULL, preconditions);
      Realm::IndexSpace<DIM,T> result_space;
      if (is_union)
      {
        Realm::ProfilingRequestSet requests;
        if (context->runtime->profiler != NULL)
          context->runtime->profiler->add_partition_request(requests,
                                        op, DEP_PART_UNION_REDUCTION);
        ApEvent result(Realm::IndexSpace<DIM,T>::compute_union(
              spaces, result_space, requests, precondition));
        set_realm_index_space(context->runtime->address_space, result_space);
        return result;
      }
      else
      {
        Realm::ProfilingRequestSet requests;
        if (context->runtime->profiler != NULL)
          context->runtime->profiler->add_partition_request(requests,
                                op, DEP_PART_INTERSECTION_REDUCTION);
        ApEvent result(Realm::IndexSpace<DIM,T>::compute_intersection(
              spaces, result_space, requests, precondition));
        set_realm_index_space(context->runtime->address_space, result_space);
        return result;
      }
    }

    //--------------------------------------------------------------------------
    template<int DIM, typename T>
    ApEvent IndexSpaceNodeT<DIM,T>::compute_pending_difference(Operation *op,
                        IndexSpace init, const std::vector<IndexSpace> &handles)
    //--------------------------------------------------------------------------
    {
      if (init.get_type_tag() != handle.get_type_tag())
      {
        TaskContext *ctx = op->get_context();
        REPORT_LEGION_ERROR(ERROR_DYNAMIC_TYPE_MISMATCH,
                      "Dynamic type mismatch in "
                      "'create_index_space_difference' performed in "
                      "task %s (%lld)", ctx->get_task_name(), 
                      ctx->get_unique_id())
      }
      std::set<ApEvent> preconditions;
      std::vector<Realm::IndexSpace<DIM,T> > spaces(handles.size());
      for (unsigned idx = 0; idx < handles.size(); idx++)
      {
        IndexSpaceNode *node = context->get_node(handles[idx]);
        if (handles[idx].get_type_tag() != handle.get_type_tag())
        {
          TaskContext *ctx = op->get_context();
          REPORT_LEGION_ERROR(ERROR_DYNAMIC_TYPE_MISMATCH,
                        "Dynamic type mismatch in "
                        "'create_index_space_difference' performed in "
                        "task %s (%lld)", ctx->get_task_name(), 
                        ctx->get_unique_id())
        }
        IndexSpaceNodeT<DIM,T> *space = 
          static_cast<IndexSpaceNodeT<DIM,T>*>(node);
        ApEvent ready = space->get_realm_index_space(spaces[idx], 
                                                     false/*tight*/);
        if (ready.exists())
          preconditions.insert(ready);
      } 
      if (op->has_execution_fence_event())
        preconditions.insert(op->get_execution_fence_event());
      ApEvent precondition = Runtime::merge_events(NULL, preconditions);
      Realm::ProfilingRequestSet union_requests;
      Realm::ProfilingRequestSet diff_requests;
      if (context->runtime->profiler != NULL)
      {
        context->runtime->profiler->add_partition_request(union_requests,
                                            op, DEP_PART_UNION_REDUCTION);
        context->runtime->profiler->add_partition_request(diff_requests,
                                            op, DEP_PART_DIFFERENCE);
      }
      // Compute the union of the handles for the right-hand side
      Realm::IndexSpace<DIM,T> rhs_space;
      ApEvent rhs_ready(Realm::IndexSpace<DIM,T>::compute_union(
            spaces, rhs_space, union_requests, precondition));
      IndexSpaceNodeT<DIM,T> *lhs_node = 
        static_cast<IndexSpaceNodeT<DIM,T>*>(context->get_node(init));
      Realm::IndexSpace<DIM,T> lhs_space, result_space;
      ApEvent lhs_ready = lhs_node->get_realm_index_space(lhs_space, false);
      ApEvent result(Realm::IndexSpace<DIM,T>::compute_difference(
            lhs_space, rhs_space, result_space, diff_requests,
            Runtime::merge_events(NULL, lhs_ready, rhs_ready)));
      set_realm_index_space(context->runtime->address_space, result_space);
      // Destroy the tempory rhs space once the computation is done
      rhs_space.destroy(result);
      return result;
    } 

    //--------------------------------------------------------------------------
    template<int DIM, typename T>
    void IndexSpaceNodeT<DIM,T>::get_index_space_domain(void *realm_is, 
                                                        TypeTag type_tag)
    //--------------------------------------------------------------------------
    {
      if (type_tag != handle.get_type_tag())
        REPORT_LEGION_ERROR(ERROR_DYNAMIC_TYPE_MISMATCH,
            "Dynamic type mismatch in 'get_index_space_domain'")
      Realm::IndexSpace<DIM,T> *target = 
        static_cast<Realm::IndexSpace<DIM,T>*>(realm_is);
      // No need to wait since we're waiting for it to be tight
      // which implies that it will be ready
      get_realm_index_space(*target, true/*tight*/);
    }

    //--------------------------------------------------------------------------
    template<int DIM, typename T>
    size_t IndexSpaceNodeT<DIM,T>::get_volume(void)
    //--------------------------------------------------------------------------
    {
      if (has_volume)
        return volume;
      Realm::IndexSpace<DIM,T> volume_space;
      get_realm_index_space(volume_space, true/*tight*/);
      volume = volume_space.volume();
      __sync_synchronize();
      has_volume = true;
      return volume;
    }

    //--------------------------------------------------------------------------
    template<int DIM, typename T>
    size_t IndexSpaceNodeT<DIM,T>::get_num_dims(void) const
    //--------------------------------------------------------------------------
    {
      return DIM;
    }

    //--------------------------------------------------------------------------
    template<int DIM, typename T>
    bool IndexSpaceNodeT<DIM,T>::contains_point(const void *realm_point, 
                                                TypeTag type_tag)
    //--------------------------------------------------------------------------
    {
      if (type_tag != handle.get_type_tag())
        REPORT_LEGION_ERROR(ERROR_DYNAMIC_TYPE_MISMATCH,
            "Dynamic type mismatch in 'safe_cast'")
      const Realm::Point<DIM,T> *point = 
        static_cast<const Realm::Point<DIM,T>*>(realm_point);
      Realm::IndexSpace<DIM,T> test_space;
      // Wait for a tight space on which to perform the test
      get_realm_index_space(test_space, true/*tight*/);
      return test_space.contains(*point);
    }

    //--------------------------------------------------------------------------
    template<int DIM, typename T>
    bool IndexSpaceNodeT<DIM,T>::contains_point(const Realm::Point<DIM,T> &p)
    //--------------------------------------------------------------------------
    {
      Realm::IndexSpace<DIM,T> test_space;
      // Wait for a tight space on which to perform the test
      get_realm_index_space(test_space, true/*tight*/);
      return test_space.contains(p);
    }

    //--------------------------------------------------------------------------
    template<int DIM, typename T>
    bool IndexSpaceNodeT<DIM,T>::destroy_node(AddressSpaceID source)
    //--------------------------------------------------------------------------
    {
      if (destroyed)
        REPORT_LEGION_ERROR(ERROR_ILLEGAL_INDEX_SPACE_DELETION,
            "Duplicate deletion of Index Space %d", handle.get_id())
      destroyed = true;
      // Traverse upwards for any parent operations
      std::vector<IndexSpaceOperation*> parents;
      {
        AutoLock n_lock(node_lock,1,false/*exclusive*/);
        if (!parent_operations.empty())
        {
          parents.resize(parent_operations.size());
          unsigned idx = 0;
          for (std::set<IndexSpaceOperation*>::const_iterator it = 
                parent_operations.begin(); it != 
                parent_operations.end(); it++, idx++)
          {
            (*it)->add_reference();
            parents[idx] = (*it);
          }
        }
      }
      if (!parents.empty())
      {
        context->invalidate_index_space_expression(parents);
        // Remove any references that we have on the parents
        for (std::vector<IndexSpaceOperation*>::const_iterator it = 
              parents.begin(); it != parents.end(); it++)
          if ((*it)->remove_reference())
            delete (*it);
      }
      // If we're not the owner, send a message that we're removing
      // the application reference
      if (!is_owner())
      {
        if (source != owner_space)
          runtime->send_index_space_destruction(handle, owner_space);
        return false;
      }
      else
      {
        if (has_remote_instances())
        {
          DestroyNodeFunctor functor(handle, source, runtime);
          map_over_remote_instances(functor);
        }
        return remove_base_valid_ref(APPLICATION_REF, NULL/*mutator*/);
      }
    }

    //--------------------------------------------------------------------------
    template<int DIM, typename T>
    LegionColor IndexSpaceNodeT<DIM,T>::get_max_linearized_color(void)
    //--------------------------------------------------------------------------
    {
      Realm::IndexSpace<DIM,T> color_bounds;
      get_realm_index_space(color_bounds, true/*tight*/);
      return color_bounds.bounds.volume();
    }

    //--------------------------------------------------------------------------
    template<int DIM, typename T>
    void IndexSpaceNodeT<DIM,T>::compute_linearization_metadata(void)
    //--------------------------------------------------------------------------
    {
      Realm::IndexSpace<DIM,T> space;
      get_realm_index_space(space, true/*tight*/);
      // Don't need to wait for full index space since we just need bounds
      const Realm::Rect<DIM,T> &bounds = space.bounds;
      const long long volume = bounds.volume();
      if (volume > 0)
      {
        long long stride = 1;
        for (int idx = 0; idx < DIM; idx++)
        {
          offset[idx] = bounds.lo[idx];
          strides[idx] = stride;
          stride *= ((bounds.hi[idx] - bounds.lo[idx]) + 1);
        }
#ifdef DEBUG_LEGION
        assert(stride == volume);
#endif
      }
      else
      {
        for (int idx = 0; idx < DIM; idx++)
        {
          offset[idx] = 0;
          strides[idx] = 0;
        }
      }
      linearization_ready = true;
    }

    //--------------------------------------------------------------------------
    template<int DIM, typename T>
    LegionColor IndexSpaceNodeT<DIM,T>::linearize_color(const void *realm_color,
                                                        TypeTag type_tag)
    //--------------------------------------------------------------------------
    {
#ifdef DEBUG_LEGION
      assert(type_tag == handle.get_type_tag());
#endif
      if (!linearization_ready)
        compute_linearization_metadata();
      Realm::Point<DIM,T> point = 
        *(static_cast<const Realm::Point<DIM,T>*>(realm_color));
      // First subtract the offset to get to the origin
      point -= offset;
      LegionColor color = 0;
      for (int idx = 0; idx < DIM; idx++)
        color += point[idx] * strides[idx];
      return color;
    }

    //--------------------------------------------------------------------------
    template<int DIM, typename T>
    void IndexSpaceNodeT<DIM,T>::delinearize_color(LegionColor color,
                                            void *realm_color, TypeTag type_tag)
    //--------------------------------------------------------------------------
    {
#ifdef DEBUG_LEGION
      assert(type_tag == handle.get_type_tag());
#endif
      if (!linearization_ready)
        compute_linearization_metadata();
      Realm::Point<DIM,T> &point = 
        *(static_cast<Realm::Point<DIM,T>*>(realm_color));
      for (int idx = DIM-1; idx >= 0; idx--)
      {
        point[idx] = color/strides[idx]; // truncates
        color -= point[idx] * strides[idx];
      }
      point += offset;
    }

    //--------------------------------------------------------------------------
    template<int DIM, typename T>
    bool IndexSpaceNodeT<DIM,T>::contains_color(LegionColor color, 
                                                bool report_error/*=false*/)
    //--------------------------------------------------------------------------
    {
      Realm::Point<DIM,T> point;
      delinearize_color(color, &point, handle.get_type_tag());
      Realm::IndexSpace<DIM,T> space;
      get_realm_index_space(space, true/*tight*/);
      if (!space.contains(point))
      {
        if (report_error)
          REPORT_LEGION_ERROR(ERROR_INVALID_INDEX_SPACE_COLOR,
              "Invalid color request")
        return false;
      }
      else
        return true;
    }

    //--------------------------------------------------------------------------
    template<int DIM, typename T>
    void IndexSpaceNodeT<DIM,T>::instantiate_colors(
                                               std::vector<LegionColor> &colors)
    //--------------------------------------------------------------------------
    {
      colors.resize(get_volume());
      unsigned idx = 0;
      Realm::IndexSpace<DIM,T> space;
      get_realm_index_space(space, true/*tight*/);
      for (Realm::IndexSpaceIterator<DIM,T> rect_itr(space); 
            rect_itr.valid; rect_itr.step())
      {
        for (Realm::PointInRectIterator<DIM,T> itr(rect_itr.rect);
              itr.valid; itr.step(), idx++)
          colors[idx] = linearize_color(&itr.p, handle.get_type_tag());
      }
    }

    //--------------------------------------------------------------------------
    template<int DIM, typename T>
    Domain IndexSpaceNodeT<DIM,T>::get_color_space_domain(void)
    //--------------------------------------------------------------------------
    {
      Realm::IndexSpace<DIM,T> space;
      get_realm_index_space(space, true/*tight*/);
      return Domain(DomainT<DIM,T>(space));
    }

    //--------------------------------------------------------------------------
    template<int DIM, typename T>
    DomainPoint IndexSpaceNodeT<DIM,T>::get_domain_point_color(void) const
    //--------------------------------------------------------------------------
    {
      if (parent == NULL)
        return DomainPoint(color);
      return parent->color_space->delinearize_color_to_point(color); 
    }

    //--------------------------------------------------------------------------
    template<int DIM, typename T>
    DomainPoint IndexSpaceNodeT<DIM,T>::delinearize_color_to_point(
                                                                  LegionColor c)
    //--------------------------------------------------------------------------
    {
      Realm::Point<DIM,T> color_point;
      delinearize_color(c, &color_point, handle.get_type_tag());
      return DomainPoint(Point<DIM,T>(color_point));
    } 

    //--------------------------------------------------------------------------
    template<int DIM, typename T>
    void IndexSpaceNodeT<DIM,T>::pack_index_space(Serializer &rez,
                                                  bool include_size) const
    //--------------------------------------------------------------------------
    {
#ifdef DEBUG_LEGION
      assert(realm_index_space_set.has_triggered());
#endif
      if (include_size)
        rez.serialize<size_t>(sizeof(realm_index_space));
      // No need for the lock, held by the caller
      rez.serialize(realm_index_space);
    }

    //--------------------------------------------------------------------------
    template<int DIM, typename T>
    void IndexSpaceNodeT<DIM,T>::unpack_index_space(Deserializer &derez,
                                                    AddressSpaceID source)
    //--------------------------------------------------------------------------
    {
      Realm::IndexSpace<DIM,T> result_space;
      derez.deserialize(result_space);
      set_realm_index_space(source, result_space);
    }

    //--------------------------------------------------------------------------
    template<int DIM, typename T>
    ApEvent IndexSpaceNodeT<DIM,T>::create_equal_children(Operation *op,
                                   IndexPartNode *partition, size_t granularity)
    //--------------------------------------------------------------------------
    {
#ifdef DEBUG_LEGION
      assert(partition->parent == this);
#endif
      const size_t count = partition->color_space->get_volume(); 
      // Common case is not control replication
      std::vector<Realm::IndexSpace<DIM,T> > subspaces;
      Realm::ProfilingRequestSet requests;
      if (context->runtime->profiler != NULL)
        context->runtime->profiler->add_partition_request(requests,
                                                op, DEP_PART_EQUAL);
      Realm::IndexSpace<DIM,T> local_space;
      ApEvent ready = get_realm_index_space(local_space, false/*tight*/);
      if (op->has_execution_fence_event())
        ready = Runtime::merge_events(NULL, ready, 
                  op->get_execution_fence_event());
      ApEvent result(local_space.create_equal_subspaces(count, 
            granularity, subspaces, requests, ready));
#ifdef LEGION_SPY
      if (!result.exists() || (result == ready))
      {
        ApUserEvent new_result = Runtime::create_ap_user_event();
        Runtime::trigger_event(new_result);
        result = new_result;
      }
      LegionSpy::log_deppart_events(op->get_unique_op_id(),handle,ready,result);
#endif
      // Enumerate the colors and assign the spaces
      if (partition->total_children == partition->max_linearized_color)
      {
        for (LegionColor color = 0; color < partition->total_children; color++)
        {
          IndexSpaceNodeT<DIM,T> *child = 
            static_cast<IndexSpaceNodeT<DIM,T>*>(partition->get_child(color));
          child->set_realm_index_space(context->runtime->address_space,
                                       subspaces[color]);
        }
      }
      else
      {
        unsigned subspace_index = 0;
        for (LegionColor color = 0; 
              color < partition->max_linearized_color; color++)
        {
          if (!partition->color_space->contains_color(color))
            continue;
          IndexSpaceNodeT<DIM,T> *child = 
            static_cast<IndexSpaceNodeT<DIM,T>*>(partition->get_child(color));
#ifdef DEBUG_LEGION
          assert(subspace_index < subspaces.size());
#endif
          child->set_realm_index_space(context->runtime->address_space,
                                       subspaces[subspace_index++]);
        }
      }
      return result;
    }

    //--------------------------------------------------------------------------
    template<int DIM, typename T>
    ApEvent IndexSpaceNodeT<DIM,T>::create_equal_children(Operation *op,
                                   IndexPartNode *partition, size_t granularity,
                                   ShardID shard, size_t total_shards)
    //--------------------------------------------------------------------------
    {
#ifdef DEBUG_LEGION
      assert(partition->parent == this);
      assert(total_shards > 0);
#endif
      const size_t count = partition->color_space->get_volume();
      std::set<ApEvent> done_events;
      if (!realm_index_space_set.has_triggered())
        realm_index_space_set.wait();
      // In the case of control replication we do things 
      // one point at a time for the subspaces owned by this shard
      if (partition->total_children == partition->max_linearized_color)
      {
        for (LegionColor color = shard; 
              color < partition->max_linearized_color; color+=total_shards)
        {
          Realm::ProfilingRequestSet requests;
          if (context->runtime->profiler != NULL)
            context->runtime->profiler->add_partition_request(requests,
                                                    op, DEP_PART_EQUAL);
          Realm::IndexSpace<DIM,T> subspace;
          ApEvent result(realm_index_space.create_equal_subspace(count, 
            granularity, color, subspace, requests, index_space_ready));
          IndexSpaceNodeT<DIM,T> *child = 
            static_cast<IndexSpaceNodeT<DIM,T>*>(partition->get_child(color));
          child->set_realm_index_space(context->runtime->address_space,
                                       subspace);
          done_events.insert(result);
        }
      }
      else
      {
        unsigned subspace_index = 0;
        for (LegionColor color = 0; 
              color < partition->max_linearized_color; color++)
        {
          if (!partition->color_space->contains_color(color))
            continue;
          if ((color % total_shards) != shard)
          {
            subspace_index++;
            continue;
          }
          Realm::ProfilingRequestSet requests;
          if (context->runtime->profiler != NULL)
            context->runtime->profiler->add_partition_request(requests,
                                                    op, DEP_PART_EQUAL);
          Realm::IndexSpace<DIM,T> subspace;
          ApEvent result(realm_index_space.create_equal_subspace(count, 
            granularity, subspace_index++, subspace, requests, 
            index_space_ready));
          IndexSpaceNodeT<DIM,T> *child = 
            static_cast<IndexSpaceNodeT<DIM,T>*>(partition->get_child(color));
          child->set_realm_index_space(context->runtime->address_space,
                                       subspace);
          done_events.insert(result);
        }
      }
      if (!done_events.empty())
        return Runtime::merge_events(NULL, done_events);
      else
        return ApEvent::NO_AP_EVENT;
    }

    //--------------------------------------------------------------------------
    template<int DIM, typename T>
    ApEvent IndexSpaceNodeT<DIM,T>::create_by_union(Operation *op,
                                                    IndexPartNode *partition,
                                                    IndexPartNode *left,
                                                    IndexPartNode *right)
    //--------------------------------------------------------------------------
    {
#ifdef DEBUG_LEGION
      assert(partition->parent == this);
#endif
      const size_t count = partition->color_space->get_volume();
      std::vector<Realm::IndexSpace<DIM,T> > lhs_spaces(count);
      std::vector<Realm::IndexSpace<DIM,T> > rhs_spaces(count);
      std::set<ApEvent> preconditions;
      // First we need to fill in all the subspaces
      unsigned subspace_index = 0;
      if (partition->total_children == partition->max_linearized_color)
      {
        for (LegionColor color = 0; color < partition->total_children; color++)
        {
          IndexSpaceNodeT<DIM,T> *left_child = 
            static_cast<IndexSpaceNodeT<DIM,T>*>(left->get_child(color));
          IndexSpaceNodeT<DIM,T> *right_child = 
            static_cast<IndexSpaceNodeT<DIM,T>*>(right->get_child(color));
#ifdef DEBUG_LEGION
          assert(subspace_index < count);
#endif
          ApEvent left_ready = 
            left_child->get_realm_index_space(lhs_spaces[subspace_index],
                                              false/*tight*/);
          ApEvent right_ready = 
            right_child->get_realm_index_space(rhs_spaces[subspace_index++],
                                               false/*tight*/);
          if (left_ready.exists())
            preconditions.insert(left_ready);
          if (right_ready.exists())
            preconditions.insert(right_ready);
        }
      }
      else
      {
        for (LegionColor color = 0;
              color < partition->max_linearized_color; color++)
        {
          if (!partition->color_space->contains_color(color))
            continue;
          IndexSpaceNodeT<DIM,T> *left_child = 
            static_cast<IndexSpaceNodeT<DIM,T>*>(partition->get_child(color));
          IndexSpaceNodeT<DIM,T> *right_child = 
            static_cast<IndexSpaceNodeT<DIM,T>*>(right->get_child(color));
#ifdef DEBUG_LEGION
          assert(subspace_index < count);
#endif
          ApEvent left_ready = 
            left_child->get_realm_index_space(lhs_spaces[subspace_index],
                                              false/*tight*/);
          ApEvent right_ready = 
            right_child->get_realm_index_space(rhs_spaces[subspace_index++],
                                               false/*tight*/);
          if (left_ready.exists())
            preconditions.insert(left_ready);
          if (right_ready.exists())
            preconditions.insert(right_ready);
        }
      }
      std::vector<Realm::IndexSpace<DIM,T> > subspaces;
      Realm::ProfilingRequestSet requests;
      if (context->runtime->profiler != NULL)
        context->runtime->profiler->add_partition_request(requests,
                                              op, DEP_PART_UNIONS);
      if (op->has_execution_fence_event())
        preconditions.insert(op->get_execution_fence_event());
      ApEvent precondition = Runtime::merge_events(NULL, preconditions);
      ApEvent result(Realm::IndexSpace<DIM,T>::compute_unions(
            lhs_spaces, rhs_spaces, subspaces, requests, precondition));
#ifdef LEGION_SPY
      if (!result.exists() || (result == precondition))
      {
        ApUserEvent new_result = Runtime::create_ap_user_event();
        Runtime::trigger_event(new_result);
        result = new_result;
      }
      LegionSpy::log_deppart_events(op->get_unique_op_id(),
                                    handle, precondition, result);
#endif
      // Now set the index spaces for the results
      subspace_index = 0;
      if (partition->total_children == partition->max_linearized_color)
      {
        for (LegionColor color = 0; color < partition->total_children; color++)
        {
          IndexSpaceNodeT<DIM,T> *child = 
            static_cast<IndexSpaceNodeT<DIM,T>*>(partition->get_child(color));
#ifdef DEBUG_LEGION
          assert(subspace_index < subspaces.size());
#endif
          child->set_realm_index_space(context->runtime->address_space,
                                       subspaces[subspace_index++]);
        }
      }
      else
      {
        for (LegionColor color = 0; 
              color < partition->max_linearized_color; color++)
        {
          if (!partition->color_space->contains_color(color))
            continue;
          IndexSpaceNodeT<DIM,T> *child = 
            static_cast<IndexSpaceNodeT<DIM,T>*>(partition->get_child(color));
#ifdef DEBUG_LEGION
          assert(subspace_index < subspaces.size());
#endif
          child->set_realm_index_space(context->runtime->address_space,
                                       subspaces[subspace_index++]);
        }
      }
      return result;
    }

    //--------------------------------------------------------------------------
    template<int DIM, typename T>
    ApEvent IndexSpaceNodeT<DIM,T>::create_by_union(Operation *op,
                                                    IndexPartNode *partition,
                                                    IndexPartNode *left,
                                                    IndexPartNode *right,
                                                    ShardID shard, 
                                                    size_t total_shards)
    //--------------------------------------------------------------------------
    {
#ifdef DEBUG_LEGION
      assert(partition->parent == this);
      assert(total_shards > 1);
#endif
      std::vector<Realm::IndexSpace<DIM,T> > lhs_spaces;
      std::vector<Realm::IndexSpace<DIM,T> > rhs_spaces;
      std::vector<LegionColor> colors;
      std::set<ApEvent> preconditions;
      // First we need to fill in all the subspaces
      if (partition->total_children == partition->max_linearized_color)
      {
        for (LegionColor color = shard; 
              color < partition->total_children; color += total_shards)
        {
          IndexSpaceNodeT<DIM,T> *left_child = 
            static_cast<IndexSpaceNodeT<DIM,T>*>(left->get_child(color));
          IndexSpaceNodeT<DIM,T> *right_child = 
            static_cast<IndexSpaceNodeT<DIM,T>*>(right->get_child(color));
          lhs_spaces.resize(lhs_spaces.size() + 1);
          rhs_spaces.resize(rhs_spaces.size() + 1);
          ApEvent left_ready = 
            left_child->get_realm_index_space(lhs_spaces.back(),
                                              false/*tight*/);
          ApEvent right_ready = 
            right_child->get_realm_index_space(rhs_spaces.back(),
                                               false/*tight*/);
          colors.push_back(color);
          if (!left_ready.has_triggered())
            preconditions.insert(left_ready);
          if (!right_ready.has_triggered())
            preconditions.insert(right_ready);
        }
      }
      else
      {
        for (LegionColor color = shard;
              color < partition->max_linearized_color; color += total_shards)
        {
          if (!partition->color_space->contains_color(color))
            continue;
          IndexSpaceNodeT<DIM,T> *left_child = 
            static_cast<IndexSpaceNodeT<DIM,T>*>(partition->get_child(color));
          IndexSpaceNodeT<DIM,T> *right_child = 
            static_cast<IndexSpaceNodeT<DIM,T>*>(right->get_child(color));
          lhs_spaces.resize(lhs_spaces.size() + 1);
          rhs_spaces.resize(rhs_spaces.size() + 1);
          ApEvent left_ready = 
            left_child->get_realm_index_space(lhs_spaces.back(),
                                              false/*tight*/);
          ApEvent right_ready = 
            right_child->get_realm_index_space(rhs_spaces.back(),
                                               false/*tight*/);
          colors.push_back(color);
          if (!left_ready.has_triggered())
            preconditions.insert(left_ready);
          if (!right_ready.has_triggered())
            preconditions.insert(right_ready);
        }
      }
      if (colors.empty())
        return ApEvent::NO_AP_EVENT;
      std::vector<Realm::IndexSpace<DIM,T> > subspaces;
      Realm::ProfilingRequestSet requests;
      if (context->runtime->profiler != NULL)
        context->runtime->profiler->add_partition_request(requests,
                                              op, DEP_PART_UNIONS);
      ApEvent result(Realm::IndexSpace<DIM,T>::compute_unions(
            lhs_spaces, rhs_spaces, subspaces, requests,
            Runtime::merge_events(NULL, preconditions)));
      // Now set the index spaces for the results
      for (unsigned idx = 0; idx < colors.size(); idx++)
      {
        IndexSpaceNodeT<DIM,T> *child = 
            static_cast<IndexSpaceNodeT<DIM,T>*>(
                partition->get_child(colors[idx]));
        child->set_realm_index_space(context->runtime->address_space,
                                     subspaces[idx]);
      }
      return result;
    }

    //--------------------------------------------------------------------------
    template<int DIM, typename T>
    ApEvent IndexSpaceNodeT<DIM,T>::create_by_intersection(Operation *op,
                                                      IndexPartNode *partition,
                                                      IndexPartNode *left,
                                                      IndexPartNode *right)
    //--------------------------------------------------------------------------
    {
#ifdef DEBUG_LEGION
      assert(partition->parent == this);
#endif
      const size_t count = partition->color_space->get_volume();
      std::vector<Realm::IndexSpace<DIM,T> > lhs_spaces(count);
      std::vector<Realm::IndexSpace<DIM,T> > rhs_spaces(count);
      std::set<ApEvent> preconditions;
      // First we need to fill in all the subspaces
      unsigned subspace_index = 0;
      if (partition->total_children == partition->max_linearized_color)
      {
        for (LegionColor color = 0; color < partition->total_children; color++)
        {
          IndexSpaceNodeT<DIM,T> *left_child = 
            static_cast<IndexSpaceNodeT<DIM,T>*>(left->get_child(color));
          IndexSpaceNodeT<DIM,T> *right_child = 
            static_cast<IndexSpaceNodeT<DIM,T>*>(right->get_child(color));
#ifdef DEBUG_LEGION
          assert(subspace_index < count);
#endif
          ApEvent left_ready = 
            left_child->get_realm_index_space(lhs_spaces[subspace_index],
                                              false/*tight*/);
          ApEvent right_ready = 
            right_child->get_realm_index_space(rhs_spaces[subspace_index++],
                                               false/*tight*/);
          if (left_ready.exists())
            preconditions.insert(left_ready);
          if (right_ready.exists())
            preconditions.insert(right_ready);
        }
      }
      else
      {
        for (LegionColor color = 0;
              color < partition->max_linearized_color; color++)
        {
          if (!partition->color_space->contains_color(color))
            continue;
          IndexSpaceNodeT<DIM,T> *left_child = 
            static_cast<IndexSpaceNodeT<DIM,T>*>(partition->get_child(color));
          IndexSpaceNodeT<DIM,T> *right_child = 
            static_cast<IndexSpaceNodeT<DIM,T>*>(right->get_child(color));
#ifdef DEBUG_LEGION
          assert(subspace_index < count);
#endif
          ApEvent left_ready = 
            left_child->get_realm_index_space(lhs_spaces[subspace_index],
                                              false/*tight*/);
          ApEvent right_ready = 
            right_child->get_realm_index_space(rhs_spaces[subspace_index++],
                                               false/*tight*/);
          if (left_ready.exists())
            preconditions.insert(left_ready);
          if (right_ready.exists())
            preconditions.insert(right_ready);
        }
      }
      std::vector<Realm::IndexSpace<DIM,T> > subspaces;
      Realm::ProfilingRequestSet requests;
      if (context->runtime->profiler != NULL)
        context->runtime->profiler->add_partition_request(requests,
                                        op, DEP_PART_INTERSECTIONS);
      if (op->has_execution_fence_event())
        preconditions.insert(op->get_execution_fence_event());
      ApEvent precondition = Runtime::merge_events(NULL, preconditions);
      ApEvent result(Realm::IndexSpace<DIM,T>::compute_intersections(
            lhs_spaces, rhs_spaces, subspaces, requests, precondition));
#ifdef LEGION_SPY
      if (!result.exists() || (result == precondition))
      {
        ApUserEvent new_result = Runtime::create_ap_user_event();
        Runtime::trigger_event(new_result);
        result = new_result;
      }
      LegionSpy::log_deppart_events(op->get_unique_op_id(),
                                    handle, precondition, result);
#endif
      // Now set the index spaces for the results
      subspace_index = 0;
      if (partition->total_children == partition->max_linearized_color)
      {
        for (LegionColor color = 0; color < partition->total_children; color++)
        {
          IndexSpaceNodeT<DIM,T> *child = 
            static_cast<IndexSpaceNodeT<DIM,T>*>(partition->get_child(color));
#ifdef DEBUG_LEGION
          assert(subspace_index < subspaces.size());
#endif
          child->set_realm_index_space(context->runtime->address_space,
                                       subspaces[subspace_index++]);
        }
      }
      else
      {
        for (LegionColor color = 0; 
              color < partition->max_linearized_color; color++)
        {
          if (!partition->color_space->contains_color(color))
            continue;
          IndexSpaceNodeT<DIM,T> *child = 
            static_cast<IndexSpaceNodeT<DIM,T>*>(partition->get_child(color));
#ifdef DEBUG_LEGION
          assert(subspace_index < subspaces.size());
#endif
          child->set_realm_index_space(context->runtime->address_space,
                                       subspaces[subspace_index++]);
        }
      }
      return result;
    }

    //--------------------------------------------------------------------------
    template<int DIM, typename T>
    ApEvent IndexSpaceNodeT<DIM,T>::create_by_intersection(Operation *op,
                                                    IndexPartNode *partition,
                                                    IndexPartNode *left,
                                                    IndexPartNode *right,
                                                    ShardID shard, 
                                                    size_t total_shards)
    //--------------------------------------------------------------------------
    {
#ifdef DEBUG_LEGION
      assert(partition->parent == this);
      assert(total_shards > 1);
#endif
      std::vector<Realm::IndexSpace<DIM,T> > lhs_spaces;
      std::vector<Realm::IndexSpace<DIM,T> > rhs_spaces;
      std::vector<LegionColor> colors;
      std::set<ApEvent> preconditions;
      // First we need to fill in all the subspaces
      if (partition->total_children == partition->max_linearized_color)
      {
        for (LegionColor color = shard; 
              color < partition->total_children; color += total_shards)
        {
          IndexSpaceNodeT<DIM,T> *left_child = 
            static_cast<IndexSpaceNodeT<DIM,T>*>(left->get_child(color));
          IndexSpaceNodeT<DIM,T> *right_child = 
            static_cast<IndexSpaceNodeT<DIM,T>*>(right->get_child(color));
          lhs_spaces.resize(lhs_spaces.size() + 1);
          rhs_spaces.resize(rhs_spaces.size() + 1);
          ApEvent left_ready = 
            left_child->get_realm_index_space(lhs_spaces.back(),
                                              false/*tight*/);
          ApEvent right_ready = 
            right_child->get_realm_index_space(rhs_spaces.back(),
                                               false/*tight*/);
          colors.push_back(color);
          if (!left_ready.has_triggered())
            preconditions.insert(left_ready);
          if (!right_ready.has_triggered())
            preconditions.insert(right_ready);
        }
      }
      else
      {
        for (LegionColor color = shard;
              color < partition->max_linearized_color; color += total_shards)
        {
          if (!partition->color_space->contains_color(color))
            continue;
          IndexSpaceNodeT<DIM,T> *left_child = 
            static_cast<IndexSpaceNodeT<DIM,T>*>(partition->get_child(color));
          IndexSpaceNodeT<DIM,T> *right_child = 
            static_cast<IndexSpaceNodeT<DIM,T>*>(right->get_child(color));
          lhs_spaces.resize(lhs_spaces.size() + 1);
          rhs_spaces.resize(rhs_spaces.size() + 1);
          ApEvent left_ready = 
            left_child->get_realm_index_space(lhs_spaces.back(),
                                              false/*tight*/);
          ApEvent right_ready = 
            right_child->get_realm_index_space(rhs_spaces.back(),
                                               false/*tight*/);
          colors.push_back(color);
          if (!left_ready.has_triggered())
            preconditions.insert(left_ready);
          if (!right_ready.has_triggered())
            preconditions.insert(right_ready);
        }
      }
      if (colors.empty())
        return ApEvent::NO_AP_EVENT;
      std::vector<Realm::IndexSpace<DIM,T> > subspaces;
      Realm::ProfilingRequestSet requests;
      if (context->runtime->profiler != NULL)
        context->runtime->profiler->add_partition_request(requests,
                                              op, DEP_PART_INTERSECTIONS);
      ApEvent result(Realm::IndexSpace<DIM,T>::compute_intersections(
            lhs_spaces, rhs_spaces, subspaces, requests,
            Runtime::merge_events(NULL, preconditions)));
      // Now set the index spaces for the results
      for (unsigned idx = 0; idx < colors.size(); idx++)
      {
        IndexSpaceNodeT<DIM,T> *child = 
            static_cast<IndexSpaceNodeT<DIM,T>*>(
                partition->get_child(colors[idx]));
        child->set_realm_index_space(context->runtime->address_space,
                                     subspaces[idx]);
      }
      return result;
    }

    //--------------------------------------------------------------------------
    template<int DIM, typename T>
    ApEvent IndexSpaceNodeT<DIM,T>::create_by_intersection(Operation *op,
                                                      IndexPartNode *partition,
                                                      // Left is implicit "this"
                                                      IndexPartNode *right)
    //--------------------------------------------------------------------------
    {
#ifdef DEBUG_LEGION
      assert(partition->parent == this);
#endif
      const size_t count = partition->color_space->get_volume();
      std::vector<Realm::IndexSpace<DIM,T> > rhs_spaces(count);
      std::set<ApEvent> preconditions;
      // First we need to fill in all the subspaces
      unsigned subspace_index = 0;
      if (partition->total_children == partition->max_linearized_color)
      {
        for (LegionColor color = 0; color < partition->total_children; color++)
        {
          IndexSpaceNodeT<DIM,T> *right_child = 
            static_cast<IndexSpaceNodeT<DIM,T>*>(right->get_child(color));
#ifdef DEBUG_LEGION
          assert(subspace_index < count);
#endif
          ApEvent right_ready = 
            right_child->get_realm_index_space(rhs_spaces[subspace_index++],
                                               false/*tight*/);
          if (right_ready.exists())
            preconditions.insert(right_ready);
        }
      }
      else
      {
        for (LegionColor color = 0;
              color < partition->max_linearized_color; color++)
        {
          if (!partition->color_space->contains_color(color))
            continue;
          IndexSpaceNodeT<DIM,T> *right_child = 
            static_cast<IndexSpaceNodeT<DIM,T>*>(right->get_child(color));
#ifdef DEBUG_LEGION
          assert(subspace_index < count);
#endif
          ApEvent right_ready = 
            right_child->get_realm_index_space(rhs_spaces[subspace_index++],
                                               false/*tight*/);
          if (right_ready.exists())
            preconditions.insert(right_ready);
        }
      }
      std::vector<Realm::IndexSpace<DIM,T> > subspaces;
      Realm::ProfilingRequestSet requests;
      if (context->runtime->profiler != NULL)
        context->runtime->profiler->add_partition_request(requests,
                                        op, DEP_PART_INTERSECTIONS);
      Realm::IndexSpace<DIM,T> lhs_space;
      ApEvent left_ready = get_realm_index_space(lhs_space, false/*tight*/);
      if (left_ready.exists())
        preconditions.insert(left_ready);
      if (op->has_execution_fence_event())
        preconditions.insert(op->get_execution_fence_event());
      ApEvent precondition = Runtime::merge_events(NULL, preconditions);
      ApEvent result(Realm::IndexSpace<DIM,T>::compute_intersections(
            lhs_space, rhs_spaces, subspaces, requests, precondition));
#ifdef LEGION_SPY
      if (!result.exists() || (result == precondition))
      {
        ApUserEvent new_result = Runtime::create_ap_user_event();
        Runtime::trigger_event(new_result);
        result = new_result;
      }
      LegionSpy::log_deppart_events(op->get_unique_op_id(),
                                    handle, precondition, result);
#endif
      // Now set the index spaces for the results
      subspace_index = 0;
      if (partition->total_children == partition->max_linearized_color)
      {
        for (LegionColor color = 0; color < partition->total_children; color++)
        {
          IndexSpaceNodeT<DIM,T> *child = 
            static_cast<IndexSpaceNodeT<DIM,T>*>(partition->get_child(color));
#ifdef DEBUG_LEGION
          assert(subspace_index < subspaces.size());
#endif
          child->set_realm_index_space(context->runtime->address_space,
                                       subspaces[subspace_index++]);
        }
      }
      else
      {
        for (LegionColor color = 0; 
              color < partition->max_linearized_color; color++)
        {
          if (!partition->color_space->contains_color(color))
            continue;
          IndexSpaceNodeT<DIM,T> *child = 
            static_cast<IndexSpaceNodeT<DIM,T>*>(partition->get_child(color));
#ifdef DEBUG_LEGION
          assert(subspace_index < subspaces.size());
#endif
          child->set_realm_index_space(context->runtime->address_space,
                                       subspaces[subspace_index++]);
        }
      }
      return result;
    }

    //--------------------------------------------------------------------------
    template<int DIM, typename T>
    ApEvent IndexSpaceNodeT<DIM,T>::create_by_difference(Operation *op,
                                                      IndexPartNode *partition,
                                                      IndexPartNode *left,
                                                      IndexPartNode *right)
    //--------------------------------------------------------------------------
    {
#ifdef DEBUG_LEGION
      assert(partition->parent == this);
#endif
      const size_t count = partition->color_space->get_volume();
      std::vector<Realm::IndexSpace<DIM,T> > lhs_spaces(count);
      std::vector<Realm::IndexSpace<DIM,T> > rhs_spaces(count);
      std::set<ApEvent> preconditions;
      // First we need to fill in all the subspaces
      unsigned subspace_index = 0;
      if (partition->total_children == partition->max_linearized_color)
      {
        for (LegionColor color = 0; color < partition->total_children; color++)
        {
          IndexSpaceNodeT<DIM,T> *left_child = 
            static_cast<IndexSpaceNodeT<DIM,T>*>(left->get_child(color));
          IndexSpaceNodeT<DIM,T> *right_child = 
            static_cast<IndexSpaceNodeT<DIM,T>*>(right->get_child(color));
#ifdef DEBUG_LEGION
          assert(subspace_index < count);
#endif
          ApEvent left_ready = 
            left_child->get_realm_index_space(lhs_spaces[subspace_index],
                                              false/*tight*/);
          ApEvent right_ready = 
            right_child->get_realm_index_space(rhs_spaces[subspace_index++],
                                               false/*tight*/);
          if (left_ready.exists())
            preconditions.insert(left_ready);
          if (right_ready.exists())
            preconditions.insert(right_ready);
        }
      }
      else
      {
        for (LegionColor color = 0;
              color < partition->max_linearized_color; color++)
        {
          if (!partition->color_space->contains_color(color))
            continue;
          IndexSpaceNodeT<DIM,T> *left_child = 
            static_cast<IndexSpaceNodeT<DIM,T>*>(partition->get_child(color));
          IndexSpaceNodeT<DIM,T> *right_child = 
            static_cast<IndexSpaceNodeT<DIM,T>*>(right->get_child(color));
#ifdef DEBUG_LEGION
          assert(subspace_index < count);
#endif
          ApEvent left_ready = 
            left_child->get_realm_index_space(lhs_spaces[subspace_index],
                                              false/*tight*/);
          ApEvent right_ready = 
            right_child->get_realm_index_space(rhs_spaces[subspace_index++],
                                               false/*tight*/);
          if (left_ready.exists())
            preconditions.insert(left_ready);
          if (right_ready.exists())
            preconditions.insert(right_ready);
        }
      }
      std::vector<Realm::IndexSpace<DIM,T> > subspaces;
      Realm::ProfilingRequestSet requests;
      if (context->runtime->profiler != NULL)
        context->runtime->profiler->add_partition_request(requests,
                                          op, DEP_PART_DIFFERENCES);
      if (op->has_execution_fence_event())
        preconditions.insert(op->get_execution_fence_event());
      ApEvent precondition = Runtime::merge_events(NULL, preconditions);
      ApEvent result(Realm::IndexSpace<DIM,T>::compute_differences(
            lhs_spaces, rhs_spaces, subspaces, requests, precondition));
#ifdef LEGION_SPY
      if (!result.exists() || (result == precondition))
      {
        ApUserEvent new_result = Runtime::create_ap_user_event();
        Runtime::trigger_event(new_result);
        result = new_result;
      }
      LegionSpy::log_deppart_events(op->get_unique_op_id(),
                                    handle, precondition, result);
#endif
      // Now set the index spaces for the results
      subspace_index = 0;
      if (partition->total_children == partition->max_linearized_color)
      {
        for (LegionColor color = 0; color < partition->total_children; color++)
        {
          IndexSpaceNodeT<DIM,T> *child = 
            static_cast<IndexSpaceNodeT<DIM,T>*>(partition->get_child(color));
#ifdef DEBUG_LEGION
          assert(subspace_index < subspaces.size());
#endif
          child->set_realm_index_space(context->runtime->address_space,
                                       subspaces[subspace_index++]);
        }
      }
      else
      {
        for (LegionColor color = 0; 
              color < partition->max_linearized_color; color++)
        {
          if (!partition->color_space->contains_color(color))
            continue;
          IndexSpaceNodeT<DIM,T> *child = 
            static_cast<IndexSpaceNodeT<DIM,T>*>(partition->get_child(color));
#ifdef DEBUG_LEGION
          assert(subspace_index < subspaces.size());
#endif
          child->set_realm_index_space(context->runtime->address_space,
                                       subspaces[subspace_index++]);
        }
      }
      return result;
    }

    //--------------------------------------------------------------------------
    template<int DIM, typename T>
    ApEvent IndexSpaceNodeT<DIM,T>::create_by_difference(Operation *op,
                                                    IndexPartNode *partition,
                                                    IndexPartNode *left,
                                                    IndexPartNode *right,
                                                    ShardID shard, 
                                                    size_t total_shards)
    //--------------------------------------------------------------------------
    {
#ifdef DEBUG_LEGION
      assert(partition->parent == this);
      assert(total_shards > 1);
#endif
      std::vector<Realm::IndexSpace<DIM,T> > lhs_spaces;
      std::vector<Realm::IndexSpace<DIM,T> > rhs_spaces;
      std::vector<LegionColor> colors;
      std::set<ApEvent> preconditions;
      // First we need to fill in all the subspaces
      if (partition->total_children == partition->max_linearized_color)
      {
        for (LegionColor color = shard; 
              color < partition->total_children; color += total_shards)
        {
          IndexSpaceNodeT<DIM,T> *left_child = 
            static_cast<IndexSpaceNodeT<DIM,T>*>(left->get_child(color));
          IndexSpaceNodeT<DIM,T> *right_child = 
            static_cast<IndexSpaceNodeT<DIM,T>*>(right->get_child(color));
          lhs_spaces.resize(lhs_spaces.size() + 1);
          rhs_spaces.resize(rhs_spaces.size() + 1);
          ApEvent left_ready = 
            left_child->get_realm_index_space(lhs_spaces.back(),
                                              false/*tight*/);
          ApEvent right_ready = 
            right_child->get_realm_index_space(rhs_spaces.back(),
                                               false/*tight*/);
          colors.push_back(color);
          if (!left_ready.has_triggered())
            preconditions.insert(left_ready);
          if (!right_ready.has_triggered())
            preconditions.insert(right_ready);
        }
      }
      else
      {
        for (LegionColor color = shard;
              color < partition->max_linearized_color; color += total_shards)
        {
          if (!partition->color_space->contains_color(color))
            continue;
          IndexSpaceNodeT<DIM,T> *left_child = 
            static_cast<IndexSpaceNodeT<DIM,T>*>(partition->get_child(color));
          IndexSpaceNodeT<DIM,T> *right_child = 
            static_cast<IndexSpaceNodeT<DIM,T>*>(right->get_child(color));
          lhs_spaces.resize(lhs_spaces.size() + 1);
          rhs_spaces.resize(rhs_spaces.size() + 1);
          ApEvent left_ready = 
            left_child->get_realm_index_space(lhs_spaces.back(),
                                              false/*tight*/);
          ApEvent right_ready = 
            right_child->get_realm_index_space(rhs_spaces.back(),
                                               false/*tight*/);
          colors.push_back(color);
          if (!left_ready.has_triggered())
            preconditions.insert(left_ready);
          if (!right_ready.has_triggered())
            preconditions.insert(right_ready);
        }
      }
      if (colors.empty())
        return ApEvent::NO_AP_EVENT;
      std::vector<Realm::IndexSpace<DIM,T> > subspaces;
      Realm::ProfilingRequestSet requests;
      if (context->runtime->profiler != NULL)
        context->runtime->profiler->add_partition_request(requests,
                                              op, DEP_PART_DIFFERENCES);
      ApEvent result(Realm::IndexSpace<DIM,T>::compute_differences(
            lhs_spaces, rhs_spaces, subspaces, requests,
            Runtime::merge_events(NULL, preconditions)));
      // Now set the index spaces for the results
      for (unsigned idx = 0; idx < colors.size(); idx++)
      {
        IndexSpaceNodeT<DIM,T> *child = 
            static_cast<IndexSpaceNodeT<DIM,T>*>(
                partition->get_child(colors[idx]));
        child->set_realm_index_space(context->runtime->address_space,
                                     subspaces[idx]);
      }
      return result;
    }

    //--------------------------------------------------------------------------
    template<int DIM, typename T>
    ApEvent IndexSpaceNodeT<DIM,T>::create_by_restriction(
                                                      IndexPartNode *partition,
                                                      const void *tran,
                                                      const void *ext,
                                                      int partition_dim,
                                                      ShardID shard,
                                                      size_t total_shards)
    //--------------------------------------------------------------------------
    {
#ifdef DEBUG_LEGION
      // should be called on the color space
      assert(this == partition->color_space); 
#endif
      switch (partition_dim)
      {
        case 1:
          {
            const Realm::Matrix<1,DIM,T> *transform = 
              static_cast<const Realm::Matrix<1,DIM,T>*>(tran);
            const Realm::Rect<1,T> *extent = 
              static_cast<const Realm::Rect<1,T>*>(ext);
            return create_by_restriction_helper<1>(partition, *transform,
                                            *extent, shard, total_shards);
          }
        case 2:
          {
            const Realm::Matrix<2,DIM,T> *transform = 
              static_cast<const Realm::Matrix<2,DIM,T>*>(tran);
            const Realm::Rect<2,T> *extent = 
              static_cast<const Realm::Rect<2,T>*>(ext);
            return create_by_restriction_helper<2>(partition, *transform,
                                            *extent, shard, total_shards);
          }
        case 3:
          {
            const Realm::Matrix<3,DIM,T> *transform = 
              static_cast<const Realm::Matrix<3,DIM,T>*>(tran);
            const Realm::Rect<3,T> *extent = 
              static_cast<const Realm::Rect<3,T>*>(ext);
            return create_by_restriction_helper<3>(partition, *transform, 
                                            *extent, shard, total_shards);
          }
        default:
          assert(false);
      }
      return ApEvent::NO_AP_EVENT;
    }

    //--------------------------------------------------------------------------
    template<int N, typename T> template<int M>
    ApEvent IndexSpaceNodeT<N,T>::create_by_restriction_helper(
                                        IndexPartNode *partition,
                                        const Realm::Matrix<M,N,T> &transform,
                                        const Realm::Rect<M,T> &extent,
                                        ShardID shard, size_t total_shards)
    //--------------------------------------------------------------------------
    {
      // Get the parent index space in case it has a sparsity map
      IndexSpaceNodeT<M,T> *parent = 
                      static_cast<IndexSpaceNodeT<M,T>*>(partition->parent);
      // No need to wait since we'll just be messing with the bounds
      Realm::IndexSpace<M,T> parent_is;
      parent->get_realm_index_space(parent_is, true/*tight*/);
      Realm::IndexSpace<N,T> local_is;
      get_realm_index_space(local_is, true/*tight*/);
      // Iterate over our points (colors) and fill in the bounds
      for (Realm::IndexSpaceIterator<N,T> rect_itr(local_is); 
            rect_itr.valid; rect_itr.step())
      {
        for (Realm::PointInRectIterator<N,T> color_itr(rect_itr.rect); 
              color_itr.valid; color_itr.step())
        {
          // Get the legion color
          LegionColor color = linearize_color(&color_itr.p, 
                                              handle.get_type_tag());
          if ((total_shards > 1) && ((color % total_shards) != shard))
            continue;
          // Copy the index space from the parent
          Realm::IndexSpace<M,T> child_is = parent_is;
          // Compute the new bounds and intersect it with the parent bounds
          child_is.bounds = parent_is.bounds.intersection(
                              extent + transform * color_itr.p);
          // Get the appropriate child
          IndexSpaceNodeT<M,T> *child = 
            static_cast<IndexSpaceNodeT<M,T>*>(partition->get_child(color));
          // Then set the new index space
          child->set_realm_index_space(context->runtime->address_space, 
                                       child_is);
        }
      }
      // Our only precondition is that the parent index space is computed
      return parent->index_space_ready;
    }

    //--------------------------------------------------------------------------
    template<int DIM, typename T>
    ApEvent IndexSpaceNodeT<DIM,T>::create_by_field(Operation *op,
                                                    IndexPartNode *partition,
                              const std::vector<FieldDataDescriptor> &instances,
                                                    ApEvent instances_ready)
    //--------------------------------------------------------------------------
    {
#ifdef DEBUG_LEGION
      assert(partition->parent == this);
#endif
      // Demux the color space type to do the actual operations 
      CreateByFieldHelper creator(this,op,partition,instances,instances_ready);
      NT_TemplateHelper::demux<CreateByFieldHelper>(
                   partition->color_space->handle.get_type_tag(), &creator);
      return creator.result;
    }

    //--------------------------------------------------------------------------
    template<int DIM, typename T> template<int COLOR_DIM, typename COLOR_T>
    ApEvent IndexSpaceNodeT<DIM,T>::create_by_field_helper(Operation *op,
                                                      IndexPartNode *partition,
                             const std::vector<FieldDataDescriptor> &instances,
                                                       ApEvent instances_ready)
    //--------------------------------------------------------------------------
    {
      IndexSpaceNodeT<COLOR_DIM,COLOR_T> *color_space = 
       static_cast<IndexSpaceNodeT<COLOR_DIM,COLOR_T>*>(partition->color_space);
      // Enumerate the color space
      Realm::IndexSpace<COLOR_DIM,COLOR_T> realm_color_space;
      color_space->get_realm_index_space(realm_color_space, true/*tight*/);
      std::vector<Realm::Point<COLOR_DIM,COLOR_T> > colors;
      std::vector<LegionColor> child_colors;
      const TypeTag color_type = color_space->handle.get_type_tag();
      const size_t num_colors = realm_color_space.volume();
      colors.resize(num_colors);
      child_colors.resize(num_colors);
      unsigned index = 0;
      for (Realm::IndexSpaceIterator<COLOR_DIM,COLOR_T> 
            rect_iter(realm_color_space); rect_iter.valid; rect_iter.step())
      {
        for (Realm::PointInRectIterator<COLOR_DIM,COLOR_T> 
              itr(rect_iter.rect); itr.valid; itr.step(), index++)
        {
#ifdef DEBUG_LEGION
          assert(index < colors.size());
#endif
          colors[index] = itr.p;
          child_colors[index] = color_space->linearize_color(&itr.p,color_type);
        }
      }
      // Translate the instances to realm field data descriptors
      typedef Realm::FieldDataDescriptor<Realm::IndexSpace<DIM,T>,
                Realm::Point<COLOR_DIM,COLOR_T> > RealmDescriptor;
      std::vector<RealmDescriptor> descriptors(instances.size());
      std::set<ApEvent> preconditions; 
      for (unsigned idx = 0; idx < instances.size(); idx++)
      {
        const FieldDataDescriptor &src = instances[idx];
        RealmDescriptor &dst = descriptors[idx];
        dst.inst = src.inst;
        dst.field_offset = src.field_offset;
        IndexSpaceNodeT<DIM,T> *node = static_cast<IndexSpaceNodeT<DIM,T>*>(
                                          context->get_node(src.index_space));
        ApEvent ready = node->get_realm_index_space(dst.index_space, 
                                                    false/*tight*/);
        if (ready.exists())
          preconditions.insert(ready);
      }
      // Get the profiling requests
      Realm::ProfilingRequestSet requests;
      if (context->runtime->profiler != NULL)
        context->runtime->profiler->add_partition_request(requests,
                                            op, DEP_PART_BY_FIELD);
      // Perform the operation
      std::vector<Realm::IndexSpace<DIM,T> > subspaces;
      Realm::IndexSpace<DIM,T> local_space;
      ApEvent ready = get_realm_index_space(local_space, false/*tight*/);
      if (ready.exists())
        preconditions.insert(ready);
      preconditions.insert(instances_ready);
      if (op->has_execution_fence_event())
        preconditions.insert(op->get_execution_fence_event());
      ApEvent precondition = Runtime::merge_events(NULL, preconditions);
      ApEvent result(local_space.create_subspaces_by_field(
            descriptors, colors, subspaces, requests, precondition));
#ifdef DEBUG_LEGION
      assert(child_colors.size() == subspaces.size());
#endif
#ifdef LEGION_SPY
      if (!result.exists() || (result == precondition))
      {
        ApUserEvent new_result = Runtime::create_ap_user_event();
        Runtime::trigger_event(new_result);
        result = new_result;
      }
      LegionSpy::log_deppart_events(op->get_unique_op_id(),handle,
                                    precondition, result);
#endif
      // Update the children with the names of their subspaces 
      for (unsigned idx = 0; idx < child_colors.size(); idx++)
      {
        IndexSpaceNodeT<DIM,T> *child = static_cast<IndexSpaceNodeT<DIM,T>*>(
                                  partition->get_child(child_colors[idx]));
        child->set_realm_index_space(context->runtime->address_space,
                                     subspaces[idx]);
      }
      return result;
    }

    //--------------------------------------------------------------------------
    template<int DIM, typename T>
    ApEvent IndexSpaceNodeT<DIM,T>::create_by_image(Operation *op,
                                                    IndexPartNode *partition,
                                                    IndexPartNode *projection,
                            const std::vector<FieldDataDescriptor> &instances,
                                                    ApEvent instances_ready,
                                                    ShardID shard,
                                                    size_t total_shards)
    //--------------------------------------------------------------------------
    {
#ifdef DEBUG_LEGION
      assert(partition->parent == this);
#endif
      // Demux the projection type to do the actual operations
      CreateByImageHelper creator(this, op, partition, projection, instances, 
                                  instances_ready, shard, total_shards);
      NT_TemplateHelper::demux<CreateByImageHelper>(
          projection->handle.get_type_tag(), &creator);
      return creator.result;
    }

    //--------------------------------------------------------------------------
    template<int DIM1, typename T1> template<int DIM2, typename T2>
    ApEvent IndexSpaceNodeT<DIM1,T1>::create_by_image_helper(Operation *op,
                                                    IndexPartNode *partition,
                                                    IndexPartNode *projection,
                            const std::vector<FieldDataDescriptor> &instances,
                                                    ApEvent instances_ready,
                                                    ShardID shard,
                                                    size_t total_shards)
    //--------------------------------------------------------------------------
    {
      std::vector<Realm::IndexSpace<DIM2,T2> > sources; 
      std::vector<LegionColor> child_colors;
      const size_t volume = projection->color_space->get_volume();
      if (total_shards > 1)
      {
        const size_t max_children = (volume + total_shards - 1) / total_shards;
        sources.reserve(max_children);
        child_colors.reserve(max_children);
      }
      else
      {
        sources.reserve(volume);
        child_colors.reserve(volume);
      }
      // Get the index spaces of the projection partition
      std::set<ApEvent> preconditions; 
      if (partition->total_children == partition->max_linearized_color)
      {
        // Always use the partitions color space
        for (LegionColor color = 0; color < partition->total_children; color++)
        {
          // If we're sharding this then see if this is one of our children
          if ((total_shards > 1) && ((color % total_shards) != shard))
            continue;
          child_colors.push_back(color);
          // Get the child of the projection partition
          IndexSpaceNodeT<DIM2,T2> *child = 
           static_cast<IndexSpaceNodeT<DIM2,T2>*>(projection->get_child(color));
          sources.resize(sources.size() + 1);
          ApEvent ready = child->get_realm_index_space(sources.back(),
                                                       false/*tight*/);
          if (ready.exists())
            preconditions.insert(ready);
        }
      }
      else
      {
        unsigned index = 0;
        // Always use the partitions color space
        for (LegionColor color = 0; 
              color < partition->max_linearized_color; color++)
        {
          if (!projection->color_space->contains_color(color))
            continue;
          // If we're sharding this then see if this is one of our children
          if ((total_shards > 1) && ((index++ % total_shards) != shard))
            continue;
          child_colors.push_back(color);
          // Get the child of the projection partition
          IndexSpaceNodeT<DIM2,T2> *child = 
           static_cast<IndexSpaceNodeT<DIM2,T2>*>(projection->get_child(color));
          sources.resize(sources.size() + 1);
          ApEvent ready = child->get_realm_index_space(sources.back(),
                                                       false/*tight*/);
          if (ready.exists())
            preconditions.insert(ready);
        }
      }
      // Translate the descriptors into realm descriptors
      typedef Realm::FieldDataDescriptor<Realm::IndexSpace<DIM2,T2>,
                                       Realm::Point<DIM1,T1> > RealmDescriptor;
      std::vector<RealmDescriptor> descriptors(instances.size());
      for (unsigned idx = 0; idx < instances.size(); idx++)
      {
        const FieldDataDescriptor &src = instances[idx];
        RealmDescriptor &dst = descriptors[idx];
        dst.inst = src.inst;
        dst.field_offset = src.field_offset;
        IndexSpaceNodeT<DIM2,T2> *node = static_cast<IndexSpaceNodeT<DIM2,T2>*>(
                                          context->get_node(src.index_space));
        ApEvent ready = node->get_realm_index_space(dst.index_space,
                                                    false/*tight*/);
        if (ready.exists())
          preconditions.insert(ready);
      }
      // Get the profiling requests
      Realm::ProfilingRequestSet requests;
      if (context->runtime->profiler != NULL)
        context->runtime->profiler->add_partition_request(requests,
                                            op, DEP_PART_BY_IMAGE);
      // Perform the operation
      std::vector<Realm::IndexSpace<DIM1,T1> > subspaces;
      Realm::IndexSpace<DIM1,T1> local_space;
      ApEvent ready = get_realm_index_space(local_space, false/*tight*/);
      if (ready.exists())
        preconditions.insert(ready);
      preconditions.insert(instances_ready);
      if (op->has_execution_fence_event())
        preconditions.insert(op->get_execution_fence_event());
      ApEvent precondition = Runtime::merge_events(NULL, preconditions);
      ApEvent result(local_space.create_subspaces_by_image(descriptors,
            sources, subspaces, requests, precondition));
#ifdef DEBUG_LEGION
      // This should be true after the call
      assert(child_colors.size() == subspaces.size());
#endif
#ifdef LEGION_SPY
      if (!result.exists() || (result == precondition))
      {
        ApUserEvent new_result = Runtime::create_ap_user_event();
        Runtime::trigger_event(new_result);
        result = new_result;
      }
      LegionSpy::log_deppart_events(op->get_unique_op_id(),handle,
                                    precondition, result);
#endif
      // Update the child subspaces of the image
      for (unsigned idx = 0; idx < child_colors.size(); idx++)
      {
        // Get the child of the projection partition
        IndexSpaceNodeT<DIM1,T1> *child = 
          static_cast<IndexSpaceNodeT<DIM1,T1>*>(
              partition->get_child(child_colors[idx]));
        child->set_realm_index_space(context->runtime->address_space,
                                     subspaces[idx]);
      }
      return result;
    }

    //--------------------------------------------------------------------------
    template<int DIM, typename T>
    ApEvent IndexSpaceNodeT<DIM,T>::create_by_image_range(Operation *op,
                                                    IndexPartNode *partition,
                                                    IndexPartNode *projection,
                            const std::vector<FieldDataDescriptor> &instances,
                                                    ApEvent instances_ready,
                                                    ShardID shard,
                                                    size_t total_shards)
    //--------------------------------------------------------------------------
    {
#ifdef DEBUG_LEGION
      assert(partition->parent == this);
#endif
      // Demux the projection type to do the actual operations
      CreateByImageRangeHelper creator(this, op, partition, projection,
                       instances, instances_ready, shard, total_shards);
      NT_TemplateHelper::demux<CreateByImageRangeHelper>(
          projection->handle.get_type_tag(), &creator);
      return creator.result;
    }

    //--------------------------------------------------------------------------
    template<int DIM1, typename T1> template<int DIM2, typename T2>
    ApEvent IndexSpaceNodeT<DIM1,T1>::create_by_image_range_helper(
                                                    Operation *op,
                                                    IndexPartNode *partition,
                                                    IndexPartNode *projection,
                            const std::vector<FieldDataDescriptor> &instances,
                                                    ApEvent instances_ready,
                                                    ShardID shard,
                                                    size_t total_shards)
    //--------------------------------------------------------------------------
    {
      std::vector<Realm::IndexSpace<DIM2,T2> > sources; 
      std::vector<LegionColor> child_colors;
      const size_t volume = projection->color_space->get_volume();
      if (total_shards > 1)
      {
        const size_t max_children = (volume + total_shards - 1) / total_shards;
        sources.reserve(max_children);
        child_colors.reserve(max_children);
      }
      else
      {
        sources.reserve(volume);
        child_colors.reserve(volume);
      }
      // Get the index spaces of the projection partition
      std::set<ApEvent> preconditions;
      if (partition->total_children == partition->max_linearized_color)
      {
        // Always use the partitions color space
        for (LegionColor color = 0; color < partition->total_children; color++)
        {
          // If we're sharding this then see if this is one of our children
          if ((total_shards > 1) && ((color % total_shards) != shard))
            continue;
          child_colors.push_back(color);
          // Get the child of the projection partition
          IndexSpaceNodeT<DIM2,T2> *child = 
           static_cast<IndexSpaceNodeT<DIM2,T2>*>(projection->get_child(color));
          sources.resize(sources.size() + 1);
          ApEvent ready = child->get_realm_index_space(sources.back(),
                                                       false/*tight*/);
          if (ready.exists())
            preconditions.insert(ready);
        }
      }
      else
      {
        unsigned index = 0;
        // Always use the partitions color space
        for (LegionColor color = 0; 
              color < partition->max_linearized_color; color++)
        {
          if (!projection->color_space->contains_color(color))
            continue;
          // If we're sharding this then see if this is one of our children
          if ((total_shards > 1) && ((index++ % total_shards) != shard))
            continue;
          child_colors.push_back(color);
          // Get the child of the projection partition
          IndexSpaceNodeT<DIM2,T2> *child = 
           static_cast<IndexSpaceNodeT<DIM2,T2>*>(projection->get_child(color));
          sources.resize(sources.size() + 1);
          ApEvent ready = child->get_realm_index_space(sources.back(),
                                                       false/*tight*/);
          if (ready.exists())
            preconditions.insert(ready);
        }
      }
      // Translate the descriptors into realm descriptors
      typedef Realm::FieldDataDescriptor<Realm::IndexSpace<DIM2,T2>,
                                       Realm::Rect<DIM1,T1> > RealmDescriptor;
      std::vector<RealmDescriptor> descriptors(instances.size());
      for (unsigned idx = 0; idx < instances.size(); idx++)
      {
        const FieldDataDescriptor &src = instances[idx];
        RealmDescriptor &dst = descriptors[idx];
        dst.inst = src.inst;
        dst.field_offset = src.field_offset;
        IndexSpaceNodeT<DIM2,T2> *node = static_cast<IndexSpaceNodeT<DIM2,T2>*>(
                                          context->get_node(src.index_space));
        ApEvent ready = node->get_realm_index_space(dst.index_space,
                                                    false/*tight*/);
        if (ready.exists())
          preconditions.insert(ready);
      }
      // Get the profiling requests
      Realm::ProfilingRequestSet requests;
      if (context->runtime->profiler != NULL)
        context->runtime->profiler->add_partition_request(requests,
                                            op, DEP_PART_BY_IMAGE_RANGE);
      // Perform the operation
      std::vector<Realm::IndexSpace<DIM1,T1> > subspaces;
      Realm::IndexSpace<DIM1,T1> local_space;
      ApEvent ready = get_realm_index_space(local_space, false/*tight*/);
      if (ready.exists())
        preconditions.insert(ready);
      preconditions.insert(instances_ready);
      if (op->has_execution_fence_event())
        preconditions.insert(op->get_execution_fence_event());
      ApEvent precondition = Runtime::merge_events(NULL, preconditions);
      ApEvent result(local_space.create_subspaces_by_image(descriptors,
            sources, subspaces, requests, precondition));
#ifdef DEBUG_LEGION
      // Should be true after the call
      assert(subspaces.size() == child_colors.size());
#endif
#ifdef LEGION_SPY
      if (!result.exists() || (result == precondition))
      {
        ApUserEvent new_result = Runtime::create_ap_user_event();
        Runtime::trigger_event(new_result);
        result = new_result;
      }
      LegionSpy::log_deppart_events(op->get_unique_op_id(),handle,
                                    precondition, result);
#endif
      // Update the child subspaces of the image
      for (unsigned idx = 0; idx < child_colors.size(); idx++)
      {
        IndexSpaceNodeT<DIM1,T1> *child = 
           static_cast<IndexSpaceNodeT<DIM1,T1>*>(
               partition->get_child(child_colors[idx]));
        child->set_realm_index_space(context->runtime->address_space,
                                     subspaces[idx]);
      }
      return result;
    }

    //--------------------------------------------------------------------------
    template<int DIM, typename T>
    ApEvent IndexSpaceNodeT<DIM,T>::create_by_preimage(Operation *op,
                                                    IndexPartNode *partition,
                                                    IndexPartNode *projection,
                            const std::vector<FieldDataDescriptor> &instances,
                                                    ApEvent instances_ready)
    //--------------------------------------------------------------------------
    {
#ifdef DEBUG_LEGION
      assert(partition->parent == this);
#endif
      // Demux the projection type to do the actual operations
      CreateByPreimageHelper creator(this, op, partition, projection,
                                     instances, instances_ready);
      NT_TemplateHelper::demux<CreateByPreimageHelper>(
          projection->handle.get_type_tag(), &creator);
      return creator.result;
    }

    //--------------------------------------------------------------------------
    template<int DIM1, typename T1> template<int DIM2, typename T2>
    ApEvent IndexSpaceNodeT<DIM1,T1>::create_by_preimage_helper(Operation *op,
                                                    IndexPartNode *partition,
                                                    IndexPartNode *projection,
                            const std::vector<FieldDataDescriptor> &instances,
                                                    ApEvent instances_ready)
    //--------------------------------------------------------------------------
    {
      // Get the index spaces of the projection partition
      std::vector<Realm::IndexSpace<DIM2,T2> > 
                                targets(projection->color_space->get_volume());
      std::set<ApEvent> preconditions;
      if (partition->total_children == partition->max_linearized_color)
      {
        // Always use the partitions color space
        for (LegionColor color = 0; color < partition->total_children; color++)
        {
          // Get the child of the projection partition
          IndexSpaceNodeT<DIM2,T2> *child = 
           static_cast<IndexSpaceNodeT<DIM2,T2>*>(projection->get_child(color));
          ApEvent ready = child->get_realm_index_space(targets[color],
                                                       false/*tight*/);
          if (ready.exists())
            preconditions.insert(ready);
        }
      }
      else
      {
        unsigned index = 0;
        // Always use the partitions color space
        for (LegionColor color = 0; 
              color < partition->max_linearized_color; color++)
        {
          if (!projection->color_space->contains_color(color))
            continue;
          // Get the child of the projection partition
          IndexSpaceNodeT<DIM2,T2> *child = 
           static_cast<IndexSpaceNodeT<DIM2,T2>*>(projection->get_child(color));
#ifdef DEBUG_LEGION
          assert(index < targets.size());
#endif
          ApEvent ready = child->get_realm_index_space(targets[index++],
                                                       false/*tight*/);
          if (ready.exists())
            preconditions.insert(ready);
        }
      }
      // Translate the descriptors into realm descriptors
      typedef Realm::FieldDataDescriptor<Realm::IndexSpace<DIM1,T1>,
                                       Realm::Point<DIM2,T2> > RealmDescriptor;
      std::vector<RealmDescriptor> descriptors(instances.size());
      for (unsigned idx = 0; idx < instances.size(); idx++)
      {
        const FieldDataDescriptor &src = instances[idx];
        RealmDescriptor &dst = descriptors[idx];
        dst.inst = src.inst;
        dst.field_offset = src.field_offset;
        IndexSpaceNodeT<DIM1,T1> *node = static_cast<IndexSpaceNodeT<DIM1,T1>*>(
                                          context->get_node(src.index_space));
        ApEvent ready = node->get_realm_index_space(dst.index_space,
                                                    false/*tight*/);
        if (ready.exists())
          preconditions.insert(ready);
      }
      // Get the profiling requests
      Realm::ProfilingRequestSet requests;
      if (context->runtime->profiler != NULL)
        context->runtime->profiler->add_partition_request(requests,
                                            op, DEP_PART_BY_PREIMAGE);
      // Perform the operation
      std::vector<Realm::IndexSpace<DIM1,T1> > subspaces;
      Realm::IndexSpace<DIM1,T1> local_space;
      ApEvent ready = get_realm_index_space(local_space, false/*tight*/);
      if (ready.exists())
        preconditions.insert(ready);
      preconditions.insert(instances_ready);
      if (op->has_execution_fence_event())
        preconditions.insert(op->get_execution_fence_event());
      ApEvent precondition = Runtime::merge_events(NULL, preconditions);
      ApEvent result(local_space.create_subspaces_by_preimage(
            descriptors, targets, subspaces, requests, precondition));
#ifdef LEGION_SPY
      if (!result.exists() || (result == precondition))
      {
        ApUserEvent new_result = Runtime::create_ap_user_event();
        Runtime::trigger_event(new_result);
        result = new_result;
      }
      LegionSpy::log_deppart_events(op->get_unique_op_id(),handle,
                                    precondition, result);
#endif
      // Update the child subspace of the preimage
      if (partition->total_children == partition->max_linearized_color)
      {
        for (LegionColor color = 0; color < partition->total_children; color++)
        {
          // Get the child of the projection partition
          IndexSpaceNodeT<DIM1,T1> *child = 
           static_cast<IndexSpaceNodeT<DIM1,T1>*>(partition->get_child(color));
          child->set_realm_index_space(context->runtime->address_space,
                                       subspaces[color]);
        }
      }
      else
      {
        unsigned index = 0;
        for (LegionColor color = 0; 
              color < partition->max_linearized_color; color++)
        {
          if (!projection->color_space->contains_color(color))
            continue;
          // Get the child of the projection partition
          IndexSpaceNodeT<DIM1,T1> *child = 
           static_cast<IndexSpaceNodeT<DIM1,T1>*>(partition->get_child(color));
#ifdef DEBUG_LEGION
          assert(index < subspaces.size());
#endif
          child->set_realm_index_space(context->runtime->address_space,
                                       subspaces[index++]);
        }
      }
      return result;
    }

    //--------------------------------------------------------------------------
    template<int DIM, typename T>
    ApEvent IndexSpaceNodeT<DIM,T>::create_by_preimage_range(Operation *op,
                                                    IndexPartNode *partition,
                                                    IndexPartNode *projection,
                            const std::vector<FieldDataDescriptor> &instances,
                                                    ApEvent instances_ready)
    //--------------------------------------------------------------------------
    {
#ifdef DEBUG_LEGION
      assert(partition->parent == this);
#endif
      // Demux the projection type to do the actual operations
      CreateByPreimageRangeHelper creator(this, op, partition, projection,
                                          instances, instances_ready);
      NT_TemplateHelper::demux<CreateByPreimageRangeHelper>(
          projection->handle.get_type_tag(), &creator);
      return creator.result;
    }

    //--------------------------------------------------------------------------
    template<int DIM1, typename T1> template<int DIM2, typename T2>
    ApEvent IndexSpaceNodeT<DIM1,T1>::create_by_preimage_range_helper(
                                                    Operation *op,
                                                    IndexPartNode *partition,
                                                    IndexPartNode *projection,
                            const std::vector<FieldDataDescriptor> &instances,
                                                    ApEvent instances_ready)
    //--------------------------------------------------------------------------
    {
      // Get the index spaces of the projection partition
      std::vector<Realm::IndexSpace<DIM2,T2> > 
                                targets(projection->color_space->get_volume());
      std::set<ApEvent> preconditions;
      if (partition->total_children == partition->max_linearized_color)
      {
        // Always use the partitions color space
        for (LegionColor color = 0; color < partition->total_children; color++)
        {
          // Get the child of the projection partition
          IndexSpaceNodeT<DIM2,T2> *child = 
           static_cast<IndexSpaceNodeT<DIM2,T2>*>(projection->get_child(color));
          ApEvent ready = child->get_realm_index_space(targets[color],
                                                       false/*tight*/);
          if (ready.exists())
            preconditions.insert(ready);
        }
      }
      else
      {
        unsigned index = 0;
        // Always use the partitions color space
        for (LegionColor color = 0; 
              color < partition->max_linearized_color; color++)
        {
          if (!projection->color_space->contains_color(color))
            continue;
          // Get the child of the projection partition
          IndexSpaceNodeT<DIM2,T2> *child = 
           static_cast<IndexSpaceNodeT<DIM2,T2>*>(projection->get_child(color));
#ifdef DEBUG_LEGION
          assert(index < targets.size());
#endif
          ApEvent ready = child->get_realm_index_space(targets[index++],
                                                       false/*tight*/);
          if (ready.exists())
            preconditions.insert(ready);
        }
      }
      // Translate the descriptors into realm descriptors
      typedef Realm::FieldDataDescriptor<Realm::IndexSpace<DIM1,T1>,
                                       Realm::Rect<DIM2,T2> > RealmDescriptor;
      std::vector<RealmDescriptor> descriptors(instances.size());
      for (unsigned idx = 0; idx < instances.size(); idx++)
      {
        const FieldDataDescriptor &src = instances[idx];
        RealmDescriptor &dst = descriptors[idx];
        dst.inst = src.inst;
        dst.field_offset = src.field_offset;
        IndexSpaceNodeT<DIM1,T1> *node = static_cast<IndexSpaceNodeT<DIM1,T1>*>(
                                          context->get_node(src.index_space));
        ApEvent ready = node->get_realm_index_space(dst.index_space,
                                                    false/*tight*/);
        if (ready.exists())
          preconditions.insert(ready);
      }
      // Get the profiling requests
      Realm::ProfilingRequestSet requests;
      if (context->runtime->profiler != NULL)
        context->runtime->profiler->add_partition_request(requests,
                                            op, DEP_PART_BY_PREIMAGE_RANGE);
      // Perform the operation
      std::vector<Realm::IndexSpace<DIM1,T1> > subspaces;
      Realm::IndexSpace<DIM1,T1> local_space;
      ApEvent ready = get_realm_index_space(local_space, false/*tight*/);
      if (ready.exists())
        preconditions.insert(ready);
      preconditions.insert(instances_ready);
      if (op->has_execution_fence_event())
        preconditions.insert(op->get_execution_fence_event());
      ApEvent precondition = Runtime::merge_events(NULL, preconditions);
      ApEvent result(local_space.create_subspaces_by_preimage(
            descriptors, targets, subspaces, requests, precondition));
#ifdef LEGION_SPY
      if (!result.exists() || (result == precondition))
      {
        ApUserEvent new_result = Runtime::create_ap_user_event();
        Runtime::trigger_event(new_result);
        result = new_result;
      }
      LegionSpy::log_deppart_events(op->get_unique_op_id(),handle,
                                    precondition, result);
#endif
      // Update the child subspace of the preimage
      if (partition->total_children == partition->max_linearized_color)
      {
        for (LegionColor color = 0; color < partition->total_children; color++)
        {
          // Get the child of the projection partition
          IndexSpaceNodeT<DIM1,T1> *child = 
           static_cast<IndexSpaceNodeT<DIM1,T1>*>(partition->get_child(color));
          child->set_realm_index_space(context->runtime->address_space,
                                       subspaces[color]);
        }
      }
      else
      {
        unsigned index = 0;
        for (LegionColor color = 0; 
              color < partition->max_linearized_color; color++)
        {
          if (!projection->color_space->contains_color(color))
            continue;
          // Get the child of the projection partition
          IndexSpaceNodeT<DIM1,T1> *child = 
           static_cast<IndexSpaceNodeT<DIM1,T1>*>(partition->get_child(color));
#ifdef DEBUG_LEGION
          assert(index < subspaces.size());
#endif
          child->set_realm_index_space(context->runtime->address_space,
                                       subspaces[index++]);
        }
      }
      return result;
    }

    //--------------------------------------------------------------------------
    template<int DIM, typename T>
    ApEvent IndexSpaceNodeT<DIM,T>::create_association(Operation *op,
                                                       IndexSpaceNode *range,
                              const std::vector<FieldDataDescriptor> &instances,
                                                       ApEvent instances_ready)
    //--------------------------------------------------------------------------
    {
      // Demux the range type to do the actual operation
      CreateAssociationHelper creator(this, op, range, 
                                      instances, instances_ready);
      NT_TemplateHelper::demux<CreateAssociationHelper>(
          range->handle.get_type_tag(), &creator);
      return creator.result;
    }

    //--------------------------------------------------------------------------
    template<int DIM1, typename T1> template<int DIM2, typename T2>
    ApEvent IndexSpaceNodeT<DIM1,T1>::create_association_helper(Operation *op,
                                                      IndexSpaceNode *range,
                              const std::vector<FieldDataDescriptor> &instances,
                                                      ApEvent instances_ready)
    //--------------------------------------------------------------------------
    {
      // Translate the descriptors into realm descriptors
      typedef Realm::FieldDataDescriptor<Realm::IndexSpace<DIM1,T1>,
                                       Realm::Point<DIM2,T2> > RealmDescriptor;
      std::vector<RealmDescriptor> descriptors(instances.size());
      std::set<ApEvent> preconditions;
      for (unsigned idx = 0; idx < instances.size(); idx++)
      {
        const FieldDataDescriptor &src = instances[idx];
        RealmDescriptor &dst = descriptors[idx];
        dst.inst = src.inst;
        dst.field_offset = src.field_offset;
        IndexSpaceNodeT<DIM1,T1> *node = static_cast<IndexSpaceNodeT<DIM1,T1>*>(
                                          context->get_node(src.index_space));
        ApEvent ready = node->get_realm_index_space(dst.index_space,
                                                    false/*tight*/);
        if (ready.exists())
          preconditions.insert(ready);
      }
      // Get the range index space
      IndexSpaceNodeT<DIM2,T2> *range_node = 
        static_cast<IndexSpaceNodeT<DIM2,T2>*>(range);
      Realm::IndexSpace<DIM2,T2> range_space;
      ApEvent range_ready = range_node->get_realm_index_space(range_space,
                                                              false/*tight*/);
      if (range_ready.exists())
        preconditions.insert(range_ready);
      // Get the profiling requests
      Realm::ProfilingRequestSet requests;
      if (context->runtime->profiler != NULL)
        context->runtime->profiler->add_partition_request(requests,
                                          op, DEP_PART_ASSOCIATION);
      Realm::IndexSpace<DIM1,T1> local_space;
      ApEvent local_ready = get_realm_index_space(local_space, false/*tight*/);
      if (local_ready.exists())
        preconditions.insert(local_ready);
      preconditions.insert(instances_ready);
      if (op->has_execution_fence_event())
        preconditions.insert(op->get_execution_fence_event());
      // Issue the operation
      ApEvent precondition = Runtime::merge_events(NULL, preconditions);
      ApEvent result(local_space.create_association(descriptors,
            range_space, requests, precondition));
#ifdef LEGION_SPY
      if (!result.exists() || (result == precondition))
      {
        ApUserEvent new_result = Runtime::create_ap_user_event();
        Runtime::trigger_event(new_result);
        result = new_result;
      }
      LegionSpy::log_deppart_events(op->get_unique_op_id(),handle,
                                    precondition, result);
#endif
      return result;
    }

    //--------------------------------------------------------------------------
    template<int DIM, typename T>
    bool IndexSpaceNodeT<DIM,T>::check_field_size(size_t field_size, bool range)
    //--------------------------------------------------------------------------
    {
      if (range)
        return (sizeof(Realm::Rect<DIM,T>) == field_size);
      else
        return (sizeof(Realm::Point<DIM,T>) == field_size);
    } 

    //--------------------------------------------------------------------------
    template<int DIM, typename T>
    PhysicalInstance IndexSpaceNodeT<DIM,T>::create_file_instance(
                                         const char *file_name,
                                         const std::vector<Realm::FieldID> &field_ids,
                                         const std::vector<size_t> &field_sizes,
                                         legion_file_mode_t file_mode,
                                         ApEvent &ready_event)
    //--------------------------------------------------------------------------
    {
      DETAILED_PROFILER(context->runtime, REALM_CREATE_INSTANCE_CALL);
      // Have to wait for the index space to be ready if necessary
      Realm::IndexSpace<DIM,T> local_space;
      get_realm_index_space(local_space, true/*tight*/);
      // No profiling for these kinds of instances currently
      Realm::ProfilingRequestSet requests;
      PhysicalInstance result;
      ready_event = ApEvent(PhysicalInstance::create_file_instance(result, 
          file_name, local_space, field_ids, field_sizes, file_mode, requests));
      return result;
    }

    //--------------------------------------------------------------------------
    template<int DIM, typename T>
    PhysicalInstance IndexSpaceNodeT<DIM,T>::create_hdf5_instance(
                                    const char *file_name,
				    const std::vector<Realm::FieldID> &field_ids,
                                    const std::vector<size_t> &field_sizes,
                                    const std::vector<const char*> &field_files,
                                    bool read_only, ApEvent &ready_event)
    //--------------------------------------------------------------------------
    {
      DETAILED_PROFILER(context->runtime, REALM_CREATE_INSTANCE_CALL);
      // Have to wait for the index space to be ready if necessary
      Realm::IndexSpace<DIM,T> local_space;
      get_realm_index_space(local_space, true/*tight*/);
      // No profiling for these kinds of instances currently
      Realm::ProfilingRequestSet requests;
      PhysicalInstance result;
#ifdef USE_HDF
      ready_event = ApEvent(PhysicalInstance::create_hdf5_instance(result, 
                            file_name, local_space, field_ids, field_sizes,
		            field_files, read_only, requests));
#else
      assert(0 && "no HDF5 support");
      result = PhysicalInstance::NO_INST;
#endif
      return result;
    }

    //--------------------------------------------------------------------------
    template<int DIM, typename T>
    PhysicalInstance IndexSpaceNodeT<DIM,T>::create_external_instance(
                                          Memory memory, uintptr_t base,
                                          Realm::InstanceLayoutGeneric *ilg,
                                          ApEvent &ready_event)
    //--------------------------------------------------------------------------
    {
      DETAILED_PROFILER(context->runtime, REALM_CREATE_INSTANCE_CALL);
      // Have to wait for the index space to be ready if necessary
      Realm::IndexSpace<DIM,T> local_space;
      get_realm_index_space(local_space, true/*tight*/);
      // No profiling for these kinds of instances currently
      Realm::ProfilingRequestSet requests;
      PhysicalInstance result;
      ready_event = ApEvent(PhysicalInstance::create_external(result,
                                        memory, base, ilg, requests));
      return result;
    }

    //--------------------------------------------------------------------------
    template<int DIM, typename T>
    ApEvent IndexSpaceNodeT<DIM,T>::issue_fill(
                                 const PhysicalTraceInfo &trace_info,
                                 const std::vector<CopySrcDstField> &dst_fields,
                                 const void *fill_value, size_t fill_size,
#ifdef LEGION_SPY
                                 UniqueID fill_uid,
                                 FieldSpace handle,
                                 RegionTreeID tree_id,
#endif
                                 ApEvent precondition)
    //--------------------------------------------------------------------------
    {
      Realm::IndexSpace<DIM,T> local_space;
      ApEvent space_ready = get_realm_index_space(local_space, true/*tight*/);
      if (precondition.exists() && space_ready.exists())
        return issue_fill_internal(context, local_space, trace_info, 
                                   dst_fields, fill_value, fill_size,
#ifdef LEGION_SPY
                                   fill_uid, handle, tree_id,
#endif
            Runtime::merge_events(&trace_info, space_ready, precondition));
      else if (space_ready.exists())
        return issue_fill_internal(context, local_space, trace_info, 
                                   dst_fields, fill_value, fill_size,
#ifdef LEGION_SPY
                                   fill_uid, handle, tree_id,
#endif
                                   space_ready);
      else
        return issue_fill_internal(context, local_space, trace_info, 
                                   dst_fields, fill_value, fill_size,
#ifdef LEGION_SPY
                                   fill_uid, handle, tree_id,
#endif
                                   precondition);
    }

    //--------------------------------------------------------------------------
    template<int DIM, typename T>
    ApEvent IndexSpaceNodeT<DIM,T>::issue_copy(
                                 const PhysicalTraceInfo &trace_info,
                                 const std::vector<CopySrcDstField> &dst_fields,
                                 const std::vector<CopySrcDstField> &src_fields,
#ifdef LEGION_SPY
                                 FieldSpace handle,
                                 RegionTreeID src_tree_id,
                                 RegionTreeID dst_tree_id,
#endif
                                 ApEvent precondition,
                                 ReductionOpID redop, bool reduction_fold)
    //--------------------------------------------------------------------------
    {
      Realm::IndexSpace<DIM,T> local_space;
      ApEvent space_ready = get_realm_index_space(local_space, true/*tight*/);
      if (precondition.exists() && space_ready.exists())
        return issue_copy_internal(context, local_space, trace_info, dst_fields,
            src_fields,
#ifdef LEGION_SPY
            handle, src_tree_id, dst_tree_id,
#endif
            Runtime::merge_events(&trace_info, space_ready, precondition),
            redop, reduction_fold);
      else if (space_ready.exists())
        return issue_copy_internal(context, local_space, trace_info, 
                dst_fields, src_fields, 
#ifdef LEGION_SPY
                handle, src_tree_id, dst_tree_id,
#endif
                space_ready, redop, reduction_fold);
      else
        return issue_copy_internal(context, local_space, trace_info, 
                dst_fields, src_fields, 
#ifdef LEGION_SPY
                handle, src_tree_id, dst_tree_id,
#endif
                precondition, redop, reduction_fold);
    }

    //--------------------------------------------------------------------------
    template<int DIM, typename T>
    Realm::InstanceLayoutGeneric* IndexSpaceNodeT<DIM,T>::create_layout(
                                    const Realm::InstanceLayoutConstraints &ilc,
                                    const OrderingConstraint &constraint)
    //--------------------------------------------------------------------------
    {
      Realm::IndexSpace<DIM,T> local_is;
      ApEvent space_ready = get_realm_index_space(local_is, true/*tight*/);
      if (space_ready.exists())
        space_ready.wait();
      return create_layout_internal(local_is, ilc, constraint); 
    }
    
    //--------------------------------------------------------------------------
    template<int DIM, typename T>
    void IndexSpaceNodeT<DIM,T>::get_launch_space_domain(Domain &launch_domain)
    //--------------------------------------------------------------------------
    {
      DomainT<DIM,T> local_space;
      get_realm_index_space(local_space, true/*tight*/);
      launch_domain = local_space;
    }

    //--------------------------------------------------------------------------
    template<int DIM, typename T>
    void IndexSpaceNodeT<DIM,T>::validate_slicing(
                                  const std::vector<IndexSpace> &slice_spaces, 
                                  MultiTask *task, MapperManager *mapper)
    //--------------------------------------------------------------------------
    {
      std::vector<IndexSpaceNodeT<DIM,T>*> slice_nodes(slice_spaces.size());
      for (unsigned idx = 0; idx < slice_spaces.size(); idx++)
      {
#ifdef DEBUG_LEGION
        assert(slice_spaces[idx].get_type_tag() == handle.get_type_tag());
#endif
        slice_nodes[idx] = static_cast<IndexSpaceNodeT<DIM,T>*>(
                            context->get_node(slice_spaces[idx]));
      }
      // Iterate over the points and make sure that they exist in exactly
      // one slice space, no more, no less
      Realm::IndexSpace<DIM,T> local_space;
      get_realm_index_space(local_space, true/*tight*/);
      for (PointInDomainIterator<DIM,T> itr(local_space); itr(); itr++)
      {
        bool found = false;
        const Realm::Point<DIM,T> &point = *itr;
        for (unsigned idx = 0; idx < slice_nodes.size(); idx++)
        {
          if (!slice_nodes[idx]->contains_point(point))
            continue;
          if (found)
            REPORT_LEGION_ERROR(ERROR_INVALID_MAPPER_OUTPUT,
                    "Invalid mapper output from invocation of 'slice_task' "
                    "on mapper %s. Mapper returned multilple slices that "
                    "contained the same point for task %s (ID %lld)",
                    mapper->get_mapper_name(), task->get_task_name(),
                    task->get_unique_id())
          else
            found = true;
        }
        if (!found)
          REPORT_LEGION_ERROR(ERROR_INVALID_MAPPER_OUTPUT,
                    "Invalid mapper output from invocation of 'slice_task' "
                    "on mapper %s. Mapper returned no slices that "
                    "contained some point(s) for task %s (ID %lld)",
                    mapper->get_mapper_name(), task->get_task_name(),
                    task->get_unique_id())
      }
    }

    //--------------------------------------------------------------------------
    template<int DIM, typename T>
    void IndexSpaceNodeT<DIM,T>::log_launch_space(UniqueID op_id)
    //--------------------------------------------------------------------------
    {
      Realm::IndexSpace<DIM,T> local_space;
      get_realm_index_space(local_space, true/*tight*/);
      for (Realm::IndexSpaceIterator<DIM,T> itr(local_space); 
            itr.valid; itr.step())
        LegionSpy::log_launch_index_space_rect<DIM>(op_id, 
                                                    Rect<DIM,T>(itr.rect));
    }

    //--------------------------------------------------------------------------
    template<int DIM, typename T>
    IndexSpace IndexSpaceNodeT<DIM,T>::create_shard_space(
                  ShardingFunction *func, ShardID shard, IndexSpace shard_space)
    //--------------------------------------------------------------------------
    {
      DomainT<DIM,T> local_space;
      get_realm_index_space(local_space, true/*tight*/);
      Domain shard_domain;
      if (shard_space != handle)
        context->find_launch_space_domain(shard_space, shard_domain);
      else
        shard_domain = local_space;
      std::vector<Realm::Point<DIM,T> > shard_points; 
      size_t total_points = 0;
      for (Realm::IndexSpaceIterator<DIM,T> rect_itr(realm_index_space); 
            rect_itr.valid; rect_itr.step())
      {
        for (Realm::PointInRectIterator<DIM,T> itr(rect_itr.rect);
              itr.valid; itr.step(), total_points++)
        {
          const ShardID point_shard = 
            func->find_owner(DomainPoint(Point<DIM,T>(itr.p)), shard_domain);
          if (point_shard == shard)
            shard_points.push_back(itr.p);
        }
      }
      if (shard_points.empty())
        return IndexSpace::NO_SPACE;
      // Another useful case is if all the points are in the shard then
      // we can return ourselves as the result
      if (shard_points.size() == total_points)
        return handle;
      Realm::IndexSpace<DIM,T> realm_is(shard_points);
      const Domain domain((DomainT<DIM,T>(realm_is)));
      return context->runtime->find_or_create_index_launch_space(domain, 
                                      &realm_is, handle.get_type_tag());
    }

    //--------------------------------------------------------------------------
    template<int DIM, typename T>
    void IndexSpaceNodeT<DIM,T>::destroy_shard_domain(const Domain &domain)
    //--------------------------------------------------------------------------
    {
      DomainT<DIM,T> to_destroy = domain;
      to_destroy.destroy();
    }

    /////////////////////////////////////////////////////////////
    // Templated Index Partition Node 
    /////////////////////////////////////////////////////////////

    //--------------------------------------------------------------------------
    template<int DIM, typename T>
    IndexPartNodeT<DIM,T>::IndexPartNodeT(RegionTreeForest *ctx, 
                                        IndexPartition p,
                                        IndexSpaceNode *par, IndexSpaceNode *cs,
                                        LegionColor c, bool disjoint, 
                                        int complete, DistributedID did,
                                        ApEvent partition_ready, 
                                        ApBarrier pend, ShardMapping *map)
      : IndexPartNode(ctx, p, par, cs, c, disjoint, complete, did, 
                      partition_ready, pend, map)
    //--------------------------------------------------------------------------
    {
    }

    //--------------------------------------------------------------------------
    template<int DIM, typename T>
    IndexPartNodeT<DIM,T>::IndexPartNodeT(RegionTreeForest *ctx, 
                                        IndexPartition p,
                                        IndexSpaceNode *par, IndexSpaceNode *cs,
                                        LegionColor c, RtEvent disjoint_event,
                                        int comp, DistributedID did,
                                        ApEvent partition_ready, 
                                        ApBarrier pending, ShardMapping *map)
      : IndexPartNode(ctx, p, par, cs, c, disjoint_event, comp, did,
                      partition_ready, pending, map)
    //--------------------------------------------------------------------------
    {
    }

    //--------------------------------------------------------------------------
    template<int DIM, typename T>
    IndexPartNodeT<DIM,T>::IndexPartNodeT(const IndexPartNodeT &rhs)
      : IndexPartNode(rhs)
    //--------------------------------------------------------------------------
    {
      // should never be called
      assert(false);
    }

    //--------------------------------------------------------------------------
    template<int DIM, typename T>
    IndexPartNodeT<DIM,T>::~IndexPartNodeT(void)
    //--------------------------------------------------------------------------
    { 
    }

    //--------------------------------------------------------------------------
    template<int DIM, typename T>
    IndexPartNodeT<DIM,T>& IndexPartNodeT<DIM,T>::operator=(
                                                      const IndexPartNodeT &rhs)
    //--------------------------------------------------------------------------
    {
      // should never be called
      assert(false);
      return *this;
    } 

    //--------------------------------------------------------------------------
    template<int DIM, typename T>
    bool IndexPartNodeT<DIM,T>::destroy_node(AddressSpaceID source) 
    //--------------------------------------------------------------------------
    {
      if (destroyed)
        REPORT_LEGION_ERROR(ERROR_ILLEGAL_INDEX_PARTITION_DELETION,
            "Duplicate deletion of Index Partition %d", handle.get_id())
      destroyed = true;
      // Clean up our partial pending barrier if we have one
      if (partial_pending.exists() && 
            (source == context->runtime->address_space))
      {
        // Dumb constness
        ApBarrier copy = partial_pending;
        copy.destroy_barrier();
      }
      // If we're not the owner send a message to do the destruction
      // otherwise we can do it here
      if (!is_owner())
      {
        runtime->send_index_partition_destruction(handle, owner_space);
        return false;
      }
      else
        return remove_base_valid_ref(APPLICATION_REF, NULL/*mutator*/);
    } 

  }; // namespace Internal
}; // namespace Legion
<|MERGE_RESOLUTION|>--- conflicted
+++ resolved
@@ -1255,7 +1255,6 @@
 
     //--------------------------------------------------------------------------
     template<int DIM, typename T>
-<<<<<<< HEAD
     void IndexSpaceNodeT<DIM,T>::create_sharded_alias(IndexSpace alias,
                                                       DistributedID alias_did)
     //--------------------------------------------------------------------------
@@ -1266,14 +1265,16 @@
       context->create_node(alias, &realm_index_space_set, NULL/*parent*/,
                            0/*color*/, alias_did, index_space_ready, 
                            expr_id/*alis*/, false/*notify remote*/);
-=======
+    }
+
+    //--------------------------------------------------------------------------
+    template<int DIM, typename T>
     void IndexSpaceNodeT<DIM,T>::pack_full(Serializer &rez, 
                                            AddressSpaceID target)
     //--------------------------------------------------------------------------
     {
       // should never be called
       assert(false);
->>>>>>> fdcb57db
     }
 
     //--------------------------------------------------------------------------
