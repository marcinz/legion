/* Copyright 2020 Stanford University, NVIDIA Corporation
 *
 * Licensed under the Apache License, Version 2.0 (the "License");
 * you may not use this file except in compliance with the License.
 * You may obtain a copy of the License at
 *
 *     http://www.apache.org/licenses/LICENSE-2.0
 *
 * Unless required by applicable law or agreed to in writing, software
 * distributed under the License is distributed on an "AS IS" BASIS,
 * WITHOUT WARRANTIES OR CONDITIONS OF ANY KIND, either express or implied.
 * See the License for the specific language governing permissions and
 * limitations under the License.
 */


#ifndef __RUNTIME_H__
#define __RUNTIME_H__

#include "legion.h"
#include "legion/legion_spy.h"
#include "legion/region_tree.h"
#include "legion/mapper_manager.h"
#include "legion/legion_analysis.h"
#include "legion/legion_utilities.h"
#include "legion/legion_profiling.h"
#include "legion/legion_allocation.h"
#include "legion/garbage_collection.h"

#define REPORT_LEGION_FATAL(code, fmt, ...)               \
{                                                         \
char message[4096];                                       \
snprintf(message, 4096, fmt, ##__VA_ARGS__);              \
Legion::Internal::Runtime::report_fatal_message(          \
code, __FILE__, __LINE__, message);                       \
}

#define REPORT_LEGION_ERROR(code, fmt, ...)               \
{                                                         \
char message[4096];                                       \
snprintf(message, 4096, fmt, ##__VA_ARGS__);              \
Legion::Internal::Runtime::report_error_message(          \
code, __FILE__, __LINE__, message);                       \
}

#define REPORT_LEGION_WARNING(code, fmt, ...)             \
{                                                         \
char message[4096];                                       \
snprintf(message, 4096, fmt, ##__VA_ARGS__);              \
Legion::Internal::Runtime::report_warning_message(        \
code, __FILE__, __LINE__, message);                       \
}

namespace Legion {
  namespace Internal { 

    // Special helper for when we need a dummy context
#define DUMMY_CONTEXT       0

    /**
     * A class for deduplicating memory used with task arguments
     * and knowing when to collect the data associated with it
     */
    class AllocManager : public Collectable,
                         public LegionHeapify<AllocManager> {
    public:
      static const AllocationType alloc_type = ALLOC_MANAGER_ALLOC;
    public:
      AllocManager(size_t arglen)
        : Collectable(), 
          allocation(legion_malloc(ALLOC_INTERNAL_ALLOC, arglen)), 
          allocation_size(arglen) { }
      AllocManager(const AllocManager &rhs)
        : Collectable(), allocation(NULL), allocation_size(0)
      { assert(false); /*should never be called*/ }
      ~AllocManager(void)
      { legion_free(ALLOC_INTERNAL_ALLOC, allocation, allocation_size); }
    public:
      AllocManager& operator=(const AllocManager &rhs)
      { assert(false); /*should never be called*/ return *this; }
    public:
      inline void* get_allocation(void) const { return allocation; }
      inline size_t get_allocation_size(void) const
      { return allocation_size; }
    private:
      void *const allocation;
      size_t allocation_size;
    };

    /**
     * \class ArgumentMapImpl
     * An argument map implementation that provides
     * the backing store for an argument map handle.
     * Argument maps maintain pairs of domain points
     * and task arguments.  To make re-use of argument
     * maps efficient with small deltas, argument map
     * implementations provide a nice versionining system
     * with all argument map implementations sharing
     * a single backing store to de-duplicate domain
     * points and values.
     */
    class ArgumentMapImpl : public Collectable,
                            public LegionHeapify<ArgumentMapImpl> {
    public:
      static const AllocationType alloc_type = ARGUMENT_MAP_ALLOC;
    public:
      ArgumentMapImpl(void);
      ArgumentMapImpl(const FutureMap &rhs);
      ArgumentMapImpl(const ArgumentMapImpl &impl);
      ~ArgumentMapImpl(void);
    public:
      ArgumentMapImpl& operator=(const ArgumentMapImpl &rhs);
    public:
      bool has_point(const DomainPoint &point);
      void set_point(const DomainPoint &point, const TaskArgument &arg,
                     bool replace);
      void set_point(const DomainPoint &point, const Future &f, bool replace);
      bool remove_point(const DomainPoint &point);
      TaskArgument get_point(const DomainPoint &point);
    public:
      FutureMapImpl* freeze(TaskContext *ctx);
      void unfreeze(void);
    protected:
      void free_point_set(void);
    public:
      Runtime *const runtime;
    private:
      FutureMapImpl *future_map;
      std::map<DomainPoint,Future> arguments;
      std::set<RtEvent> point_set_deletion_preconditions;
      Domain point_set;
      unsigned dimensionality;
      bool update_point_set;
      bool own_point_set;
      bool equivalent; // argument and future_map the same
    };

    /**
     * \class FieldAllocatorImpl
     * The base implementation of a field allocator object. This
     * tracks how many outstanding copies of a field allocator
     * object there are for a task and once they've all been
     * destroyed it informs the context that there are no more
     * outstanding allocations.
     */
    class FieldAllocatorImpl : public Collectable {
    public:
      FieldAllocatorImpl(FieldSpace space, TaskContext *context);
      FieldAllocatorImpl(const FieldAllocatorImpl &rhs);
      ~FieldAllocatorImpl(void);
    public:
      FieldAllocatorImpl& operator=(const FieldAllocatorImpl &rhs);
    public:
      inline FieldSpace get_field_space(void) const { return field_space; }
    public:
      FieldID allocate_field(size_t field_size, 
                             FieldID desired_fieldid,
                             CustomSerdezID serdez_id, bool local);
      void free_field(FieldID fid, const bool unordered);
    public:
      void allocate_fields(const std::vector<size_t> &field_sizes,
                           std::vector<FieldID> &resulting_fields,
                           CustomSerdezID serdez_id, bool local);
      void free_fields(const std::set<FieldID> &to_free, const bool unordered);
    public:
      const FieldSpace field_space;
      TaskContext *const context;
    };

    /**
     * \class FutureImpl
     * The base implementation of a future object.  The runtime
     * manages future implementation objects and knows how to
     * copy them from one node to another.  Future implementations
     * are always made first on the owner node and then moved
     * remotely.  We use the distributed collectable scheme
     * to manage garbage collection of distributed futures
     */
    class FutureImpl : public DistributedCollectable,
                       public LegionHeapify<FutureImpl> {
    public:
      static const AllocationType alloc_type = FUTURE_ALLOC;
    public:
      struct ContributeCollectiveArgs : 
        public LgTaskArgs<ContributeCollectiveArgs> {
      public:
        static const LgTaskID TASK_ID = LG_CONTRIBUTE_COLLECTIVE_ID;
      public:
        ContributeCollectiveArgs(FutureImpl *i, DynamicCollective d, unsigned c)
          : LgTaskArgs<ContributeCollectiveArgs>(implicit_provenance),
            impl(i), dc(d), count(c) { }
      public:
        FutureImpl *const impl;
        const DynamicCollective dc;
        const unsigned count;
      };
    public:
      FutureImpl(Runtime *rt, bool register_future, DistributedID did, 
                 AddressSpaceID owner_space, ApEvent complete,
                 Operation *op = NULL);
      FutureImpl(Runtime *rt, bool register_future, DistributedID did, 
                 AddressSpaceID owner_space, ApEvent complete, 
                 Operation *op, GenerationID gen,
#ifdef LEGION_SPY
                 UniqueID op_uid,
#endif
                 int op_depth);
      FutureImpl(const FutureImpl &rhs);
      virtual ~FutureImpl(void);
    public:
      FutureImpl& operator=(const FutureImpl &rhs);
    public:
      // Wait without subscribing to the payload
      void wait(bool silence_warnings, const char *warning_string);
      void* get_untyped_result(bool silence_warnings = true,
                               const char *warning_string = NULL,
                               bool internal = false,
                               bool check_size = false,
                               size_t future_size = 0);
      bool is_empty(bool block, bool silence_warnings = true,
                    const char *warning_string = NULL,
                    bool internal = false);
      size_t get_untyped_size(bool internal = false);
      ApEvent get_ready_event(void) const { return future_complete; }
    public:
      // This will simply save the value of the future
      void set_result(const void *args, size_t arglen, bool own);
      // This will save the value of the future locally
      void unpack_future(Deserializer &derez);
      // Reset the future in case we need to restart the
      // computation for resiliency reasons
      bool reset_future(void);
      // A special function for predicates to peek
      // at the boolean value of a future if it is set
      bool get_boolean_value(bool &valid);
      // Request that the value be made ready on this node
      ApEvent subscribe(void);
      // Request the value be made ready on this node for
      // internal use which means we can see the value before
      // the future actually completes
      RtEvent subscribe_internal(void);
    public:
      virtual void notify_active(ReferenceMutator *mutator);
      virtual void notify_valid(ReferenceMutator *mutator);
      virtual void notify_invalid(ReferenceMutator *mutator);
      virtual void notify_inactive(ReferenceMutator *mutator);
    public:
      void register_dependence(Operation *consumer_op);
      void register_remote(AddressSpaceID sid, ReferenceMutator *mutator);
    protected:
      void mark_sampled(void);
      void broadcast_result(std::set<AddressSpaceID> &targets,
                            ApEvent complete, const bool need_lock);
      void record_subscription(AddressSpaceID subscriber, bool need_lock);
      void notify_remote_set(AddressSpaceID remote_space);
    public:
      void record_future_registered(ReferenceMutator *mutator);
      static void handle_future_result(Deserializer &derez, Runtime *rt);
      static void handle_future_subscription(Deserializer &derez, Runtime *rt,
                                             AddressSpaceID source);
      static void handle_future_notification(Deserializer &derez, Runtime *rt,
                                             AddressSpaceID source);
      static void handle_future_broadcast(Deserializer &derez, Runtime *rt);
    public:
      void contribute_to_collective(const DynamicCollective &dc,unsigned count);
      static void handle_contribute_to_collective(const void *args);
    public:
      // These three fields are only valid on the owner node
      Operation *const producer_op;
      const GenerationID op_gen;
      // The depth of the context in which this was made
      const int producer_depth;
#ifdef LEGION_SPY
      const UniqueID producer_uid;
#endif
    private:
      FRIEND_ALL_RUNTIME_CLASSES
      mutable LocalLock future_lock;
      ApEvent future_complete;
      ApUserEvent subscription_event;
      RtUserEvent subscription_internal;
      // On the owner node, keep track of the registered waiters
      std::set<AddressSpaceID> subscribers;
      void *result; 
      size_t result_size;
      AddressSpaceID result_set_space; // space on which the result was set
      volatile bool empty;
      volatile bool sampled;
    };

    /**
     * \class FutureMapImpl
     * The base implementation of a future map object. Note
     * that this is now a distributed collectable object too
     * that can be used to find the name of a future for a
     * given point anywhere in the machine.
     */
    class FutureMapImpl : public DistributedCollectable,
                          public LegionHeapify<FutureMapImpl> {
    public:
      static const AllocationType alloc_type = FUTURE_MAP_ALLOC;
    public:
      FutureMapImpl(TaskContext *ctx, Operation *op, 
                    RtEvent ready, const Domain &domain,
                    Runtime *rt, DistributedID did, AddressSpaceID owner_space,
                    RtUserEvent deletion_trigger=RtUserEvent::NO_RT_USER_EVENT);
      FutureMapImpl(TaskContext *ctx, Runtime *rt, const Domain &domain,
                    DistributedID did, AddressSpaceID owner_space,
                    RtEvent ready_event, bool register_now = true, // remote
                    RtUserEvent deletion_trigger=RtUserEvent::NO_RT_USER_EVENT);
      FutureMapImpl(const FutureMapImpl &rhs);
      virtual ~FutureMapImpl(void);
    public:
      FutureMapImpl& operator=(const FutureMapImpl &rhs);
    public:
      inline RtEvent get_ready_event(void) const { return ready_event; }
      inline const Domain& get_domain(void) const { return future_map_domain; }
      virtual bool is_replicate_future_map(void) const { return false; }
    public:
      virtual void notify_active(ReferenceMutator *mutator);
      virtual void notify_valid(ReferenceMutator *mutator);
      virtual void notify_invalid(ReferenceMutator *mutator);
      virtual void notify_inactive(ReferenceMutator *mutator);
    public:
      virtual Future get_future(const DomainPoint &point, 
                                bool internal_only,
                                RtEvent *wait_on = NULL); 
      void set_future(const DomainPoint &point, FutureImpl *impl,
                      ReferenceMutator *mutator);
      void get_void_result(const DomainPoint &point, 
                            bool silence_warnings = true,
                            const char *warning_string = NULL);
      virtual void wait_all_results(bool silence_warnings = true,
                                    const char *warning_string = NULL);
      bool reset_all_futures(RtEvent new_ready_event);
      // Use this method to detect when we're wrapped by an argument
      // map which is mainly needed in control replication
      virtual void argument_map_wrap(void) { }
    public:
      virtual void get_all_futures(std::map<DomainPoint,Future> &futures);
      void set_all_futures(const std::map<DomainPoint,Future> &futures);
      // Dump helper method for template classes
      static inline FutureImpl* unpack_future(const Future &future)
        { return future.impl; }
    public:
      // Will return NULL if it does not exist
      virtual FutureImpl* find_shard_local_future(const DomainPoint &point);
      virtual void get_shard_local_futures(
                                std::map<DomainPoint,FutureImpl*> &futures);
    public:
      void register_dependence(Operation *consumer_op);
    public:
      void record_future_map_registered(ReferenceMutator *creator);
      static void handle_future_map_future_request(Deserializer &derez,
                              Runtime *runtime, AddressSpaceID source);
      static void handle_future_map_future_response(Deserializer &derez,
                                                    Runtime *runtime);
    public:
      TaskContext *const context;
      // Either an index space task or a must epoch op
      Operation *const op;
      const GenerationID op_gen;
      const int op_depth;
#ifdef LEGION_SPY
      const UniqueID op_uid;
#endif
      const Domain future_map_domain;
    protected:
      mutable LocalLock future_map_lock;
      RtEvent ready_event;
      RtUserEvent delete_event;
      std::map<DomainPoint,Future> futures;
    };

    /**
     * \class ReplFutureMapImpl
     * This a special kind of future map that is created
     * in control replication contexts
     */
    class ReplFutureMapImpl : public FutureMapImpl {
    public:
      struct PendingRequest {
      public:
        PendingRequest(void) { }
        PendingRequest(const DomainPoint &p, DistributedID src,
                       RtUserEvent done, bool intern)
          : point(p), src_did(src), done_event(done), internal(intern) { }
      public:
        DomainPoint point;
        DistributedID src_did;
        RtUserEvent done_event;
        bool internal;
      };
      struct ReclaimFutureMapArgs :
        public LgTaskArgs<ReclaimFutureMapArgs> {
      public:
        static const LgTaskID TASK_ID = LG_RECLAIM_FUTURE_MAP_TASK_ID;
      public:
        ReclaimFutureMapArgs(ReplicateContext *c, 
                             ReplFutureMapImpl *map, UniqueID uid)
          : LgTaskArgs<ReclaimFutureMapArgs>(uid),
            ctx(c), impl(map) { }
      public:
        ReplicateContext *const ctx;
        ReplFutureMapImpl *const impl;
      };
    public:
      ReplFutureMapImpl(ReplicateContext *ctx, Operation *op, RtEvent ready, 
                        const Domain &domain, const Domain &shard_domain, 
                        Runtime *rt, DistributedID did, AddressSpaceID owner,
                        RtUserEvent deletion_trigger=
                                              RtUserEvent::NO_RT_USER_EVENT);
      ReplFutureMapImpl(const ReplFutureMapImpl &rhs);
      virtual ~ReplFutureMapImpl(void);
    public:
      ReplFutureMapImpl& operator=(const ReplFutureMapImpl &rhs);
    public:
      virtual bool is_replicate_future_map(void) const { return true; }
    public:
      // Override this so we can trigger our deletion barrier
      virtual void notify_inactive(ReferenceMutator *mutator);
    public:
      virtual Future get_future(const DomainPoint &point,
                                bool internal, RtEvent *wait_on = NULL);
      virtual void get_all_futures(std::map<DomainPoint,Future> &futures);
      virtual void wait_all_results(bool silence_warnings = true,
                                    const char *warning_string = NULL);
      virtual void argument_map_wrap(void) { has_non_trivial_call = true; }
    public:
      // Will return NULL if it does not exist
      virtual FutureImpl* find_shard_local_future(const DomainPoint &point);
      virtual void get_shard_local_futures(
                                std::map<DomainPoint,FutureImpl*> &futures);
    public:
      void set_sharding_function(ShardingFunction *function);
      void handle_future_map_request(Deserializer &derez);
    protected:
      void process_future_map_request(const DomainPoint &point,
                                      DistributedID src_did,
                                      const bool internal,
                                      RtUserEvent done_event);
    public:
      static void handle_future_map_response(Deserializer &derez,
                                             Runtime *runtime);
      static void handle_future_map_reclaim(const void *args);
    public:
      ReplicateContext *const repl_ctx;
      const Domain shard_domain;
      const unsigned future_map_barrier_index;
      const RtBarrier future_map_barrier;
      const CollectiveID collective_index; // in case we have to do all-to-all
      // Unlike normal future maps, we know these only ever exist on the
      // node where they are made so we store their producer op information
      // in case they have to make futures from remote shards
      const int op_depth; 
      const UniqueID op_uid;
    protected:
      std::vector<PendingRequest> pending_future_map_requests;
      std::set<RtEvent> exchange_events;
      RtUserEvent sharding_function_ready;
      ShardingFunction *sharding_function;
      bool collective_performed;
      // For replicated future maps we track whether there have been any
      // non-triival calls to this shard of the future map. If there are
      // then we know there could be non-trivial calls in other shards.
      // Conversely, if there are no non-trivial calls here then there
      // shouldn't be in other shards as well because of the rules of
      // control replication.
      bool has_non_trivial_call;
    };

    /**
     * \class PhysicalRegionImpl
     * The base implementation of a physical region object.
     * Physical region objects are not allowed to move from the
     * node in which they are created.  Like other objects
     * available to both the user and runtime they are reference
     * counted to know when they can be deleted.
     *
     * Note that we don't need to protect physical region impls
     * with any kind of synchronization mechanism since they
     * will only be manipulated by a single task which is 
     * guaranteed to only be running on one processor.
     */
    class PhysicalRegionImpl : public Collectable,
                               public LegionHeapify<PhysicalRegionImpl> {
    public:
      static const AllocationType alloc_type = PHYSICAL_REGION_ALLOC;
    public:
      PhysicalRegionImpl(const RegionRequirement &req, ApEvent mapped_event,
                         bool mapped, TaskContext *ctx, MapperID mid,
                         MappingTagID tag, bool leaf, bool virt, Runtime *rt);
      PhysicalRegionImpl(const PhysicalRegionImpl &rhs);
      ~PhysicalRegionImpl(void);
    public:
      PhysicalRegionImpl& operator=(const PhysicalRegionImpl &rhs);
    public:
      inline bool created_accessor(void) const { return made_accessor; }
    public:
      void set_sharded_view(ShardedView *view);
      inline ShardedView* get_sharded_view(void) const { return sharded_view; }
    public:
      void wait_until_valid(bool silence_warnings, const char *warning_string, 
                            bool warn = false, const char *src = NULL);
      bool is_valid(void) const;
      bool is_mapped(void) const;
      bool is_external_region(void) const;
      LogicalRegion get_logical_region(void) const;
      LegionRuntime::Accessor::RegionAccessor<
        LegionRuntime::Accessor::AccessorType::Generic>
          get_accessor(bool silence_warnings = true);
      LegionRuntime::Accessor::RegionAccessor<
        LegionRuntime::Accessor::AccessorType::Generic> 
          get_field_accessor(FieldID field, bool silence_warnings = true);
    public:
      void unmap_region(void);
      void remap_region(ApEvent new_mapped_event);
      const RegionRequirement& get_requirement(void) const;
      void set_reference(const InstanceRef &references);
      void reset_references(const InstanceSet &instances,ApUserEvent term_event,
                            ApEvent wait_for = ApEvent::NO_AP_EVENT);
      ApEvent get_mapped_event(void) const;
      bool has_references(void) const;
      void get_references(InstanceSet &instances) const;
      void get_memories(std::set<Memory>& memories) const;
      void get_fields(std::vector<FieldID>& fields) const;
#if defined(PRIVILEGE_CHECKS) || defined(BOUNDS_CHECKS)
    public:
      const char* get_task_name(void) const;
#endif
#ifdef BOUNDS_CHECKS
    public:
      bool contains_ptr(ptr_t ptr);
      bool contains_point(const DomainPoint &dp);
#endif
    public:
      void get_bounds(void *realm_is, TypeTag type_tag);
      PhysicalInstance get_instance_info(PrivilegeMode mode, 
                                         FieldID fid, size_t field_size, 
                                         void *realm_is, TypeTag type_tag,
                                         const char *warning_string,
                                         bool silence_warnings, 
                                         bool generic_accessor,
                                         bool check_field_size,
                                         ReductionOpID redop);
      void fail_bounds_check(DomainPoint p, FieldID fid, PrivilegeMode mode);
      void fail_bounds_check(Domain d, FieldID fid, PrivilegeMode mode);
      void report_incompatible_accessor(const char *accessor_kind,
                             PhysicalInstance instance, FieldID fid);
    public:
      Runtime *const runtime;
      TaskContext *const context;
      const MapperID map_id;
      const MappingTagID tag;
      const bool leaf_region;
      const bool virtual_mapped;
      const bool replaying;
    private:
      // Event for when the instance ref is ready
      ApEvent mapped_event;
      // Instance ref
      InstanceSet references;
      RegionRequirement req;
      // Only used for control replication
      ShardedView *sharded_view;
      bool mapped; // whether it is currently mapped
      bool valid; // whether it is currently valid
      // whether to trigger the termination event
      // upon unmap
      bool trigger_on_unmap;
      bool made_accessor;
      ApUserEvent termination_event;
      ApEvent wait_for_unmap;
#ifdef BOUNDS_CHECKS
    private:
      Domain bounds;
#endif
    };

    /**
     * \class GrantImpl
     * This is the base implementation of a grant object.
     * The grant implementation remembers the locks that
     * must be acquired and gives out an precondition event
     * for acquiring the locks whenever a user attempts
     * to register as using the grant.  Registering requires
     * providing a completion event for the operation which
     * the grant object then knows to use when releasing the
     * locks.  Grants continues accepting registrations
     * until the runtime marks that it is no longer active.
     */
    class GrantImpl : public Collectable, public LegionHeapify<GrantImpl> {
    public:
      static const AllocationType alloc_type = GRANT_ALLOC;
    public:
      struct ReservationRequest {
      public:
        ReservationRequest(void)
          : reservation(Reservation::NO_RESERVATION),
            mode(0), exclusive(true) { }
        ReservationRequest(Reservation r, unsigned m, bool e)
          : reservation(r), mode(m), exclusive(e) { }
      public:
        Reservation reservation;
        unsigned mode;
        bool exclusive;
      };
    public:
      GrantImpl(void);
      GrantImpl(const std::vector<ReservationRequest> &requests);
      GrantImpl(const GrantImpl &rhs);
      ~GrantImpl(void);
    public:
      GrantImpl& operator=(const GrantImpl &rhs);
    public:
      void register_operation(ApEvent completion_event);
      ApEvent acquire_grant(void);
      void release_grant(void);
    public:
      void pack_grant(Serializer &rez);
      void unpack_grant(Deserializer &derez);
    private:
      std::vector<ReservationRequest> requests;
      bool acquired;
      ApEvent grant_event;
      std::set<ApEvent> completion_events;
      mutable LocalLock grant_lock;
    };

    class LegionHandshakeImpl : public Collectable,
                       public LegionHeapify<LegionHandshakeImpl> {
    public:
      static const AllocationType alloc_type = MPI_HANDSHAKE_ALLOC;
    public:
      LegionHandshakeImpl(bool init_in_ext, int ext_participants, 
                          int legion_participants);
      LegionHandshakeImpl(const LegionHandshakeImpl &rhs);
      ~LegionHandshakeImpl(void);
    public:
      LegionHandshakeImpl& operator=(const LegionHandshakeImpl &rhs);
    public:
      void initialize(void);
    public:
      void ext_handoff_to_legion(void);
      void ext_wait_on_legion(void);
    public:
      void legion_handoff_to_ext(void);
      void legion_wait_on_ext(void);
    public:
      PhaseBarrier get_legion_wait_phase_barrier(void);
      PhaseBarrier get_legion_arrive_phase_barrier(void);
      void advance_legion_handshake(void);
    private:
      const bool init_in_ext;
      const int ext_participants;
      const int legion_participants;
    private:
      PhaseBarrier ext_wait_barrier;
      PhaseBarrier ext_arrive_barrier;
      PhaseBarrier legion_wait_barrier; // copy of mpi_arrive_barrier
      PhaseBarrier legion_arrive_barrier; // copy of mpi_wait_barrier
    };

    class MPIRankTable {
    public:
      MPIRankTable(Runtime *runtime);
      MPIRankTable(const MPIRankTable &rhs);
      ~MPIRankTable(void);
    public:
      MPIRankTable& operator=(const MPIRankTable &rhs);
    public:
      void perform_rank_exchange(void);
      void handle_mpi_rank_exchange(Deserializer &derez);
    protected:
      bool initiate_exchange(void);
      void send_remainder_stage(void);
      bool send_ready_stages(const int start_stage=1);
      void unpack_exchange(int stage, Deserializer &derez);
      void complete_exchange(void);
    public:
      Runtime *const runtime;
      bool participating;
    public:
      std::map<int,AddressSpace> forward_mapping;
      std::map<AddressSpace,int> reverse_mapping;
    protected:
      mutable LocalLock reservation;
      RtUserEvent done_event;
      std::vector<int> stage_notifications;
      std::vector<bool> sent_stages;
    protected:
      int collective_radix;
      int collective_log_radix;
      int collective_stages;
      int collective_participating_spaces;
      int collective_last_radix;
      // Handle a small race on deciding who gets to
      // trigger the done event
      bool done_triggered;
    }; 

    /**
     * \class ImplicitShardManager
     * This is a class for helping to construct implicitly 
     * control replicated top-level tasks from external threads.
     * It helps to setup tasks just as though they had been 
     * control replicated, except everything was already control
     * replicated remotely.
     */
    class ImplicitShardManager : public Collectable {
    public:
      ImplicitShardManager(Runtime *rt, TaskID tid, MapperID mid, 
           Processor::Kind k, unsigned shards_per_address_space);
      ImplicitShardManager(const ImplicitShardManager &rhs);
      ~ImplicitShardManager(void);
    public:
      ImplicitShardManager& operator=(const ImplicitShardManager &rhs);
    public:
      bool record_arrival(bool local);
      ShardTask* create_shard(int shard_id, Processor proxy, 
                              const char *task_name);
    protected:
      void create_shard_manager(Processor proxy, const char *task_name);
      void request_shard_manager(void);
    public:
      void process_implicit_request(void *remote, AddressSpaceID space);
      RtUserEvent process_implicit_response(ShardManager *manager,
                                            InnerContext *context);
    public:
      static void handle_remote_request(Deserializer &derez, Runtime *runtime, 
                                        AddressSpaceID remote_space);
      static void handle_remote_response(Deserializer &derez, Runtime *runtime);
    public:
      Runtime *const runtime;
      const TaskID task_id;
      const MapperID mapper_id;
      const Processor::Kind kind;
      const unsigned shards_per_address_space;
    protected:
      mutable LocalLock manager_lock;
      unsigned expected_local_arrivals;
      unsigned expected_remote_arrivals;
      unsigned local_shard_id;
      InnerContext *top_context;
      ShardManager *volatile shard_manager;
      RtUserEvent manager_ready;
      std::vector<std::pair<AddressSpaceID,void*> > remote_spaces;
    };

    /**
     * \class ProcessorManager
     * This class manages all the state for a single processor
     * within a given instance of the Internal runtime.  It keeps
     * queues for each of the different stages that operations
     * undergo and also tracks when the scheduling task needs
     * to be run for a processor.
     */
    class ProcessorManager {
    public: 
      struct SchedulerArgs : public LgTaskArgs<SchedulerArgs> {
      public:
        static const LgTaskID TASK_ID = LG_SCHEDULER_ID;
      public:
        SchedulerArgs(Processor p)
          : LgTaskArgs<SchedulerArgs>(0), proc(p) { }
      public:
        const Processor proc;
      }; 
      struct DeferMapperSchedulerArgs : 
        public LgTaskArgs<DeferMapperSchedulerArgs> {
      public:
        static const LgTaskID TASK_ID = LG_DEFER_MAPPER_SCHEDULER_TASK_ID;
      public:
        DeferMapperSchedulerArgs(ProcessorManager *proxy,
                                 MapperID mid, RtEvent defer)
          : LgTaskArgs<DeferMapperSchedulerArgs>(implicit_provenance),
            proxy_this(proxy), map_id(mid), deferral_event(defer) { }
      public:
        ProcessorManager *const proxy_this;
        const MapperID map_id;
        const RtEvent deferral_event;
      };
      struct MapperMessage {
      public:
        MapperMessage(void)
          : target(Processor::NO_PROC), message(NULL), length(0), radix(0) { }
        MapperMessage(Processor t, void *mes, size_t l)
          : target(t), message(mes), length(l), radix(-1) { }
        MapperMessage(void *mes, size_t l, int r)
          : target(Processor::NO_PROC), message(mes), length(l), radix(r) { }
      public:
        Processor target;
        void *message;
        size_t length;
        int radix;
      };
    public:
      ProcessorManager(Processor proc, Processor::Kind proc_kind,
                       Runtime *rt, unsigned default_mappers,  
                       bool no_steal, bool replay);
      ProcessorManager(const ProcessorManager &rhs);
      ~ProcessorManager(void);
    public:
      ProcessorManager& operator=(const ProcessorManager &rhs);
    public:
      void prepare_for_shutdown(void);
    public:
      void startup_mappers(void);
      void add_mapper(MapperID mid, MapperManager *m, 
                      bool check, bool own, bool skip_replay = false);
      void replace_default_mapper(MapperManager *m, bool own);
      MapperManager* find_mapper(MapperID mid) const;
    public:
      void perform_scheduling(void);
      void launch_task_scheduler(void);
      void notify_deferred_mapper(MapperID map_id, RtEvent deferred_event);
      static void handle_defer_mapper(const void *args);
    public:
      void activate_context(InnerContext *context);
      void deactivate_context(InnerContext *context);
      void update_max_context_count(unsigned max_contexts);
    public:
      void process_steal_request(Processor thief, 
                                 const std::vector<MapperID> &thieves);
      void process_advertisement(Processor advertiser, MapperID mid);
    public:
      void add_to_ready_queue(TaskOp *op);
      void add_to_local_ready_queue(Operation *op, LgPriority priority,
                                    RtEvent wait_on);
    public:
      inline void find_visible_memories(std::set<Memory> &visible) const
        { visible = visible_memories; }
    protected:
      void perform_mapping_operations(void);
      void issue_advertisements(MapperID mid);
    protected:
      void increment_active_contexts(void);
      void decrement_active_contexts(void);
    protected:
      void increment_active_mappers(void);
      void decrement_active_mappers(void);
    public:
      // Immutable state
      Runtime *const runtime;
      const Processor local_proc;
      const Processor::Kind proc_kind;
      // Is stealing disabled 
      const bool stealing_disabled;
      // are we doing replay execution
      const bool replay_execution;
    protected:
      // Local queue state
      mutable LocalLock local_queue_lock;
      unsigned next_local_index;
    protected:
      // Scheduling state
      mutable LocalLock queue_lock;
      bool task_scheduler_enabled;
      bool outstanding_task_scheduler;
      unsigned total_active_contexts;
      unsigned total_active_mappers;
      struct ContextState {
      public:
        ContextState(void)
          : owned_tasks(0), active(false) { }
      public:
        unsigned owned_tasks;
        bool active;
      };
      std::vector<ContextState> context_states;
    protected:
      // Mapper objects
      std::map<MapperID,std::pair<MapperManager*,bool/*own*/> > mappers;
      // For each mapper something to track its state
      struct MapperState {
      public:
        MapperState(void)
          : queue_guard(false) { }
      public:
        std::list<TaskOp*> ready_queue;
        RtEvent deferral_event;
        RtUserEvent queue_waiter;
        bool queue_guard;
      };
      // State for each mapper for scheduling purposes
      std::map<MapperID,MapperState> mapper_states;
      // Lock for accessing mappers
      mutable LocalLock mapper_lock;
      // The set of visible memories from this processor
      std::set<Memory> visible_memories;
    };

    /**
     * \class MemoryManager
     * The goal of the memory manager is to keep track of all of
     * the physical instances that the runtime knows about in various
     * memories throughout the system.  This will then allow for
     * feedback when mapping to know when memories are nearing
     * their capacity.
     */
    class MemoryManager {
    public:
      enum RequestKind {
        CREATE_INSTANCE_CONSTRAINTS,
        CREATE_INSTANCE_LAYOUT,
        FIND_OR_CREATE_CONSTRAINTS,
        FIND_OR_CREATE_LAYOUT,
        FIND_ONLY_CONSTRAINTS,
        FIND_ONLY_LAYOUT,
      };
      enum InstanceState {
        COLLECTABLE_STATE = 0,
        ACTIVE_STATE = 1,
        PENDING_COLLECTED_STATE = 2, // sticky
        VALID_STATE = 3,
        PENDING_ACQUIRE_STATE = 4,
      };
    public:
      struct InstanceInfo {
      public:
        InstanceInfo(void)
          : current_state(COLLECTABLE_STATE), 
            deferred_collect(RtUserEvent::NO_RT_USER_EVENT),
            instance_size(0), pending_acquires(0), min_priority(0) { }
      public:
        InstanceState current_state;
        RtUserEvent deferred_collect;
        size_t instance_size;
        unsigned pending_acquires;
        GCPriority min_priority;
        std::map<std::pair<MapperID,Processor>,GCPriority> mapper_priorities;
        // For tracking external instances and whether they can be used
      };
    public:
      MemoryManager(Memory mem, Runtime *rt);
      MemoryManager(const MemoryManager &rhs);
      ~MemoryManager(void);
    public:
      MemoryManager& operator=(const MemoryManager &rhs);
    public:
      void find_shutdown_preconditions(std::set<ApEvent> &preconditions);
      void prepare_for_shutdown(void);
      void finalize(void);
    public:
      void register_remote_instance(PhysicalManager *manager);
      void unregister_remote_instance(PhysicalManager *manager);
    public:
      void activate_instance(PhysicalManager *manager);
      void deactivate_instance(PhysicalManager *manager);
      void validate_instance(PhysicalManager *manager);
      void invalidate_instance(PhysicalManager *manager);
      bool attempt_acquire(PhysicalManager *manager);
      void complete_acquire(PhysicalManager *manager);
    public:
      bool create_physical_instance(const LayoutConstraintSet &contraints,
                                    const std::vector<LogicalRegion> &regions,
                                    MappingInstance &result, MapperID mapper_id,
                                    Processor processor, bool acquire, 
                                    GCPriority priority, bool tight_bounds,
                                    size_t *footprint, UniqueID creator_id,
                                    bool remote = false);
      bool create_physical_instance(LayoutConstraints *constraints,
                                    const std::vector<LogicalRegion> &regions,
                                    MappingInstance &result, MapperID mapper_id,
                                    Processor processor, bool acquire, 
                                    GCPriority priority, bool tight_bounds,
                                    size_t *footprint, UniqueID creator_id,
                                    bool remote = false);
      bool find_or_create_physical_instance(
                                    const LayoutConstraintSet &constraints,
                                    const std::vector<LogicalRegion> &regions,
                                    MappingInstance &result, bool &created, 
                                    MapperID mapper_id, Processor processor,
                                    bool acquire, GCPriority priority, 
                                    bool tight_region_bounds, size_t *footprint,
                                    UniqueID creator_id, bool remote = false);
      bool find_or_create_physical_instance(
                                    LayoutConstraints *constraints,
                                    const std::vector<LogicalRegion> &regions,
                                    MappingInstance &result, bool &created, 
                                    MapperID mapper_id, Processor processor,
                                    bool acquire, GCPriority priority, 
                                    bool tight_region_bounds, size_t *footprint,
                                    UniqueID creator_id, bool remote = false);
      bool find_physical_instance(  const LayoutConstraintSet &constraints,
                                    const std::vector<LogicalRegion> &regions,
                                    MappingInstance &result, bool acquire,
                                    bool tight_bounds, bool remote = false);
      bool find_physical_instance(  LayoutConstraints *constraints,
                                    const std::vector<LogicalRegion> &regions,
                                    MappingInstance &result, bool acquire,
                                    bool tight_bounds, bool remote = false);
      void release_tree_instances(RegionTreeID tid);
      void set_garbage_collection_priority(PhysicalManager *manager,
                                    MapperID mapper_id, Processor proc,
                                    GCPriority priority);
      RtEvent acquire_instances(const std::set<PhysicalManager*> &managers,
                                    std::vector<bool> &results);
      void record_created_instance( PhysicalManager *manager, bool acquire,
                                    MapperID mapper_id, Processor proc,
                                    GCPriority priority, bool remote);
    public:
      void process_instance_request(Deserializer &derez, AddressSpaceID source);
      void process_instance_response(Deserializer &derez,AddressSpaceID source);
      void process_gc_priority_update(Deserializer &derez, AddressSpaceID src);
      void process_never_gc_response(Deserializer &derez);
      void process_acquire_request(Deserializer &derez, AddressSpaceID source);
      void process_acquire_response(Deserializer &derez, AddressSpaceID src);
    protected:
      bool find_satisfying_instance(const LayoutConstraintSet &constraints,
                                    const std::vector<LogicalRegion> &regions,
                                    MappingInstance &result, bool acquire, 
                                    bool tight_region_bounds, bool remote);
      bool find_satisfying_instance(LayoutConstraints *constraints,
                                    const std::vector<LogicalRegion> &regions,
                                    MappingInstance &result, bool acquire, 
                                    bool tight_region_bounds, bool remote);
      bool find_valid_instance(     const LayoutConstraintSet &constraints,
                                    const std::vector<LogicalRegion> &regions,
                                    MappingInstance &result, bool acquire, 
                                    bool tight_region_bounds, bool remote);
      bool find_valid_instance(     LayoutConstraints *constraints,
                                    const std::vector<LogicalRegion> &regions,
                                    MappingInstance &result, bool acquire, 
                                    bool tight_region_bounds, bool remote);
      void release_candidate_references(const std::deque<PhysicalManager*>
                                                        &candidates) const;
    protected:
      // We serialize all allocation attempts in a memory in order to 
      // ensure find_and_create calls will remain atomic
      RtEvent acquire_allocation_privilege(void);
      void release_allocation_privilege(void);
      PhysicalManager* allocate_physical_instance(InstanceBuilder &builder,
                                                  size_t *footprint);
    public:
      bool delete_by_size_and_state(const size_t needed_size, 
                                    InstanceState state, bool larger_only); 
      RtEvent attach_external_instance(PhysicalManager *manager);
      RtEvent detach_external_instance(PhysicalManager *manager);
    public:
      // The memory that we are managing
      const Memory memory;
      // The owner address space
      const AddressSpaceID owner_space;
      // Is this the owner memory or not
      const bool is_owner;
      // The capacity in bytes of this memory
      const size_t capacity;
      // The remaining capacity in this memory
      size_t remaining_capacity;
      // The runtime we are associate with
      Runtime *const runtime;
    protected:
      // Lock for controlling access to the data
      // structures in this memory manager
      mutable LocalLock manager_lock;
      // We maintain several sets of instances here
      // This is a generic list that tracks all the allocated instances
      typedef LegionMap<PhysicalManager*,InstanceInfo,
                        MEMORY_INSTANCES_ALLOC>::tracked TreeInstances;
      std::map<RegionTreeID,TreeInstances> current_instances;
      // Keep track of outstanding requuests for allocations which 
      // will be tried in the order that they arrive
      std::deque<RtUserEvent> pending_allocation_attempts;
    };

    /**
     * \class VirtualChannel
     * This class provides the basic support for sending and receiving
     * messages for a single virtual channel.
     */
    class VirtualChannel {
    public:
      // Implement a three-state state-machine for sending
      // messages.  Either fully self-contained messages
      // or chains of partial messages followed by a final
      // message.
      enum MessageHeader {
        FULL_MESSAGE = 0x1,
        PARTIAL_MESSAGE = 0x2,
        FINAL_MESSAGE = 0x3,
      };
      struct PartialMessage {
      public:
        PartialMessage(void)
          : buffer(NULL), size(0), index(0), messages(0), total(0) { }
      public:
        char *buffer;
        size_t size;
        unsigned index;
        unsigned messages;
        unsigned total;
      };
    public:
      VirtualChannel(VirtualChannelKind kind,AddressSpaceID local_address_space,
                     size_t max_message_size, LegionProfiler *profiler);
      VirtualChannel(const VirtualChannel &rhs);
      ~VirtualChannel(void);
    public:
      VirtualChannel& operator=(const VirtualChannel &rhs);
    public:
      void package_message(Serializer &rez, MessageKind k, bool flush,
                           Runtime *runtime, Processor target, 
                           bool response, bool shutdown);
      void process_message(const void *args, size_t arglen, 
                        Runtime *runtime, AddressSpaceID remote_address_space);
      void confirm_shutdown(ShutdownManager *shutdown_manager, bool phase_one);
    private:
      void send_message(bool complete, Runtime *runtime, 
                        Processor target, bool response, bool shutdown);
      bool handle_messages(unsigned num_messages, Runtime *runtime, 
                           AddressSpaceID remote_address_space,
                           const char *args, size_t arglen) const;
      static void buffer_messages(unsigned num_messages,
                                  const void *args, size_t arglen,
                                  char *&receiving_buffer,
                                  size_t &receiving_buffer_size,
                                  unsigned &receiving_index,
                                  unsigned &received_messages,
                                  unsigned &partial_messages);
      void filter_unordered_events(void);
    private:
      mutable LocalLock channel_lock;
      char *const sending_buffer;
      unsigned sending_index;
      const size_t sending_buffer_size;
      RtEvent last_message_event;
      MessageHeader header;
      unsigned packaged_messages;
      // For unordered channels so we can group partial
      // messages from remote nodes
      unsigned partial_message_id;
      bool partial;
    private:
      const bool ordered_channel;
      const LgPriority request_priority;
      const LgPriority response_priority;
      static const unsigned MAX_UNORDERED_EVENTS = 32;
      std::set<RtEvent> unordered_events;
    private:
      // State for receiving messages
      // No lock for receiving messages since we know
      // that they are ordered for ordered virtual
      // channels, for un-ordered virtual channels then
      // we know that we do need the lock
      char *receiving_buffer;
      size_t receiving_buffer_size;
      unsigned receiving_index;
      unsigned received_messages;
      unsigned partial_messages;
      std::map<unsigned/*message id*/,PartialMessage> *partial_assembly;
      mutable bool observed_recent;
    private:
      LegionProfiler *const profiler;
    }; 

    /**
     * \class MessageManager
     * This class manages sending and receiving of message between
     * instances of the Internal runtime residing on different nodes.
     * The manager also abstracts some of the details of sending these
     * messages.  Messages can be accumulated together in bulk messages
     * for performance reason.  The runtime can also place an upper
     * bound on the size of the data communicated between runtimes in
     * an active message, which the message manager then uses to
     * break down larger messages into smaller active messages.
     *
     * On the receiving side, the message manager unpacks the messages
     * that have been sent and then call the appropriate runtime
     * methods for handling the messages.  In cases where larger
     * messages were broken down into smaller messages, then message
     * manager waits until it has received all the active messages
     * before handling the message.
     */
    class MessageManager { 
    public:
      MessageManager(AddressSpaceID remote, 
                     Runtime *rt, size_t max,
                     const Processor remote_util_group);
      MessageManager(const MessageManager &rhs);
      ~MessageManager(void);
    public:
      MessageManager& operator=(const MessageManager &rhs);
    public:
      void send_message(Serializer &rez, MessageKind kind, 
                        VirtualChannelKind channel, bool flush, 
                        bool response = false, bool shutdown = false);
      void receive_message(const void *args, size_t arglen);
      void confirm_shutdown(ShutdownManager *shutdown_manager,
                            bool phase_one);
    public:
      const AddressSpaceID remote_address_space;
    public:
      Runtime *const runtime;
      // State for sending messages
      const Processor target;
    private:
      VirtualChannel *const channels; 
    };

    /**
     * \class ShutdownManager
     * A class for helping to manage the shutdown of the 
     * runtime after the application has finished
     */
    class ShutdownManager {
    public:
      enum ShutdownPhase {
        CHECK_TERMINATION = 1,
        CONFIRM_TERMINATION = 2,
        CHECK_SHUTDOWN = 3,
        CONFIRM_SHUTDOWN = 4,
      };
    public:
      struct RetryShutdownArgs : public LgTaskArgs<RetryShutdownArgs> {
      public:
        static const LgTaskID TASK_ID = LG_RETRY_SHUTDOWN_TASK_ID;
      public:
        RetryShutdownArgs(ShutdownPhase p)
          : LgTaskArgs<RetryShutdownArgs>(0), phase(p) { }
      public:
        const ShutdownPhase phase;
      };
    public:
      ShutdownManager(ShutdownPhase phase, Runtime *rt, AddressSpaceID source,
                      unsigned radix, ShutdownManager *owner = NULL);
      ShutdownManager(const ShutdownManager &rhs);
      ~ShutdownManager(void);
    public:
      ShutdownManager& operator=(const ShutdownManager &rhs);
    public:
      bool attempt_shutdown(void);
      bool handle_response(bool success, const std::set<RtEvent> &to_add);
    protected:
      void finalize(void);
    public:
      static void handle_shutdown_notification(Deserializer &derez, 
                          Runtime *runtime, AddressSpaceID source);
      static void handle_shutdown_response(Deserializer &derez);
    public:
      void record_outstanding_tasks(void);
      void record_recent_message(void);
      void record_pending_message(RtEvent pending_event);
    public:
      const ShutdownPhase phase;
      Runtime *const runtime;
      const AddressSpaceID source; 
      const unsigned radix;
      ShutdownManager *const owner;
    protected:
      mutable LocalLock shutdown_lock;
      unsigned needed_responses;
      std::set<RtEvent> wait_for;
      bool result;
    };

    /**
     * \struct RegionTreeContext
     * A struct for storing the necessary data for managering a context
     * in the region tree.
     */
    class RegionTreeContext {
    public:
      RegionTreeContext(void)
        : ctx(-1) { }
      RegionTreeContext(ContextID c)
        : ctx(c) { }
    public:
      inline bool exists(void) const { return (ctx >= 0); }
      inline ContextID get_id(void) const 
      {
#ifdef DEBUG_LEGION
        assert(exists());
#endif
        return ContextID(ctx);
      }
      inline bool operator==(const RegionTreeContext &rhs) const
      {
        return (ctx == rhs.ctx);
      }
      inline bool operator!=(const RegionTreeContext &rhs) const
      {
        return (ctx != rhs.ctx);
      }
    private:
      int ctx;
    };

    /**
     * \class PendingVariantRegistration
     * A small helper class for deferring the restration of task
     * variants until the runtime is started.
     */
    class PendingVariantRegistration {
    public:
      PendingVariantRegistration(VariantID vid, bool has_return,
                                 const TaskVariantRegistrar &registrar,
                                 const void *user_data, size_t user_data_size,
                                 CodeDescriptor *realm_desc, 
                                 const char *task_name);
      PendingVariantRegistration(const PendingVariantRegistration &rhs);
      ~PendingVariantRegistration(void);
    public:
      PendingVariantRegistration& operator=(
                                      const PendingVariantRegistration &rhs);
    public:
      void perform_registration(Runtime *runtime);
    private:
      VariantID vid;
      bool has_return;
      TaskVariantRegistrar registrar;
      void *user_data;
      size_t user_data_size;
      CodeDescriptor *realm_desc; 
      char *logical_task_name; // optional semantic info to attach to the task
    };

    /**
     * \class TaskImpl
     * This class is used for storing all the meta-data associated 
     * with a logical task
     */
    class TaskImpl : public LegionHeapify<TaskImpl> {
    public:
      static const AllocationType alloc_type = TASK_IMPL_ALLOC;
    public:
      struct SemanticRequestArgs : public LgTaskArgs<SemanticRequestArgs> {
      public:
        static const LgTaskID TASK_ID = LG_TASK_IMPL_SEMANTIC_INFO_REQ_TASK_ID;
      public:
        SemanticRequestArgs(TaskImpl *proxy, SemanticTag t, AddressSpaceID src)
          : LgTaskArgs<SemanticRequestArgs>(implicit_provenance),
            proxy_this(proxy), tag(t), source(src) { }
      public:
        TaskImpl *const proxy_this;
        const SemanticTag tag;
        const AddressSpaceID source;
      };
    public:
      TaskImpl(TaskID tid, Runtime *rt, const char *name = NULL);
      TaskImpl(const TaskImpl &rhs);
      ~TaskImpl(void);
    public:
      TaskImpl& operator=(const TaskImpl &rhs);
    public:
      inline bool returns_value(void) const { return has_return_type; }
    public:
      VariantID get_unique_variant_id(void);
      void add_variant(VariantImpl *impl);
      VariantImpl* find_variant_impl(VariantID variant_id, bool can_fail);
      void find_valid_variants(std::vector<VariantID> &valid_variants, 
                               Processor::Kind kind) const;
    public:
      const char* get_name(bool needs_lock = true);
      void attach_semantic_information(SemanticTag tag, AddressSpaceID source,
         const void *buffer, size_t size, bool is_mutable, bool send_to_owner);
      bool retrieve_semantic_information(SemanticTag tag,
                                         const void *&buffer, size_t &size,
                                         bool can_fail, bool wait_until);
      void send_semantic_info(AddressSpaceID target, SemanticTag tag,
                        const void *value, size_t size, bool is_mutable,
                        RtUserEvent to_trigger = RtUserEvent::NO_RT_USER_EVENT);
      void send_semantic_request(AddressSpaceID target, SemanticTag tag, 
                             bool can_fail, bool wait_until, RtUserEvent ready);
      void process_semantic_request(SemanticTag tag, AddressSpaceID target, 
                             bool can_fail, bool wait_until, RtUserEvent ready);
    public:
      inline AddressSpaceID get_owner_space(void) const
        { return get_owner_space(task_id, runtime); }
      static AddressSpaceID get_owner_space(TaskID task_id, Runtime *runtime);
    public:
      static void handle_semantic_request(Runtime *runtime, 
                          Deserializer &derez, AddressSpaceID source);
      static void handle_semantic_info(Runtime *runtime,
                          Deserializer &derez, AddressSpaceID source);
      static void handle_variant_request(Runtime *runtime,
                          Deserializer &derez, AddressSpaceID source);
    public:
      const TaskID task_id;
      Runtime *const runtime;
      char *const initial_name;
    private:
      mutable LocalLock task_lock;
      std::map<VariantID,VariantImpl*> variants;
      // VariantIDs that we've handed out but haven't registered yet
      std::set<VariantID> pending_variants;
      std::map<SemanticTag,SemanticInfo> semantic_infos;
      // Track whether all these variants have a return type or not
      bool has_return_type;
      // Track whether all these variants are idempotent or not
      bool all_idempotent;
    };

    /**
     * \class VariantImpl
     * This class is used for storing all the meta-data associated
     * with a particular variant implementation of a task
     */
    class VariantImpl : public LegionHeapify<VariantImpl> { 
    public:
      static const AllocationType alloc_type = VARIANT_IMPL_ALLOC;
    public:
      VariantImpl(Runtime *runtime, VariantID vid, TaskImpl *owner, 
                  const TaskVariantRegistrar &registrar, bool ret_val, 
                  CodeDescriptor *realm_desc,
                  const void *user_data = NULL, size_t user_data_size = 0);
      VariantImpl(const VariantImpl &rhs);
      ~VariantImpl(void);
    public:
      VariantImpl& operator=(const VariantImpl &rhs);
    public:
      inline bool is_leaf(void) const { return leaf_variant; }
      inline bool is_inner(void) const { return inner_variant; }
      inline bool is_idempotent(void) const { return idempotent_variant; }
      inline bool is_replicable(void) const { return replicable_variant; }
      inline bool returns_value(void) const { return has_return_value; }
      inline const char* get_name(void) const { return variant_name; }
      inline const ExecutionConstraintSet&
        get_execution_constraints(void) const { return execution_constraints; }
      inline const TaskLayoutConstraintSet& 
        get_layout_constraints(void) const { return layout_constraints; } 
    public:
      bool is_no_access_region(unsigned idx) const;
    public:
      ApEvent dispatch_task(Processor target, SingleTask *task, 
          TaskContext *ctx, ApEvent precondition, PredEvent pred,
          int priority, Realm::ProfilingRequestSet &requests);
      void dispatch_inline(Processor current, InlineContext *ctx);
    public:
      bool can_use(Processor::Kind kind, bool warn) const;
    public:
      void broadcast_variant(RtUserEvent done, AddressSpaceID origin,
                             AddressSpaceID local);
    public:
      static void handle_variant_broadcast(Runtime *runtime, 
                                           Deserializer &derez);
    public:
      const VariantID vid;
      TaskImpl *const owner;
      Runtime *const runtime;
      const bool global; // globally valid variant
      const bool has_return_value; // has a return value
    public:
      const CodeDescriptorID descriptor_id;
      CodeDescriptor *const realm_descriptor;
    private:
      ExecutionConstraintSet execution_constraints;
      TaskLayoutConstraintSet   layout_constraints;
    private:
      void *user_data;
      size_t user_data_size;
      ApEvent ready_event;
    private: // properties
      bool leaf_variant;
      bool inner_variant;
      bool idempotent_variant;
      bool replicable_variant;
    private:
      char *variant_name; 
    };

    /**
     * \class LayoutConstraints
     * A class for tracking a long-lived set of constraints
     * These can be moved around the system and referred to in 
     * variout places so we make it a distributed collectable
     */
    class LayoutConstraints : 
      public LayoutConstraintSet, public DistributedCollectable,
      public LegionHeapify<LayoutConstraints> {
    public:
      static const AllocationType alloc_type = LAYOUT_CONSTRAINTS_ALLOC; 
    public:
      LayoutConstraints(LayoutConstraintID layout_id, FieldSpace handle, 
                        Runtime *runtime, bool inter, DistributedID did = 0);
      LayoutConstraints(LayoutConstraintID layout_id, Runtime *runtime, 
                        const LayoutConstraintRegistrar &registrar, 
                        bool inter, DistributedID did = 0);
      LayoutConstraints(LayoutConstraintID layout_id,
                        Runtime *runtime, const LayoutConstraintSet &cons,
                        FieldSpace handle, bool inter);
      LayoutConstraints(const LayoutConstraints &rhs);
      virtual ~LayoutConstraints(void);
    public:
      LayoutConstraints& operator=(const LayoutConstraints &rhs);
    public:
      virtual void notify_active(ReferenceMutator *mutator);
      virtual void notify_inactive(ReferenceMutator *mutator);
      virtual void notify_valid(ReferenceMutator *mutator);
      virtual void notify_invalid(ReferenceMutator *mutator);
    public:
      inline FieldSpace get_field_space(void) const { return handle; }
      inline const char* get_name(void) const { return constraints_name; }
    public:
      void send_constraint_response(AddressSpaceID source,
                                    RtUserEvent done_event);
      void update_constraints(Deserializer &derez);
    public:
      bool entails(LayoutConstraints *other_constraints, unsigned total_dims,
                   const LayoutConstraint **failed_constraint);
      bool entails(const LayoutConstraintSet &other, unsigned total_dims,
                   const LayoutConstraint **failed_constraint) const;
      bool conflicts(LayoutConstraints *other_constraints, unsigned total_dims,
                     const LayoutConstraint **conflict_constraint);
      bool conflicts(const LayoutConstraintSet &other, unsigned total_dims,
                     const LayoutConstraint **conflict_constraint) const;
      bool entails_without_pointer(LayoutConstraints *other,unsigned total_dims,
                                   const LayoutConstraint **failed_constraint);
      bool entails_without_pointer(const LayoutConstraintSet &other,
         unsigned total_dims, const LayoutConstraint **failed_constraint) const;
    public:
      static AddressSpaceID get_owner_space(LayoutConstraintID layout_id,
                                            Runtime *runtime);
    public:
      static void process_request(Runtime *runtime, Deserializer &derez,
                                  AddressSpaceID source);
      static void process_response(Runtime *runtime, Deserializer &derez, 
                                   AddressSpaceID source);
    public:
      const LayoutConstraintID layout_id;
      const FieldSpace handle;
      // True if this layout constraint object was made by the runtime
      // False if it was made by the application or the mapper
      const bool internal;
    protected:
      char *constraints_name;
      mutable LocalLock layout_lock;
    protected:
      std::map<std::pair<LayoutConstraintID,unsigned/*total dims*/>,
                const LayoutConstraint*> conflict_cache;
      std::map<std::pair<LayoutConstraintID,unsigned/*total dims*/>,
                const LayoutConstraint*> entailment_cache;
      std::map<std::pair<LayoutConstraintID,unsigned/*total dims*/>,
                const LayoutConstraint*> no_pointer_entailment_cache;
    };

    /**
     * Identity Projection Functor
     * A class that implements the identity projection function
     */
    class IdentityProjectionFunctor : public ProjectionFunctor {
    public:
      IdentityProjectionFunctor(Legion::Runtime *rt);
      virtual ~IdentityProjectionFunctor(void);
    public:
      virtual LogicalRegion project(const Mappable *mappable, unsigned index,
                                    LogicalRegion upper_bound,
                                    const DomainPoint &point);
      virtual LogicalRegion project(const Mappable *mappable, unsigned index,
                                    LogicalPartition upper_bound,
                                    const DomainPoint &point);
      virtual LogicalRegion project(LogicalRegion upper_bound,
                                    const DomainPoint &point,
                                    const Domain &launch_domain);
      virtual LogicalRegion project(LogicalPartition upper_bound,
                                    const DomainPoint &point,
                                    const Domain &launch_domain);
      virtual bool is_functional(void) const;
      virtual bool is_exclusive(void) const;
      virtual unsigned get_depth(void) const;
    };

    /**
     * \class ProjectionPoint
     * An abstract class for passing to projection functions
     * for recording the results of a projection
     */
    class ProjectionPoint {
    public:
      virtual const DomainPoint& get_domain_point(void) const = 0;
      virtual void set_projection_result(unsigned idx,LogicalRegion result) = 0;
    }; 

    /**
     * \class ProjectionFunction
     * A class for wrapping projection functors
     */
    class ProjectionFunction {
    public:
      class ElideCloseResult {
      public:
        ElideCloseResult(void);
        ElideCloseResult(IndexTreeNode *node, 
            const std::set<ProjectionSummary> &projections, bool result);
      public:
        bool matches(IndexTreeNode *node, 
                     const std::set<ProjectionSummary> &projections) const;
      public:
        IndexTreeNode *node;
        std::set<ProjectionSummary> projections;
        bool result;
      };
    public:
      ProjectionFunction(ProjectionID pid, ProjectionFunctor *functor);
      ProjectionFunction(const ProjectionFunction &rhs);
      ~ProjectionFunction(void);
    public:
      ProjectionFunction& operator=(const ProjectionFunction &rhs);
    public:
      // The old path explicitly for tasks
      LogicalRegion project_point(Task *task, unsigned idx, Runtime *runtime,
                       const Domain &launch_domain, const DomainPoint &point);
      void project_points(const RegionRequirement &req, unsigned idx,
                          Runtime *runtime, const Domain &launch_domain,
                          const std::vector<PointTask*> &point_tasks);
      // Generalized and annonymized
      void project_points(Operation *op, unsigned idx, 
                          const RegionRequirement &req, 
                          Runtime *runtime, const Domain &launch_domain,
                          const std::vector<ProjectionPoint*> &points);
    protected:
      // Old checking code explicitly for tasks
      void check_projection_region_result(const RegionRequirement &req,
                                          const Task *task, unsigned idx,
                                          LogicalRegion result, Runtime *rt);
      void check_projection_partition_result(const RegionRequirement &req,
                                             const Task *task, unsigned idx,
                                             LogicalRegion result, Runtime *rt);
      // Annonymized checking code
      void check_projection_region_result(const RegionRequirement &req,
                                          Operation *op, unsigned idx,
                                          LogicalRegion result, Runtime *rt);
      void check_projection_partition_result(const RegionRequirement &req,
                                          Operation *op, unsigned idx,
                                          LogicalRegion result, Runtime *rt);
      // Checking for inversion
      void check_inversion(const Task *task, unsigned idx,
                           const std::vector<DomainPoint> &ordered_points);
      void check_containment(const Task *task, unsigned idx,
                             const std::vector<DomainPoint> &ordered_points);
    public:
      bool find_elide_close_result(const ProjectionInfo &info, 
                  const std::set<ProjectionSummary> &projections, 
                  RegionTreeNode *node, bool &result) const;
      void record_elide_close_result(const ProjectionInfo &info,
                  const std::set<ProjectionSummary> &projections,
                  RegionTreeNode *node, bool result);
      // From scratch
      ProjectionTree* construct_projection_tree(Operation *op, unsigned index,
                  RegionTreeNode *root, IndexSpaceNode *launch_domain, 
                  ShardingFunction *sharding, 
                  IndexSpaceNode *shard_domain) const;
      // Contribute to an existing tree
      void construct_projection_tree(Operation *op, unsigned index,
                  RegionTreeNode *root, IndexSpaceNode *launch_domain, 
                  ShardingFunction *sharding, IndexSpaceNode *sharding_domain,
                  std::map<IndexTreeNode*,ProjectionTree*> &node_map) const;
      static void add_to_projection_tree(LogicalRegion region,
                  IndexTreeNode *root, RegionTreeForest *context, 
                  std::map<IndexTreeNode*,ProjectionTree*> &node_map,
                  ShardID owner_shard = 0);
    public:
      const int depth; 
      const bool is_exclusive;
      const bool is_functional;
      const bool is_invertible;
      const ProjectionID projection_id;
      ProjectionFunctor *const functor;
    protected:
      mutable LocalLock projection_reservation;
      std::map<ProjectionSummary,
               std::vector<ElideCloseResult> > elide_close_results;
    }; 

    /**
     * \class CyclicShardingFunctor
     * The cyclic sharding functor just round-robins the points
     * onto the available set of shards
     */
    class CyclicShardingFunctor : public ShardingFunctor {
    public:
      CyclicShardingFunctor(void);
      CyclicShardingFunctor(const CyclicShardingFunctor &rhs);
      virtual ~CyclicShardingFunctor(void);
    public:
      CyclicShardingFunctor& operator=(const CyclicShardingFunctor &rhs);
    public:
      template<int DIM>
      size_t linearize_point(const Realm::IndexSpace<DIM,coord_t> &is,
                              const Realm::Point<DIM,coord_t> &point) const;
    public:
      virtual ShardID shard(const DomainPoint &point,
                            const Domain &full_space,
                            const size_t total_shards);
    };

    /**
     * \class ShardingFunction
     * The sharding function class wraps a sharding functor and will
     * cache results for queries so that we don't need to constantly
     * be inverting the results of the sharding functor.
     */
    class ShardingFunction {
    public:
      struct ShardKey {
      public:
        ShardKey(void) 
          : sid(0), full_space(IndexSpace::NO_SPACE), 
            shard_space(IndexSpace::NO_SPACE) { }
        ShardKey(ShardID s, IndexSpace f, IndexSpace sh)
          : sid(s), full_space(f), shard_space(sh) { }
      public:
        inline bool operator<(const ShardKey &rhs) const
        {
          if (sid < rhs.sid)
            return true;
          if (sid > rhs.sid)
            return false;
          if (full_space < rhs.full_space)
            return true;
          if (full_space > rhs.full_space)
            return false;
          return shard_space < rhs.shard_space;
        }
        inline bool operator==(const ShardKey &rhs) const
        {
          if (sid != rhs.sid)
            return false;
          if (full_space != rhs.full_space)
            return false;
          return shard_space == rhs.shard_space;
        }
      public:
        ShardID sid;
        IndexSpace full_space, shard_space;
      };
    public:
      ShardingFunction(ShardingFunctor *functor, RegionTreeForest *forest,
                       ShardingID sharding_id, size_t total_shards);
      ShardingFunction(const ShardingFunction &rhs);
      virtual ~ShardingFunction(void);
    public:
      ShardingFunction& operator=(const ShardingFunction &rhs);
    public:
      ShardID find_owner(const DomainPoint &point,const Domain &sharding_space);
      IndexSpace find_shard_space(ShardID shard, IndexSpaceNode *full_space,
                                  IndexSpace sharding_space);
    public:
      ShardingFunctor *const functor;
      RegionTreeForest *const forest;
      const ShardingID sharding_id;
      const size_t total_shards;
    protected:
      mutable LocalLock sharding_lock;
      std::map<ShardKey,IndexSpace/*result*/> shard_index_spaces;
    };

    /**
     * \class Runtime 
     * This is the actual implementation of the Legion runtime functionality
     * that implements the underlying interface for the Runtime 
     * objects.  Most of the calls in the Runtime class translate
     * directly to calls to this interface.  Unfortunately this adds
     * an extra function call overhead to every runtime call because C++
     * is terrible and doesn't have mix-in classes.
     */
    class Runtime {
    public:
      struct LegionConfiguration {
      public:
        LegionConfiguration(void)
          : delay_start(0),
            legion_collective_radix(LEGION_COLLECTIVE_RADIX),
            initial_task_window_size(LEGION_DEFAULT_MAX_TASK_WINDOW),
            initial_task_window_hysteresis(
                LEGION_DEFAULT_TASK_WINDOW_HYSTERESIS),
            initial_tasks_to_schedule(LEGION_DEFAULT_MIN_TASKS_TO_SCHEDULE),
            initial_meta_task_vector_width(
                LEGION_DEFAULT_META_TASK_VECTOR_WIDTH),
            max_message_size(LEGION_DEFAULT_MAX_MESSAGE_SIZE),
            gc_epoch_size(LEGION_DEFAULT_GC_EPOCH_SIZE),
            max_control_replication_contexts(
                        LEGION_DEFAULT_MAX_CONTROL_REPLICATION_CONTEXTS),
            max_local_fields(LEGION_DEFAULT_LOCAL_FIELDS),
            max_replay_parallelism(LEGION_DEFAULT_MAX_REPLAY_PARALLELISM),
            program_order_execution(false),
            dump_physical_traces(false),
            no_tracing(false),
            no_physical_tracing(false),
            no_trace_optimization(false),
            no_fence_elision(false),
            replay_on_cpus(false),
            verify_partitions(false),
            runtime_warnings(false),
            warnings_backtrace(false),
            report_leaks(false),
            separate_runtime_instances(false),
            record_registration(false),
            stealing_disabled(false),
            resilient_mode(false),
            unsafe_launch(false),
            unsafe_mapper(false),
            safe_mapper(false),
            disable_independence_tests(false),
            legion_spy_enabled(false),
            enable_test_mapper(false),
            slow_config_ok(false),
#ifdef DEBUG_LEGION
            logging_region_tree_state(false),
            verbose_logging(false),
            logical_logging_only(false),
            physical_logging_only(false),
            check_privileges(true),
#else
            check_privileges(false),
#endif
            num_profiling_nodes(0),
            serializer_type("binary"),
            prof_footprint_threshold(128 << 20),
            prof_target_latency(100) { }
      public:
        int delay_start;
        int legion_collective_radix;
        int initial_task_window_size;
        unsigned initial_task_window_hysteresis;
        unsigned initial_tasks_to_schedule;
        unsigned initial_meta_task_vector_width;
        unsigned max_message_size;
        unsigned gc_epoch_size;
        unsigned max_control_replication_contexts;
        unsigned max_local_fields;
        unsigned max_replay_parallelism;
      public:
        bool program_order_execution;
        bool dump_physical_traces;
        bool no_tracing;
        bool no_physical_tracing;
        bool no_trace_optimization;
        bool no_fence_elision;
        bool replay_on_cpus;
        bool verify_partitions;
        bool runtime_warnings;
        bool warnings_backtrace;
        bool report_leaks;
        bool separate_runtime_instances;
        bool record_registration;
        bool stealing_disabled;
        bool resilient_mode;
        bool unsafe_launch;
        bool unsafe_mapper;
        bool safe_mapper;
        bool disable_independence_tests;
        bool legion_spy_enabled;
        bool enable_test_mapper;
        std::string replay_file;
        std::string ldb_file;
        bool slow_config_ok;
#ifdef DEBUG_LEGION
        bool logging_region_tree_state;
        bool verbose_logging;
        bool logical_logging_only;
        bool physical_logging_only;
#endif
        bool check_privileges;
      public:
        unsigned num_profiling_nodes;
        std::string serializer_type;
        std::string prof_logfile;
        size_t prof_footprint_threshold;
        size_t prof_target_latency;
      };
    public:
      struct DeferredRecycleArgs : public LgTaskArgs<DeferredRecycleArgs> {
      public:
        static const LgTaskID TASK_ID = LG_DEFERRED_RECYCLE_ID;
      public:
        DeferredRecycleArgs(DistributedID id)
          : LgTaskArgs<DeferredRecycleArgs>(implicit_provenance), did(id) { }
      public:
        const DistributedID did;
      }; 
      struct TopFinishArgs : public LgTaskArgs<TopFinishArgs> {
      public:
        static const LgTaskID TASK_ID = LG_TOP_FINISH_TASK_ID;
      public:
        TopFinishArgs(TopLevelContext *c)
          : LgTaskArgs<TopFinishArgs>(0), ctx(c) { }
      public:
        TopLevelContext *const ctx;
      };
      struct MapperTaskArgs : public LgTaskArgs<MapperTaskArgs> {
      public:
        static const LgTaskID TASK_ID = LG_MAPPER_TASK_ID;
      public:
        MapperTaskArgs(FutureImpl *f, MapperID mid, Processor p,
                       ApEvent ae, TopLevelContext *c)
          : LgTaskArgs<MapperTaskArgs>(implicit_provenance),
            future(f), map_id(mid), proc(p), event(ae), ctx(c) { }
      public:
        FutureImpl *const future;
        const MapperID map_id;
        const Processor proc;
        const ApEvent event;
        TopLevelContext *const ctx;
      }; 
      struct SelectTunableArgs : public LgTaskArgs<SelectTunableArgs> {
      public:
        static const LgTaskID TASK_ID = LG_SELECT_TUNABLE_TASK_ID;
      public:
        SelectTunableArgs(UniqueID uid, MapperID mid, MappingTagID t,
                          TunableID tune, const void *arg, size_t size,
                          TaskContext *c, FutureImpl *f, ApUserEvent trig)
          : LgTaskArgs<SelectTunableArgs>(uid), mapper_id(mid), tag(t),
            tunable_id(tune), args((size > 0) ? malloc(size) : NULL),
            argsize(size), ctx(c), result(f), to_trigger(trig)
            { if (argsize > 0) memcpy(args, arg, argsize); }
      public:
        const MapperID mapper_id;
        const MappingTagID tag;
        const TunableID tunable_id;
        void *const args;
        const size_t argsize;
        unsigned tunable_index; // only valid for LegionSpy
        TaskContext *const ctx;
        FutureImpl *const result;
        const ApUserEvent to_trigger;
      }; 
    public:
      struct ProcessorGroupInfo {
      public:
        ProcessorGroupInfo(void)
          : processor_group(Processor::NO_PROC) { }
        ProcessorGroupInfo(Processor p, const ProcessorMask &m)
          : processor_group(p), processor_mask(m) { }
      public:
        Processor           processor_group;
        ProcessorMask       processor_mask;
      };
    public:
      Runtime(Machine m, const LegionConfiguration &config,
              InputArgs input_args, AddressSpaceID space_id,
              const std::set<Processor> &local_procs,
              const std::set<Processor> &local_util_procs,
              const std::set<AddressSpaceID> &address_spaces,
              const std::map<Processor,AddressSpaceID> &proc_spaces);
      Runtime(const Runtime &rhs);
      ~Runtime(void);
    public:
      Runtime& operator=(const Runtime &rhs);
    public:
      // The Runtime wrapper for this class
      Legion::Runtime *const external;
      // The Mapper Runtime for this class
      Legion::Mapping::MapperRuntime *const mapper_runtime;
      // The machine object for this runtime
      const Machine machine;
      const AddressSpaceID address_space; 
      const unsigned total_address_spaces;
      // stride for uniqueness, may or may not be the same depending
      // on the number of available control replication contexts
      const unsigned runtime_stride; // stride for uniqueness
      LegionProfiler *profiler;
      RegionTreeForest *const forest;
      VirtualManager *virtual_manager;
      Processor utility_group;
      const size_t num_utility_procs;
    public:
      const InputArgs input_args;
      const int initial_task_window_size;
      const unsigned initial_task_window_hysteresis;
      const unsigned initial_tasks_to_schedule;
      const unsigned initial_meta_task_vector_width;
      const unsigned max_message_size;
      const unsigned gc_epoch_size;
      const unsigned max_control_replication_contexts;
      const unsigned max_local_fields;
      const unsigned max_replay_parallelism;
    public:
      const bool program_order_execution;
      const bool dump_physical_traces;
      const bool no_tracing;
      const bool no_physical_tracing;
      const bool no_trace_optimization;
      const bool no_fence_elision;
      const bool replay_on_cpus;
      const bool verify_partitions;
      const bool runtime_warnings;
      const bool warnings_backtrace;
      const bool report_leaks;
      const bool separate_runtime_instances;
      const bool record_registration;
      const bool stealing_disabled;
      const bool resilient_mode;
      const bool unsafe_launch;
      const bool unsafe_mapper;
      const bool disable_independence_tests;
      const bool legion_spy_enabled;
      const bool enable_test_mapper;
      const bool legion_ldb_enabled;
      const std::string replay_file;
#ifdef DEBUG_LEGION
      const bool logging_region_tree_state;
      const bool verbose_logging;
      const bool logical_logging_only;
      const bool physical_logging_only;
#endif
      const bool check_privileges;
    public:
      const unsigned num_profiling_nodes;
    public:
      const int legion_collective_radix;
      MPIRankTable *const mpi_rank_table;
    public:
      void register_static_variants(void);
      void register_static_constraints(void);
      void register_static_projections(void);
      void register_static_sharding_functors(void);
      void initialize_legion_prof(const LegionConfiguration &config);
      void log_machine(Machine machine) const;
      void initialize_mappers(void);
      void initialize_virtual_manager(void);
      void initialize_runtime(void);
      void perform_registration_callback(RegistrationCallbackFnptr callback);
      void startup_runtime(void);
      void finalize_runtime(void);
      ApEvent launch_mapper_task(Mapper *mapper, Processor proc, 
                                 TaskID tid,
                                 const TaskArgument &arg, MapperID map_id);
      void process_mapper_task_result(const MapperTaskArgs *args); 
    public:
      IndexPartition get_index_partition(Context ctx, IndexSpace parent, 
                                         Color color);
      IndexPartition get_index_partition(IndexSpace parent, Color color);
      bool has_index_partition(Context ctx, IndexSpace parent, Color color);
      bool has_index_partition(IndexSpace parent, Color color); 
      IndexSpace get_index_subspace(Context ctx, IndexPartition p,
                                    const void *realm_color, TypeTag type_tag);
      IndexSpace get_index_subspace(IndexPartition p, 
                                    const void *realm_color, TypeTag type_tag);
      bool has_index_subspace(Context ctx, IndexPartition p,
                              const void *realm_color, TypeTag type_tag);
      bool has_index_subspace(IndexPartition p, 
                              const void *realm_color, TypeTag type_tag);
      void get_index_space_domain(Context ctx, IndexSpace handle,
                                  void *realm_is, TypeTag type_tag);
      void get_index_space_domain(IndexSpace handle, 
                                  void *realm_is, TypeTag type_tag);
      Domain get_index_partition_color_space(Context ctx, IndexPartition p);
      Domain get_index_partition_color_space(IndexPartition p);
      void get_index_partition_color_space(IndexPartition p, 
                                           void *realm_is, TypeTag type_tag);
      IndexSpace get_index_partition_color_space_name(Context ctx,
                                                      IndexPartition p);
      IndexSpace get_index_partition_color_space_name(IndexPartition p);
      void get_index_space_partition_colors(Context ctx, IndexSpace handle,
                                            std::set<Color> &colors);
      void get_index_space_partition_colors(IndexSpace handle,
                                            std::set<Color> &colors);
      bool is_index_partition_disjoint(Context ctx, IndexPartition p);
      bool is_index_partition_disjoint(IndexPartition p);
      bool is_index_partition_complete(Context ctx, IndexPartition p);
      bool is_index_partition_complete(IndexPartition p);
      void get_index_space_color_point(Context ctx, IndexSpace handle,
                                       void *realm_color, TypeTag type_tag);
      void get_index_space_color_point(IndexSpace handle,
                                       void *realm_color, TypeTag type_tag);
      DomainPoint get_index_space_color_point(Context ctx, IndexSpace handle);
      DomainPoint get_index_space_color_point(IndexSpace handle);
      Color get_index_partition_color(Context ctx, IndexPartition handle);
      Color get_index_partition_color(IndexPartition handle);
      IndexSpace get_parent_index_space(Context ctx, IndexPartition handle);
      IndexSpace get_parent_index_space(IndexPartition handle);
      bool has_parent_index_partition(Context ctx, IndexSpace handle);
      bool has_parent_index_partition(IndexSpace handle);
      IndexPartition get_parent_index_partition(Context ctx, IndexSpace handle);
      IndexPartition get_parent_index_partition(IndexSpace handle);
      unsigned get_index_space_depth(Context ctx, IndexSpace handle);
      unsigned get_index_space_depth(IndexSpace handle);
      unsigned get_index_partition_depth(Context ctx, IndexPartition handle);
      unsigned get_index_partition_depth(IndexPartition handle);
    public:
      bool safe_cast(Context ctx, LogicalRegion region,
                     const void *realm_point, TypeTag type_tag);
    public:
      FieldSpace create_field_space(Context ctx);
      void destroy_field_space(Context ctx, FieldSpace handle,
                               const bool unordered);
      size_t get_field_size(Context ctx, FieldSpace handle, FieldID fid);
      size_t get_field_size(FieldSpace handle, FieldID fid);
      void get_field_space_fields(Context ctx, FieldSpace handle,
                                  std::vector<FieldID> &fields);
      void get_field_space_fields(FieldSpace handle, 
                                  std::vector<FieldID> &fields);
    public:
      LogicalRegion create_logical_region(Context ctx, IndexSpace index,
                                          FieldSpace fields, bool task_local);
      void destroy_logical_region(Context ctx, LogicalRegion handle,
                                  const bool unordered);
      void destroy_logical_partition(Context ctx, LogicalPartition handle,
                                     const bool unordered);
    public:
      LogicalPartition get_logical_partition(Context ctx, LogicalRegion parent, 
                                             IndexPartition handle);
      LogicalPartition get_logical_partition(LogicalRegion parent,
                                             IndexPartition handle);
      LogicalPartition get_logical_partition_by_color(Context ctx, 
                                                      LogicalRegion parent, 
                                                      Color c);
      LogicalPartition get_logical_partition_by_color(LogicalRegion parent,
                                                      Color c);
      bool has_logical_partition_by_color(Context ctx, LogicalRegion parent,
                                          Color c);
      bool has_logical_partition_by_color(LogicalRegion parent, Color c);
      LogicalPartition get_logical_partition_by_tree(Context ctx, 
                                                     IndexPartition handle, 
                                                     FieldSpace fspace, 
                                                     RegionTreeID tid); 
      LogicalPartition get_logical_partition_by_tree(IndexPartition handle,
                                                     FieldSpace fspace,
                                                     RegionTreeID tid);
      LogicalRegion get_logical_subregion(Context ctx, LogicalPartition parent, 
                                          IndexSpace handle);
      LogicalRegion get_logical_subregion(LogicalPartition parent,
                                          IndexSpace handle);
      LogicalRegion get_logical_subregion_by_color(Context ctx,
                                                   LogicalPartition parent,
                                                   const void *realm_color,
                                                   TypeTag type_tag);
      LogicalRegion get_logical_subregion_by_color(LogicalPartition parent,
                                                   const void *realm_color,
                                                   TypeTag type_tag);
      bool has_logical_subregion_by_color(Context ctx, LogicalPartition parent,
                                          const void *realm_color, 
                                          TypeTag type_tag);
      bool has_logical_subregion_by_color(LogicalPartition parent,
                                          const void *realm_color,
                                          TypeTag type_tag);
      LogicalRegion get_logical_subregion_by_tree(Context ctx, 
                                                  IndexSpace handle, 
                                                  FieldSpace fspace, 
                                                  RegionTreeID tid);
      LogicalRegion get_logical_subregion_by_tree(IndexSpace handle,
                                                  FieldSpace fspace,
                                                  RegionTreeID tid);
      void get_logical_region_color(Context ctx, LogicalRegion handle,
                                    void *realm_color, TypeTag type_tag);
      void get_logical_region_color(LogicalRegion handle, 
                                    void *realm_color, TypeTag type_tag);
      DomainPoint get_logical_region_color_point(Context ctx, 
                                                 LogicalRegion handle);
      DomainPoint get_logical_region_color_point(LogicalRegion handle);
      Color get_logical_partition_color(Context ctx, LogicalPartition handle);
      Color get_logical_partition_color(LogicalPartition handle);
      LogicalRegion get_parent_logical_region(Context ctx, 
                                              LogicalPartition handle);
      LogicalRegion get_parent_logical_region(LogicalPartition handle);
      bool has_parent_logical_partition(Context ctx, LogicalRegion handle);
      bool has_parent_logical_partition(LogicalRegion handle);
      LogicalPartition get_parent_logical_partition(Context ctx, 
                                                    LogicalRegion handle);
      LogicalPartition get_parent_logical_partition(LogicalRegion handle);
    public:
      FieldAllocator create_field_allocator(Context ctx, FieldSpace handle);
      ArgumentMap create_argument_map(void);
    public:
      Future execute_task(Context ctx, const TaskLauncher &launcher);
      FutureMap execute_index_space(Context ctx, 
                                    const IndexTaskLauncher &launcher);
      Future execute_index_space(Context ctx, const IndexTaskLauncher &launcher,
                                 ReductionOpID redop, bool deterministic);
    public:
      PhysicalRegion map_region(Context ctx, 
                                const InlineLauncher &launcher);
      PhysicalRegion map_region(Context ctx, unsigned idx, 
                                MapperID id = 0, MappingTagID tag = 0);
      void remap_region(Context ctx, PhysicalRegion region);
      void unmap_region(Context ctx, PhysicalRegion region);
      void unmap_all_regions(Context ctx);
    public:
      void fill_fields(Context ctx, const FillLauncher &launcher);
      void fill_fields(Context ctx, const IndexFillLauncher &launcher);
      PhysicalRegion attach_external_resource(Context ctx,
                                              const AttachLauncher &launcher);
      Future detach_external_resource(Context ctx, PhysicalRegion region, 
                                      const bool flush, const bool unordered);
      void progress_unordered_operations(Context ctx);
      void issue_copy_operation(Context ctx, const CopyLauncher &launcher);
      void issue_copy_operation(Context ctx, const IndexCopyLauncher &launcher);
    public:
      Predicate create_predicate(Context ctx, const Future &f);
      Predicate predicate_not(Context ctx, const Predicate &p);
      Predicate create_predicate(Context ctx,const PredicateLauncher &launcher);
      Future get_predicate_future(Context ctx, const Predicate &p);
    public:
      Lock create_lock(Context ctx);
      void destroy_lock(Context ctx, Lock l);
      Grant acquire_grant(Context ctx, 
                          const std::vector<LockRequest> &requests);
      void release_grant(Context ctx, Grant grant);
    public:
      PhaseBarrier create_phase_barrier(Context ctx, unsigned arrivals);
      void destroy_phase_barrier(Context ctx, PhaseBarrier pb);
      PhaseBarrier advance_phase_barrier(Context ctx, PhaseBarrier pb);
    public:
      DynamicCollective create_dynamic_collective(Context ctx,
                                                  unsigned arrivals,
                                                  ReductionOpID redop,
                                                  const void *init_value,
                                                  size_t init_size);
      void destroy_dynamic_collective(Context ctx, DynamicCollective dc);
      void arrive_dynamic_collective(Context ctx, DynamicCollective dc,
                                     const void *buffer, size_t size,
                                     unsigned count);
      void defer_dynamic_collective_arrival(Context ctx, 
                                            DynamicCollective dc,
                                            const Future &f, unsigned count);
      Future get_dynamic_collective_result(Context ctx, DynamicCollective dc);
      DynamicCollective advance_dynamic_collective(Context ctx,
                                                   DynamicCollective dc);
    public:
      void issue_acquire(Context ctx, const AcquireLauncher &launcher);
      void issue_release(Context ctx, const ReleaseLauncher &launcher);
      Future issue_mapping_fence(Context ctx);
      Future issue_execution_fence(Context ctx);
      void begin_trace(Context ctx, TraceID tid, bool logical_only);
      void end_trace(Context ctx, TraceID tid);
      void begin_static_trace(Context ctx, 
                              const std::set<RegionTreeID> *managed);
      void end_static_trace(Context ctx);
      TraceID generate_dynamic_trace_id(void);
      TraceID generate_library_trace_ids(const char *name, size_t count);
      static TraceID& get_current_static_trace_id(void);
      static TraceID generate_static_trace_id(void);
      void complete_frame(Context ctx);
      FutureMap execute_must_epoch(Context ctx, 
                                   const MustEpochLauncher &launcher);
      Future issue_timing_measurement(Context ctx,
                                      const TimingLauncher &launcher);
    public:
      Future select_tunable_value(Context ctx, TunableID tid,
                                  MapperID mid, MappingTagID tag,
                                  const void *args, size_t argsize);
      int get_tunable_value(Context ctx, TunableID tid, 
                            MapperID mid, MappingTagID tag);
      void perform_tunable_selection(const SelectTunableArgs *args);
    public:
      void* get_local_task_variable(Context ctx, LocalVariableID id);
      void set_local_task_variable(Context ctx, LocalVariableID id,
                      const void *value, void (*destructor)(void*));
    public:
      Mapper* get_mapper(Context ctx, MapperID id, Processor target);
      Processor get_executing_processor(Context ctx);
      void raise_region_exception(Context ctx, PhysicalRegion region, 
                                  bool nuclear);
      void yield(Context ctx);
    public:
      void print_once(Context ctx, FILE *f, const char *message);
      void log_once(Context ctx, Realm::LoggerMessage &message);
    public:
      bool is_MPI_interop_configured(void);
      const std::map<int,AddressSpace>& find_forward_MPI_mapping(void);
      const std::map<AddressSpace,int>& find_reverse_MPI_mapping(void);
      int find_local_MPI_rank(void);
    public:
      Mapping::MapperRuntime* get_mapper_runtime(void);
      MapperID generate_dynamic_mapper_id(void);
      MapperID generate_library_mapper_ids(const char *name, size_t count);
      static MapperID& get_current_static_mapper_id(void);
      static MapperID generate_static_mapper_id(void);
      void add_mapper(MapperID map_id, Mapper *mapper, Processor proc);
      void replace_default_mapper(Mapper *mapper, Processor proc);
      MapperManager* find_mapper(MapperID map_id);
      MapperManager* find_mapper(Processor target, MapperID map_id);
      static MapperManager* wrap_mapper(Runtime *runtime, Mapper *mapper,
                                        MapperID map_id, Processor proc);
    public:
      ProjectionID generate_dynamic_projection_id(void);
      ProjectionID generate_library_projection_ids(const char *name,size_t cnt);
      static ProjectionID& get_current_static_projection_id(void);
      static ProjectionID generate_static_projection_id(void);
      void register_projection_functor(ProjectionID pid, 
                                       ProjectionFunctor *func,
                                       bool need_zero_check = true,
                                       bool silence_warnings = false,
                                       const char *warning_string = NULL);
      static void preregister_projection_functor(ProjectionID pid,
                                       ProjectionFunctor *func);
      ProjectionFunction* find_projection_function(ProjectionID pid);
    public:
      ShardingID generate_dynamic_sharding_id(void);
      ShardingID generate_library_sharding_ids(const char *name, size_t count);
      static ShardingID& get_current_static_sharding_id(void);
      static ShardingID generate_static_sharding_id(void);
      void register_sharding_functor(ShardingID sid,
                                     ShardingFunctor *func,
                                     bool need_zero_check = true,
                                     bool silence_warnings= false,
                                     const char *warning_string = NULL);
      static void preregister_sharding_functor(ShardingID sid,
                                     ShardingFunctor *func);
      ShardingFunctor* find_sharding_functor(ShardingID sid);
    public:
      void register_reduction(ReductionOpID redop_id,
                              ReductionOp *redop,
                              SerdezInitFnptr init_fnptr,
                              SerdezFoldFnptr fold_fnptr,
                              bool permit_duplicates);
      void register_serdez(CustomSerdezID serdez_id,
                           SerdezOp *serdez_op,
                           bool permit_duplicates);
      const ReductionOp* get_reduction(ReductionOpID redop_id);
      const SerdezOp* get_serdez(CustomSerdezID serdez_id);
      const SerdezRedopFns* get_serdez_redop(ReductionOpID redop_id);
    public:
      void attach_semantic_information(TaskID task_id, SemanticTag,
                                   const void *buffer, size_t size, 
                                   bool is_mutable, bool send_to_owner = true);
      void attach_semantic_information(IndexSpace handle, SemanticTag tag,
                       const void *buffer, size_t size, bool is_mutable);
      void attach_semantic_information(IndexPartition handle, SemanticTag tag,
                       const void *buffer, size_t size, bool is_mutable);
      void attach_semantic_information(FieldSpace handle, SemanticTag tag,
                       const void *buffer, size_t size, bool is_mutable);
      void attach_semantic_information(FieldSpace handle, FieldID fid,
                                       SemanticTag tag, const void *buffer, 
                                       size_t size, bool is_mutable);
      void attach_semantic_information(LogicalRegion handle, SemanticTag tag,
                       const void *buffer, size_t size, bool is_mutable);
      void attach_semantic_information(LogicalPartition handle, SemanticTag tag,
                       const void *buffer, size_t size, bool is_mutable);
    public:
      bool retrieve_semantic_information(TaskID task_id, SemanticTag tag,
                                         const void *&result, size_t &size,
                                         bool can_fail, bool wait_until);
      bool retrieve_semantic_information(IndexSpace handle, SemanticTag tag,
                                         const void *&result, size_t &size,
                                         bool can_fail, bool wait_until);
      bool retrieve_semantic_information(IndexPartition handle, SemanticTag tag,
                                         const void *&result, size_t &size,
                                         bool can_fail, bool wait_until);
      bool retrieve_semantic_information(FieldSpace handle, SemanticTag tag,
                                         const void *&result, size_t &size,
                                         bool can_fail, bool wait_until);
      bool retrieve_semantic_information(FieldSpace handle, FieldID fid,
                                         SemanticTag tag,
                                         const void *&result, size_t &size,
                                         bool can_fail, bool wait_until);
      bool retrieve_semantic_information(LogicalRegion handle, SemanticTag tag,
                                         const void *&result, size_t &size,
                                         bool can_fail, bool wait_until);
      bool retrieve_semantic_information(LogicalPartition part, SemanticTag tag,
                                         const void *&result, size_t &size,
                                         bool can_fail, bool wait_until);
    public:
      TaskID generate_dynamic_task_id(void);
      TaskID generate_library_task_ids(const char *name, size_t count);
      VariantID register_variant(const TaskVariantRegistrar &registrar,
                                 const void *user_data, size_t user_data_size,
                                 CodeDescriptor *realm,
                                 bool ret, VariantID vid = AUTO_GENERATE_ID,
                                 bool check_task_id = true);
      TaskImpl* find_or_create_task_impl(TaskID task_id);
      TaskImpl* find_task_impl(TaskID task_id);
      VariantImpl* find_variant_impl(TaskID task_id, VariantID variant_id,
                                     bool can_fail = false);
    public:
      ReductionOpID generate_dynamic_reduction_id(void);
      ReductionOpID generate_library_reduction_ids(const char *name, 
                                                   size_t count);
    public:
      CustomSerdezID generate_dynamic_serdez_id(void);
      CustomSerdezID generate_library_serdez_ids(const char *name,size_t count);
    public:
      // Memory manager functions
      MemoryManager* find_memory_manager(Memory mem);
      AddressSpaceID find_address_space(Memory handle) const;
    public:
      // Messaging functions
      MessageManager* find_messenger(AddressSpaceID sid);
      MessageManager* find_messenger(Processor target);
      AddressSpaceID find_address_space(Processor target) const;
      void handle_endpoint_creation(Deserializer &derez);
    public:
      void process_mapper_message(Processor target, MapperID map_id,
                                  Processor source, const void *message, 
                                  size_t message_size, unsigned message_kind);
      void process_mapper_broadcast(MapperID map_id, Processor source,
                                    const void *message, size_t message_size, 
                                    unsigned message_kind, int radix,int index);
    public:
      void send_task(TaskOp *task);
      void send_tasks(Processor target, const std::set<TaskOp*> &tasks);
      void send_steal_request(const std::multimap<Processor,MapperID> &targets,
                              Processor thief);
      void send_advertisements(const std::set<Processor> &targets,
                              MapperID map_id, Processor source);
      void send_remote_task_replay(AddressSpaceID target, Serializer &rez);
      void send_remote_task_profiling_response(Processor tar, Serializer &rez);
      void send_index_space_node(AddressSpaceID target, Serializer &rez);
      void send_index_space_request(AddressSpaceID target, Serializer &rez);
      void send_index_space_return(AddressSpaceID target, Serializer &rez);
      void send_index_space_set(AddressSpaceID target, Serializer &rez);
      void send_index_space_child_request(AddressSpaceID target, 
                                          Serializer &rez);
      void send_index_space_child_response(AddressSpaceID target,
                                           Serializer &rez);
      void send_index_space_colors_request(AddressSpaceID target,
                                           Serializer &rez);
      void send_index_space_colors_response(AddressSpaceID target,
                                            Serializer &rez);
      void send_index_space_remote_expression_request(AddressSpaceID target,
                                                      Serializer &rez);
      void send_index_space_remote_expression_response(AddressSpaceID target,
                                                       Serializer &rez);
      void send_index_space_remote_expression_invalidation(
                                    AddressSpaceID target, Serializer &rez);
      void send_index_partition_notification(AddressSpaceID target, 
                                             Serializer &rez);
      void send_index_partition_node(AddressSpaceID target, Serializer &rez);
      void send_index_partition_request(AddressSpaceID target, Serializer &rez);
      void send_index_partition_return(AddressSpaceID target, Serializer &rez);
      void send_index_partition_child_request(AddressSpaceID target,
                                              Serializer &rez);
      void send_index_partition_child_response(AddressSpaceID target,
                                               Serializer &rez);
      void send_index_partition_disjoint_update(AddressSpaceID target,
                                                Serializer &rez);
      void send_field_space_node(AddressSpaceID target, Serializer &rez);
      void send_field_space_request(AddressSpaceID target, Serializer &rez);
      void send_field_space_return(AddressSpaceID target, Serializer &rez);
      void send_field_alloc_request(AddressSpaceID target, Serializer &rez);
      void send_field_alloc_notification(AddressSpaceID target,Serializer &rez);
      void send_field_space_top_alloc(AddressSpaceID target, Serializer &rez);
      void send_field_free(AddressSpaceID target, Serializer &rez);
      void send_local_field_alloc_request(AddressSpaceID target, 
                                          Serializer &rez);
      void send_local_field_alloc_response(AddressSpaceID target,
                                           Serializer &rez);
      void send_local_field_free(AddressSpaceID target, Serializer &rez);
      void send_local_field_update(AddressSpaceID target, Serializer &rez);
      void send_top_level_region_request(AddressSpaceID target,Serializer &rez);
      void send_top_level_region_return(AddressSpaceID target, Serializer &rez);
      void send_logical_region_node(AddressSpaceID target, Serializer &rez);
      void send_index_space_destruction(IndexSpace handle, 
                                        AddressSpaceID target,
                                        std::set<RtEvent> &applied);
      void send_index_partition_destruction(IndexPartition handle, 
                                            AddressSpaceID target,
                                            std::set<RtEvent> &applied);
      void send_field_space_destruction(FieldSpace handle, 
                                        AddressSpaceID target,
                                        std::set<RtEvent> &applied);
      void send_logical_region_destruction(LogicalRegion handle, 
                                           AddressSpaceID target,
                                           std::set<RtEvent> *applied);
      void send_logical_partition_destruction(LogicalPartition handle,
                                              AddressSpaceID target,
                                              std::set<RtEvent> *applied);
      void send_individual_remote_complete(Processor target, Serializer &rez);
      void send_individual_remote_commit(Processor target, Serializer &rez);
      void send_slice_remote_mapped(Processor target, Serializer &rez);
      void send_slice_remote_complete(Processor target, Serializer &rez);
      void send_slice_remote_commit(Processor target, Serializer &rez);
      void send_slice_find_intra_space_dependence(Processor target, 
                                                  Serializer &rez);
      void send_slice_record_intra_space_dependence(Processor target,
                                                    Serializer &rez);
      void send_did_remote_registration(AddressSpaceID target, Serializer &rez);
      void send_did_remote_valid_update(AddressSpaceID target, Serializer &rez);
      void send_did_remote_gc_update(AddressSpaceID target, Serializer &rez);
      void send_did_add_create_reference(AddressSpaceID target,Serializer &rez);
      void send_did_remove_create_reference(AddressSpaceID target,
                                            Serializer &rez, bool flush = true);
      void send_did_remote_unregister(AddressSpaceID target, Serializer &rez,
                                      VirtualChannelKind vc);
      void send_back_logical_state(AddressSpaceID target, Serializer &rez);
      void send_back_atomic(AddressSpaceID target, Serializer &rez);
      void send_atomic_reservation_request(AddressSpaceID target, 
                                           Serializer &rez);
      void send_atomic_reservation_response(AddressSpaceID target, 
                                            Serializer &rez);
      void send_materialized_view(AddressSpaceID target, Serializer &rez);
      void send_fill_view(AddressSpaceID target, Serializer &rez);
      void send_phi_view(AddressSpaceID target, Serializer &rez);
      void send_sharded_view(AddressSpaceID target, Serializer &rez);
      void send_reduction_view(AddressSpaceID target, Serializer &rez);
      void send_instance_manager(AddressSpaceID target, Serializer &rez);
      void send_reduction_manager(AddressSpaceID target, Serializer &rez);
      void send_create_top_view_request(AddressSpaceID target, Serializer &rez);
      void send_create_top_view_response(AddressSpaceID target,Serializer &rez);
      void send_view_register_user(AddressSpaceID target, Serializer &rez);
      void send_view_find_copy_preconditions_request(AddressSpaceID target,
                                                     Serializer &rez);
      void send_view_find_copy_preconditions_response(AddressSpaceID target,
                                                      Serializer &rez);
      void send_view_add_copy_user(AddressSpaceID target, Serializer &rez);
#ifdef ENABLE_VIEW_REPLICATION
      void send_view_replication_request(AddressSpaceID target,Serializer &rez);
      void send_view_replication_response(AddressSpaceID target,
                                          Serializer &rez);
      void send_view_replication_removal(AddressSpaceID target,Serializer &rez);
#endif
      void send_future_result(AddressSpaceID target, Serializer &rez);
      void send_future_subscription(AddressSpaceID target, Serializer &rez);
      void send_future_notification(AddressSpaceID target, Serializer &rez);
      void send_future_broadcast(AddressSpaceID target, Serializer &rez);
      void send_future_map_request_future(AddressSpaceID target, 
                                          Serializer &rez);
      void send_future_map_response_future(AddressSpaceID target,
                                           Serializer &rez);
      void send_control_replicate_future_map_request(AddressSpaceID target, 
                                                     Serializer &rez);
      void send_control_replicate_future_map_response(AddressSpaceID target,
                                                      Serializer &rez);
      void send_control_replicate_top_view_request(AddressSpaceID target,
                                                   Serializer &rez);
      void send_control_replicate_top_view_response(AddressSpaceID target,
                                                    Serializer &rez);
      void send_control_replicate_equivalence_set_request(AddressSpaceID target,
                                                          Serializer &rez);
      void send_control_replicate_equivalence_set_response(
                                        AddressSpaceID target, Serializer &rez);
      void send_control_replicate_intra_space_dependence(AddressSpaceID target,
                                                         Serializer &rez);
      void send_control_replicate_resource_update(AddressSpaceID target,
                                                  Serializer &rez);
      void send_control_replicate_trace_event_request(AddressSpaceID target,
                                                      Serializer &rez);
      void send_control_replicate_trace_event_response(AddressSpaceID target,
                                                       Serializer &rez);
      void send_control_replicate_trace_update(AddressSpaceID target,
                                               Serializer &rez);
      void send_control_replicate_implicit_request(AddressSpaceID target,
                                                   Serializer &rez);
      void send_control_replicate_implicit_response(AddressSpaceID target,
                                                    Serializer &rez);
      void send_mapper_message(AddressSpaceID target, Serializer &rez);
      void send_mapper_broadcast(AddressSpaceID target, Serializer &rez);
      void send_task_impl_semantic_request(AddressSpaceID target, 
                                           Serializer &rez);
      void send_index_space_semantic_request(AddressSpaceID target, 
                                             Serializer &rez);
      void send_index_partition_semantic_request(AddressSpaceID target,
                                                 Serializer &rez);
      void send_field_space_semantic_request(AddressSpaceID target,
                                             Serializer &rez);
      void send_field_semantic_request(AddressSpaceID target, Serializer &rez);
      void send_logical_region_semantic_request(AddressSpaceID target,
                                                Serializer &rez);
      void send_logical_partition_semantic_request(AddressSpaceID target,
                                                   Serializer &rez);
      void send_task_impl_semantic_info(AddressSpaceID target,
                                        Serializer &rez);
      void send_index_space_semantic_info(AddressSpaceID target, 
                                          Serializer &rez);
      void send_index_partition_semantic_info(AddressSpaceID target,
                                              Serializer &rez);
      void send_field_space_semantic_info(AddressSpaceID target,
                                          Serializer &rez);
      void send_field_semantic_info(AddressSpaceID target, Serializer &rez);
      void send_logical_region_semantic_info(AddressSpaceID target,
                                             Serializer &rez);
      void send_logical_partition_semantic_info(AddressSpaceID target,
                                                Serializer &rez);
      void send_remote_context_request(AddressSpaceID target, Serializer &rez);
      void send_remote_context_response(AddressSpaceID target, Serializer &rez);
      void send_remote_context_release(AddressSpaceID target, Serializer &rez);
      void send_remote_context_free(AddressSpaceID target, Serializer &rez);
      void send_remote_context_physical_request(AddressSpaceID target, 
                                                Serializer &rez);
      void send_remote_context_physical_response(AddressSpaceID target,
                                                 Serializer &rez);
      void send_compute_equivalence_sets_request(AddressSpaceID target, 
                                                 Serializer &rez);
      void send_equivalence_set_response(AddressSpaceID target,Serializer &rez);
      void send_equivalence_set_subset_request(AddressSpaceID target, 
                                               Serializer &rez);
      void send_equivalence_set_subset_response(AddressSpaceID target, 
                                                Serializer &rez);
      void send_equivalence_set_subset_update(AddressSpaceID target,
                                              Serializer &rez);
      void send_equivalence_set_ray_trace_request(AddressSpaceID target,
                                                  Serializer &rez);
      void send_equivalence_set_ray_trace_response(AddressSpaceID target,
                                                   Serializer &rez);
      void send_equivalence_set_migration(AddressSpaceID target, 
                                          Serializer &rez);
      void send_equivalence_set_owner_update(AddressSpaceID target,
                                             Serializer &rez);
      void send_equivalence_set_remote_refinement(AddressSpaceID target,
                                                  Serializer &rez);
      void send_equivalence_set_remote_request_instances(AddressSpaceID target,
                                                         Serializer &rez);
      void send_equivalence_set_remote_request_invalid(AddressSpaceID target,
                                                       Serializer &rez);
      void send_equivalence_set_remote_updates(AddressSpaceID target,
                                               Serializer &rez);
      void send_equivalence_set_remote_acquires(AddressSpaceID target,
                                                Serializer &rez);
      void send_equivalence_set_remote_releases(AddressSpaceID target,
                                                Serializer &rez);
      void send_equivalence_set_remote_copies_across(AddressSpaceID target,
                                                     Serializer &rez);
      void send_equivalence_set_remote_overwrites(AddressSpaceID target,
                                                  Serializer &rez);
      void send_equivalence_set_remote_filters(AddressSpaceID target,
                                               Serializer &rez);
      void send_equivalence_set_remote_instances(AddressSpaceID target,
                                                 Serializer &rez);
      void send_equivalence_set_stale_update(AddressSpaceID target, 
                                             Serializer &rez);
      void send_instance_request(AddressSpaceID target, Serializer &rez);
      void send_instance_response(AddressSpaceID target, Serializer &rez);
      void send_external_create_request(AddressSpaceID target, Serializer &rez);
      void send_external_create_response(AddressSpaceID target,Serializer &rez);
      void send_external_attach(AddressSpaceID target, Serializer &rez);
      void send_external_detach(AddressSpaceID target, Serializer &rez);
      void send_gc_priority_update(AddressSpaceID target, Serializer &rez);
      void send_never_gc_response(AddressSpaceID target, Serializer &rez);
      void send_acquire_request(AddressSpaceID target, Serializer &rez);
      void send_acquire_response(AddressSpaceID target, Serializer &rez);
      void send_variant_broadcast(AddressSpaceID target, Serializer &rez);
      void send_constraint_request(AddressSpaceID target, Serializer &rez);
      void send_constraint_response(AddressSpaceID target, Serializer &rez);
      void send_constraint_release(AddressSpaceID target, Serializer &rez);
      void send_mpi_rank_exchange(AddressSpaceID target, Serializer &rez);
      void send_replicate_launch(AddressSpaceID target, Serializer &rez);
      void send_replicate_delete(AddressSpaceID target, Serializer &rez);
      void send_replicate_post_mapped(AddressSpaceID target, Serializer &rez);
      void send_replicate_post_execution(AddressSpaceID target,
                                         Serializer &rez);
      void send_replicate_trigger_complete(AddressSpaceID target, 
                                           Serializer &rez);
      void send_replicate_trigger_commit(AddressSpaceID target,
                                         Serializer &rez);
      void send_control_replicate_collective_message(AddressSpaceID target,
                                                     Serializer &rez);
      void send_library_mapper_request(AddressSpaceID target, Serializer &rez);
      void send_library_mapper_response(AddressSpaceID target, Serializer &rez);
      void send_library_trace_request(AddressSpaceID target, Serializer &rez);
      void send_library_trace_response(AddressSpaceID target, Serializer &rez);
      void send_library_projection_request(AddressSpaceID target, 
                                           Serializer &rez);
      void send_library_projection_response(AddressSpaceID target,
                                            Serializer &rez);
      void send_library_sharding_request(AddressSpaceID target,Serializer &rez);
      void send_library_sharding_response(AddressSpaceID target, 
                                          Serializer &rez);
      void send_library_task_request(AddressSpaceID target, Serializer &rez);
      void send_library_task_response(AddressSpaceID target, Serializer &rez);
      void send_library_redop_request(AddressSpaceID target, Serializer &rez);
      void send_library_redop_response(AddressSpaceID target, Serializer &rez);
      void send_library_serdez_request(AddressSpaceID target, Serializer &rez);
      void send_library_serdez_response(AddressSpaceID target, Serializer &rez);
      void send_remote_op_report_uninitialized(AddressSpaceID target,
                                               Serializer &rez);
      void send_remote_op_profiling_count_update(AddressSpaceID target,
                                                 Serializer &rez);
      void send_remote_trace_update(AddressSpaceID target, Serializer &rez);
      void send_remote_trace_response(AddressSpaceID target, Serializer &rez);
      void send_remote_trace_equivalence_sets_request(AddressSpaceID target,
                                                      Serializer &rez);
      void send_remote_trace_equivalence_sets_response(AddressSpaceID target,
                                                       Serializer &rez);
      void send_shutdown_notification(AddressSpaceID target, Serializer &rez);
      void send_shutdown_response(AddressSpaceID target, Serializer &rez);
    public:
      // Complementary tasks for handling messages
      void handle_task(Deserializer &derez);
      void handle_steal(Deserializer &derez);
      void handle_advertisement(Deserializer &derez);
      void handle_remote_task_replay(Deserializer &derez);
      void handle_remote_task_profiling_response(Deserializer &derez);
      void handle_index_space_node(Deserializer &derez, AddressSpaceID source);
      void handle_index_space_request(Deserializer &derez, 
                                      AddressSpaceID source);
      void handle_index_space_return(Deserializer &derez); 
      void handle_index_space_set(Deserializer &derez, AddressSpaceID source);
      void handle_index_space_child_request(Deserializer &derez, 
                                            AddressSpaceID source); 
      void handle_index_space_child_response(Deserializer &derez);
      void handle_index_space_colors_request(Deserializer &derez,
                                             AddressSpaceID source);
      void handle_index_space_colors_response(Deserializer &derez);
      void handle_index_space_remote_expression_request(Deserializer &derez,
                                                        AddressSpaceID source);
      void handle_index_space_remote_expression_response(Deserializer &derez,
                                                         AddressSpaceID source);
      void handle_index_space_remote_expression_invalidation(
                                                         Deserializer &derez);
      void handle_index_partition_notification(Deserializer &derez);
      void handle_index_partition_node(Deserializer &derez,
                                       AddressSpaceID source);
      void handle_index_partition_request(Deserializer &derez,
                                          AddressSpaceID source);
      void handle_index_partition_return(Deserializer &derez);
      void handle_index_partition_child_request(Deserializer &derez,
                                                AddressSpaceID source);
      void handle_index_partition_child_response(Deserializer &derez);
      void handle_index_partition_disjoint_update(Deserializer &derez);
      void handle_field_space_node(Deserializer &derez, AddressSpaceID source);
      void handle_field_space_request(Deserializer &derez,
                                      AddressSpaceID source);
      void handle_field_space_return(Deserializer &derez);
      void handle_field_alloc_request(Deserializer &derez);
      void handle_field_alloc_notification(Deserializer &derez);
      void handle_field_space_top_alloc(Deserializer &derez,
                                        AddressSpaceID source);
      void handle_field_free(Deserializer &derez, AddressSpaceID source);
      void handle_local_field_alloc_request(Deserializer &derez,
                                            AddressSpaceID source);
      void handle_local_field_alloc_response(Deserializer &derez);
      void handle_local_field_free(Deserializer &derez);
      void handle_local_field_update(Deserializer &derez);
      void handle_top_level_region_request(Deserializer &derez,
                                           AddressSpaceID source);
      void handle_top_level_region_return(Deserializer &derez);
      void handle_logical_region_node(Deserializer &derez, 
                                      AddressSpaceID source);
      void handle_index_space_destruction(Deserializer &derez,
                                          AddressSpaceID source);
      void handle_index_partition_destruction(Deserializer &derez,
                                              AddressSpaceID source);
      void handle_field_space_destruction(Deserializer &derez,
                                          AddressSpaceID source);
      void handle_logical_region_destruction(Deserializer &derez,
                                             AddressSpaceID source);
      void handle_logical_partition_destruction(Deserializer &derez,
                                                AddressSpaceID source);
      void handle_individual_remote_complete(Deserializer &derez);
      void handle_individual_remote_commit(Deserializer &derez);
      void handle_slice_remote_mapped(Deserializer &derez, 
                                      AddressSpaceID source);
      void handle_slice_remote_complete(Deserializer &derez);
      void handle_slice_remote_commit(Deserializer &derez);
      void handle_slice_find_intra_dependence(Deserializer &derez);
      void handle_slice_record_intra_dependence(Deserializer &derez);
      void handle_did_remote_registration(Deserializer &derez, 
                                          AddressSpaceID source);
      void handle_did_remote_valid_update(Deserializer &derez);
      void handle_did_remote_gc_update(Deserializer &derez);
      void handle_did_create_add(Deserializer &derez);
      void handle_did_create_remove(Deserializer &derez);
      void handle_did_remote_unregister(Deserializer &derez);
      void handle_send_back_logical_state(Deserializer &derez,
                                          AddressSpaceID source);
      void handle_send_atomic_reservation_request(Deserializer &derez,
                                                  AddressSpaceID source);
      void handle_send_atomic_reservation_response(Deserializer &derez);
      void handle_send_materialized_view(Deserializer &derez, 
                                         AddressSpaceID source);
      void handle_send_fill_view(Deserializer &derez, AddressSpaceID source);
      void handle_send_phi_view(Deserializer &derez, AddressSpaceID source);
      void handle_send_sharded_view(Deserializer &derez, AddressSpaceID source);
      void handle_send_reduction_view(Deserializer &derez,
                                      AddressSpaceID source);
      void handle_send_instance_manager(Deserializer &derez,
                                        AddressSpaceID source);
      void handle_send_reduction_manager(Deserializer &derez,
                                         AddressSpaceID source);
      void handle_create_top_view_request(Deserializer &derez,
                                          AddressSpaceID source);
      void handle_create_top_view_response(Deserializer &derez);
      void handle_view_request(Deserializer &derez, AddressSpaceID source);
      void handle_view_register_user(Deserializer &derez,AddressSpaceID source);
      void handle_view_copy_pre_request(Deserializer &derez,
                                        AddressSpaceID source);
      void handle_view_copy_pre_response(Deserializer &derez,
                                         AddressSpaceID source);
      void handle_view_add_copy_user(Deserializer &derez,AddressSpaceID source);
#ifdef ENABLE_VIEW_REPLICATION
      void handle_view_replication_request(Deserializer &derez,
                                           AddressSpaceID source);
      void handle_view_replication_response(Deserializer &derez);
      void handle_view_replication_removal(Deserializer &derez, 
                                           AddressSpaceID source);
#endif
      void handle_manager_request(Deserializer &derez, AddressSpaceID source);
      void handle_future_result(Deserializer &derez);
      void handle_future_subscription(Deserializer &derez, 
                                      AddressSpaceID source);
      void handle_future_notification(Deserializer &derez,
                                      AddressSpaceID source);
      void handle_future_broadcast(Deserializer &derez);
      void handle_future_map_future_request(Deserializer &derez,
                                            AddressSpaceID source);
      void handle_future_map_future_response(Deserializer &derez);
      void handle_mapper_message(Deserializer &derez);
      void handle_mapper_broadcast(Deserializer &derez);
      void handle_task_impl_semantic_request(Deserializer &derez,
                                             AddressSpaceID source);
      void handle_index_space_semantic_request(Deserializer &derez,
                                               AddressSpaceID source);
      void handle_index_partition_semantic_request(Deserializer &derez,
                                                   AddressSpaceID source);
      void handle_field_space_semantic_request(Deserializer &derez,
                                               AddressSpaceID source);
      void handle_field_semantic_request(Deserializer &derez,
                                         AddressSpaceID source);
      void handle_logical_region_semantic_request(Deserializer &derez,
                                                  AddressSpaceID source);
      void handle_logical_partition_semantic_request(Deserializer &derez,
                                                     AddressSpaceID source);
      void handle_task_impl_semantic_info(Deserializer &derez,
                                          AddressSpaceID source);
      void handle_index_space_semantic_info(Deserializer &derez,
                                            AddressSpaceID source);
      void handle_index_partition_semantic_info(Deserializer &derez,
                                                AddressSpaceID source);
      void handle_field_space_semantic_info(Deserializer &derez,
                                            AddressSpaceID source);
      void handle_field_semantic_info(Deserializer &derez,
                                      AddressSpaceID source);
      void handle_logical_region_semantic_info(Deserializer &derez,
                                               AddressSpaceID source);
      void handle_logical_partition_semantic_info(Deserializer &derez,
                                                  AddressSpaceID source);
      void handle_remote_context_request(Deserializer &derez,
                                         AddressSpaceID source);
      void handle_remote_context_response(Deserializer &derez);
      void handle_remote_context_release(Deserializer &derez);
      void handle_remote_context_free(Deserializer &derez);
      void handle_remote_context_physical_request(Deserializer &derez,
                                                  AddressSpaceID source);
      void handle_remote_context_physical_response(Deserializer &derez);
      void handle_compute_equivalence_sets_request(Deserializer &derez, 
                                                   AddressSpaceID source);
      void handle_equivalence_set_request(Deserializer &derez,
                                          AddressSpaceID source);
      void handle_equivalence_set_response(Deserializer &derez,
                                           AddressSpaceID source);
      void handle_equivalence_set_subset_request(Deserializer &derez);
      void handle_equivalence_set_subset_response(Deserializer &derez);
      void handle_equivalence_set_subset_update(Deserializer &derez);
      void handle_equivalence_set_ray_trace_request(Deserializer &derez,
                                                    AddressSpaceID source);
      void handle_equivalence_set_ray_trace_response(Deserializer &derez);
      void handle_equivalence_set_migration(Deserializer &derez,
                                            AddressSpaceID source);
      void handle_equivalence_set_owner_update(Deserializer &derez);
      void handle_equivalence_set_remote_refinement(Deserializer &derez);
      void handle_equivalence_set_remote_request_instances(Deserializer &derez, 
                                                         AddressSpaceID srouce);
      void handle_equivalence_set_remote_request_invalid(Deserializer &derez, 
                                                         AddressSpaceID srouce);
      void handle_equivalence_set_remote_updates(Deserializer &derez,
                                                 AddressSpaceID source);
      void handle_equivalence_set_remote_acquires(Deserializer &derez,
                                                  AddressSpaceID source);
      void handle_equivalence_set_remote_releases(Deserializer &derez,
                                                  AddressSpaceID source);
      void handle_equivalence_set_remote_copies_across(Deserializer &derez,
                                                       AddressSpaceID source);
      void handle_equivalence_set_remote_overwrites(Deserializer &derez,
                                                    AddressSpaceID source);
      void handle_equivalence_set_remote_filters(Deserializer &derez,
                                                 AddressSpaceID source);
      void handle_equivalence_set_remote_instances(Deserializer &derez);
      void handle_equivalence_set_stale_update(Deserializer &derez); 
      void handle_instance_request(Deserializer &derez, AddressSpaceID source);
      void handle_instance_response(Deserializer &derez,AddressSpaceID source);
      void handle_external_create_request(Deserializer &derez,
                                          AddressSpaceID source);
      void handle_external_create_response(Deserializer &derez);
      void handle_external_attach(Deserializer &derez);
      void handle_external_detach(Deserializer &derez);
      void handle_gc_priority_update(Deserializer &derez,AddressSpaceID source);
      void handle_never_gc_response(Deserializer &derez);
      void handle_acquire_request(Deserializer &derez, AddressSpaceID source);
      void handle_acquire_response(Deserializer &derez, AddressSpaceID source);
      void handle_variant_request(Deserializer &derez, AddressSpaceID source);
      void handle_variant_response(Deserializer &derez);
      void handle_variant_broadcast(Deserializer &derez);
      void handle_constraint_request(Deserializer &derez,AddressSpaceID source);
      void handle_constraint_response(Deserializer &derez,AddressSpaceID src);
      void handle_constraint_release(Deserializer &derez);
      void handle_top_level_task_request(Deserializer &derez);
      void handle_top_level_task_complete(Deserializer &derez);
      void handle_mpi_rank_exchange(Deserializer &derez);
      void handle_replicate_launch(Deserializer &derez,AddressSpaceID source);
      void handle_replicate_delete(Deserializer &derez);
      void handle_replicate_post_mapped(Deserializer &derez);
      void handle_replicate_post_execution(Deserializer &derez);
      void handle_replicate_trigger_complete(Deserializer &derez);
      void handle_replicate_trigger_commit(Deserializer &derez);
      void handle_control_replicate_collective_message(Deserializer &derez);
      void handle_control_replicate_future_map_request(Deserializer &derez);
      void handle_control_replicate_future_map_response(Deserializer &derez);
      void handle_control_replicate_top_view_request(Deserializer &derez,
                                                     AddressSpaceID source);
      void handle_control_replicate_top_view_response(Deserializer &derez);
      void handle_control_replicate_eq_request(Deserializer &derez);
      void handle_control_replicate_eq_response(Deserializer &derez);
      void handle_control_replicate_intra_space_dependence(Deserializer &derez);
      void handle_control_replicate_resource_update(Deserializer &derez);
      void handle_control_replicate_trace_event_request(Deserializer &derez,
                                                        AddressSpaceID source);
      void handle_control_replicate_trace_event_response(Deserializer &derez);
      void handle_control_replicate_trace_update(Deserializer &derez,
                                                 AddressSpaceID source);
      void handle_control_replicate_implicit_request(Deserializer &derez,
                                                     AddressSpaceID source);
      void handle_control_replicate_implicit_response(Deserializer &derez);
      void handle_library_mapper_request(Deserializer &derez,
                                         AddressSpaceID source);
      void handle_library_mapper_response(Deserializer &derez);
      void handle_library_trace_request(Deserializer &derez,
                                        AddressSpaceID source);
      void handle_library_trace_response(Deserializer &derez);
      void handle_library_projection_request(Deserializer &derez,
                                             AddressSpaceID source);
      void handle_library_projection_response(Deserializer &derez);
      void handle_library_sharding_request(Deserializer &derez,
                                           AddressSpaceID source);
      void handle_library_sharding_response(Deserializer &derez);
      void handle_library_task_request(Deserializer &derez,
                                       AddressSpaceID source);
      void handle_library_task_response(Deserializer &derez);
      void handle_library_redop_request(Deserializer &derez,
                                        AddressSpaceID source);
      void handle_library_redop_response(Deserializer &derez);
      void handle_library_serdez_request(Deserializer &derez,
                                         AddressSpaceID source);
      void handle_library_serdez_response(Deserializer &derez);
      void handle_remote_op_report_uninitialized(Deserializer &derez);
      void handle_remote_op_profiling_count_update(Deserializer &derez);
      void handle_remote_tracing_update(Deserializer &derez,
                                        AddressSpaceID source);
      void handle_remote_tracing_response(Deserializer &derez);
      void handle_remote_tracing_eq_request(Deserializer &derez,
                                            AddressSpaceID source);
      void handle_remote_tracing_eq_response(Deserializer &derez);
      void handle_shutdown_notification(Deserializer &derez, 
                                        AddressSpaceID source);
      void handle_shutdown_response(Deserializer &derez);
    public: // Calls to handle mapper requests
      bool create_physical_instance(Memory target_memory,
                                    const LayoutConstraintSet &constraints,
                                    const std::vector<LogicalRegion> &regions,
                                    MappingInstance &result, MapperID mapper_id,
                                    Processor processor, bool acquire, 
                                    GCPriority priority, bool tight_bounds,
                                    size_t *footprint, UniqueID creator_id);
      bool create_physical_instance(Memory target_memory, 
                                    LayoutConstraintID layout_id,
                                    const std::vector<LogicalRegion> &regions,
                                    MappingInstance &result, MapperID mapper_id,
                                    Processor processor, bool acquire, 
                                    GCPriority priority, bool tight_bounds,
                                    size_t *footprint, UniqueID creator_id);
      bool find_or_create_physical_instance(Memory target_memory,
                                    const LayoutConstraintSet &constraints,
                                    const std::vector<LogicalRegion> &regions,
                                    MappingInstance &result, bool &created, 
                                    MapperID mapper_id, Processor processor,
                                    bool acquire, GCPriority priority,
                                    bool tight_bounds, size_t *footprint,
                                    UniqueID creator_id);
      bool find_or_create_physical_instance(Memory target_memory,
                                    LayoutConstraintID layout_id,
                                    const std::vector<LogicalRegion> &regions,
                                    MappingInstance &result, bool &created, 
                                    MapperID mapper_id, Processor processor,
                                    bool acquire, GCPriority priority,
                                    bool tight_bounds, size_t *footprint,
                                    UniqueID creator_id);
      bool find_physical_instance(Memory target_memory,
                                    const LayoutConstraintSet &constraints,
                                    const std::vector<LogicalRegion> &regions,
                                    MappingInstance &result, bool acquire,
                                    bool tight_region_bounds);
      bool find_physical_instance(Memory target_memory,
                                    LayoutConstraintID layout_id,
                                    const std::vector<LogicalRegion> &regions,
                                    MappingInstance &result, bool acquire,
                                    bool tight_region_bounds);
      void release_tree_instances(RegionTreeID tid);
    public:
      // Helper methods for the RegionTreeForest
      inline unsigned get_context_count(void) { return total_contexts; }
      inline unsigned get_start_color(void) const { return address_space; }
      inline unsigned get_color_modulus(void) const 
        { return total_address_spaces; }
    public:
      // Manage the execution of tasks within a context
      void activate_context(InnerContext *context);
      void deactivate_context(InnerContext *context);
    public:
      void add_to_dependence_queue(TaskContext *ctx, Processor p,
                                   Operation *op, const bool unordered = false);
      void add_to_ready_queue(Processor p, TaskOp *task_op, 
                              RtEvent wait_on = RtEvent::NO_RT_EVENT);
      void add_to_local_queue(Processor p, Operation *op, LgPriority priority,
                              RtEvent wait_on = RtEvent::NO_RT_EVENT);
    public:
      inline Processor find_utility_group(void) { return utility_group; }
      Processor find_processor_group(const std::vector<Processor> &procs);
      ProcessorMask find_processor_mask(const std::vector<Processor> &procs);
      template<typename T>
      inline RtEvent issue_runtime_meta_task(const LgTaskArgs<T> &args,
                                             LgPriority lg_priority,
                                   RtEvent precondition = RtEvent::NO_RT_EVENT,
                                   Processor proc = Processor::NO_PROC);
    public:
      DistributedID get_available_distributed_id(void); 
      void free_distributed_id(DistributedID did);
      RtEvent recycle_distributed_id(DistributedID did, RtEvent recycle_event);
      AddressSpaceID determine_owner(DistributedID did) const;
    public:
      void register_distributed_collectable(DistributedID did,
                                            DistributedCollectable *dc);
      void unregister_distributed_collectable(DistributedID did);
      bool has_distributed_collectable(DistributedID did);
      DistributedCollectable* find_distributed_collectable(DistributedID did);
      DistributedCollectable* find_distributed_collectable(DistributedID did,
                                                           RtEvent &ready);
      DistributedCollectable* weak_find_distributed_collectable(
                                                           DistributedID did);
      bool find_pending_collectable_location(DistributedID did,void *&location);
      void record_pending_distributed_collectable(DistributedID did);
      void revoke_pending_distributed_collectable(DistributedID did);
    public:
      LogicalView* find_or_request_logical_view(DistributedID did,
                                                RtEvent &ready);
      PhysicalManager* find_or_request_physical_manager(DistributedID did, 
                                                        RtEvent &ready);
      EquivalenceSet* find_or_request_equivalence_set(DistributedID did,
                                                      RtEvent &ready);
    protected:
      template<typename T, MessageKind MK, VirtualChannelKind VC>
      DistributedCollectable* find_or_request_distributed_collectable(
                                            DistributedID did, RtEvent &ready);
    public:
      FutureImpl* find_or_create_future(DistributedID did,
                                        ReferenceMutator *mutator,
                                        Operation *op = NULL,
                                        GenerationID op_gen = 0, 
#ifdef LEGION_SPY
                                        UniqueID op_uid = 0,
#endif
                                        int op_depth = 0);
      FutureMapImpl* find_or_create_future_map(DistributedID did, 
                          TaskContext *ctx, const Domain &domain, 
                          RtEvent complete, ReferenceMutator *mutator);
      IndexSpace find_or_create_index_slice_space(const Domain &launch_domain,
                                                  TypeTag type_tag);
    public:
      void increment_outstanding_top_level_tasks(void);
      void decrement_outstanding_top_level_tasks(void);
    public:
      void issue_runtime_shutdown_attempt(void);
      void initiate_runtime_shutdown(AddressSpaceID source, 
                                     ShutdownManager::ShutdownPhase phase,
                                     ShutdownManager *owner = NULL);
      void confirm_runtime_shutdown(ShutdownManager *shutdown_manager, 
                                    bool phase_one);
      void prepare_runtime_shutdown(void);
      void finalize_runtime_shutdown(void);
    public:
      bool has_outstanding_tasks(void);
#ifdef DEBUG_LEGION
      void increment_total_outstanding_tasks(unsigned tid, bool meta);
      void decrement_total_outstanding_tasks(unsigned tid, bool meta);
#else
      inline void increment_total_outstanding_tasks(void)
        { __sync_fetch_and_add(&total_outstanding_tasks,1); }
      inline void decrement_total_outstanding_tasks(void)
        { __sync_fetch_and_sub(&total_outstanding_tasks,1); }
#endif
    public:
      template<typename T>
      inline T* get_available(LocalLock &local_lock, std::deque<T*> &queue);

      template<bool CAN_BE_DELETED, typename T>
      inline void release_operation(std::deque<T*> &queue, T* operation);
    public:
      IndividualTask*       get_available_individual_task(void);
      PointTask*            get_available_point_task(void);
      IndexTask*            get_available_index_task(void);
      SliceTask*            get_available_slice_task(void);
      MapOp*                get_available_map_op(void);
      CopyOp*               get_available_copy_op(void);
      IndexCopyOp*          get_available_index_copy_op(void);
      PointCopyOp*          get_available_point_copy_op(void);
      FenceOp*              get_available_fence_op(void);
      FrameOp*              get_available_frame_op(void);
      CreationOp*           get_available_creation_op(void);
      DeletionOp*           get_available_deletion_op(void);
      MergeCloseOp*         get_available_merge_close_op(void);
      PostCloseOp*          get_available_post_close_op(void);
      VirtualCloseOp*       get_available_virtual_close_op(void);
      DynamicCollectiveOp*  get_available_dynamic_collective_op(void);
      FuturePredOp*         get_available_future_pred_op(void);
      NotPredOp*            get_available_not_pred_op(void);
      AndPredOp*            get_available_and_pred_op(void);
      OrPredOp*             get_available_or_pred_op(void);
      AcquireOp*            get_available_acquire_op(void);
      ReleaseOp*            get_available_release_op(void);
      TraceCaptureOp*       get_available_capture_op(void);
      TraceCompleteOp*      get_available_trace_op(void);
      TraceReplayOp*        get_available_replay_op(void);
      TraceBeginOp*         get_available_begin_op(void);
      TraceSummaryOp*       get_available_summary_op(void);
      MustEpochOp*          get_available_epoch_op(void);
      PendingPartitionOp*   get_available_pending_partition_op(void);
      DependentPartitionOp* get_available_dependent_partition_op(void);
      PointDepPartOp*       get_available_point_dep_part_op(void);
      FillOp*               get_available_fill_op(void);
      IndexFillOp*          get_available_index_fill_op(void);
      PointFillOp*          get_available_point_fill_op(void);
      AttachOp*             get_available_attach_op(void);
      DetachOp*             get_available_detach_op(void);
      TimingOp*             get_available_timing_op(void);
      AllReduceOp*          get_available_all_reduce_op(void);
    public: // Control replication operations
      ReplIndividualTask*   get_available_repl_individual_task(void);
      ReplIndexTask*        get_available_repl_index_task(void);
      ReplMergeCloseOp*     get_available_repl_merge_close_op(void);
      ReplFillOp*           get_available_repl_fill_op(void);
      ReplIndexFillOp*      get_available_repl_index_fill_op(void);
      ReplCopyOp*           get_available_repl_copy_op(void);
      ReplIndexCopyOp*      get_available_repl_index_copy_op(void);
      ReplDeletionOp*       get_available_repl_deletion_op(void);
      ReplPendingPartitionOp* get_available_repl_pending_partition_op(void);
      ReplDependentPartitionOp* get_available_repl_dependent_partition_op(void);
      ReplMustEpochOp*      get_available_repl_epoch_op(void);
      ReplTimingOp*         get_available_repl_timing_op(void);
      ReplAllReduceOp*      get_available_repl_all_reduce_op(void);
      ReplFenceOp*          get_available_repl_fence_op(void);
      ReplMapOp*            get_available_repl_map_op(void);
      ReplAttachOp*         get_available_repl_attach_op(void);
      ReplDetachOp*         get_available_repl_detach_op(void);
      ReplTraceCaptureOp*   get_available_repl_capture_op(void);
      ReplTraceCompleteOp*  get_available_repl_trace_op(void);
      ReplTraceReplayOp*    get_available_repl_replay_op(void);
      ReplTraceBeginOp*     get_available_repl_begin_op(void);
      ReplTraceSummaryOp*   get_available_repl_summary_op(void);
    public:
      void free_individual_task(IndividualTask *task);
      void free_point_task(PointTask *task);
      void free_index_task(IndexTask *task);
      void free_slice_task(SliceTask *task);
      void free_map_op(MapOp *op);
      void free_copy_op(CopyOp *op);
      void free_index_copy_op(IndexCopyOp *op);
      void free_point_copy_op(PointCopyOp *op);
      void free_fence_op(FenceOp *op);
      void free_frame_op(FrameOp *op);
      void free_creation_op(CreationOp *op);
      void free_deletion_op(DeletionOp *op);
      void free_merge_close_op(MergeCloseOp *op); 
      void free_post_close_op(PostCloseOp *op);
      void free_virtual_close_op(VirtualCloseOp *op);
      void free_dynamic_collective_op(DynamicCollectiveOp *op);
      void free_future_predicate_op(FuturePredOp *op);
      void free_not_predicate_op(NotPredOp *op);
      void free_and_predicate_op(AndPredOp *op);
      void free_or_predicate_op(OrPredOp *op);
      void free_acquire_op(AcquireOp *op);
      void free_release_op(ReleaseOp *op);
      void free_capture_op(TraceCaptureOp *op);
      void free_trace_op(TraceCompleteOp *op);
      void free_replay_op(TraceReplayOp *op);
      void free_begin_op(TraceBeginOp *op);
      void free_summary_op(TraceSummaryOp *op);
      void free_epoch_op(MustEpochOp *op);
      void free_pending_partition_op(PendingPartitionOp *op);
      void free_dependent_partition_op(DependentPartitionOp* op);
      void free_point_dep_part_op(PointDepPartOp *op);
      void free_fill_op(FillOp *op);
      void free_index_fill_op(IndexFillOp *op);
      void free_point_fill_op(PointFillOp *op);
      void free_attach_op(AttachOp *op);
      void free_detach_op(DetachOp *op);
      void free_timing_op(TimingOp *op);
      void free_all_reduce_op(AllReduceOp *op);
    public: // Control replication operations
      void free_repl_individual_task(ReplIndividualTask *task);
      void free_repl_index_task(ReplIndexTask *task);
      void free_repl_merge_close_op(ReplMergeCloseOp *op);
      void free_repl_fill_op(ReplFillOp *op);
      void free_repl_index_fill_op(ReplIndexFillOp *op);
      void free_repl_copy_op(ReplCopyOp *op);
      void free_repl_index_copy_op(ReplIndexCopyOp *op);
      void free_repl_deletion_op(ReplDeletionOp *op);
      void free_repl_pending_partition_op(ReplPendingPartitionOp *op);
      void free_repl_dependent_partition_op(ReplDependentPartitionOp *op);
      void free_repl_epoch_op(ReplMustEpochOp *op);
      void free_repl_timing_op(ReplTimingOp *op);
      void free_repl_all_reduce_op(ReplAllReduceOp *op);
      void free_repl_fence_op(ReplFenceOp *op);
      void free_repl_map_op(ReplMapOp *op);
      void free_repl_attach_op(ReplAttachOp *op);
      void free_repl_detach_op(ReplDetachOp *op);
      void free_repl_capture_op(ReplTraceCaptureOp *op);
      void free_repl_trace_op(ReplTraceCompleteOp *op);
      void free_repl_replay_op(ReplTraceReplayOp *op);
      void free_repl_begin_op(ReplTraceBeginOp *op);
      void free_repl_summary_op(ReplTraceSummaryOp *op);
    public:
      RegionTreeContext allocate_region_tree_context(void);
      void free_region_tree_context(RegionTreeContext tree_ctx); 
      void register_local_context(UniqueID context_uid, InnerContext *ctx);
      void unregister_local_context(UniqueID context_uid);
      void register_remote_context(UniqueID context_uid, RemoteContext *ctx,
                                   std::set<RtEvent> &preconditions);
      void unregister_remote_context(UniqueID context_uid);
      InnerContext* find_context(UniqueID context_uid, 
                                 bool return_null_if_not_found = false,
                                 RtEvent *wait_for = NULL);
      inline AddressSpaceID get_runtime_owner(UniqueID uid) const
        { return (uid % total_address_spaces); }
    public:
      void register_shard_manager(ReplicationID repl_id, 
                                  ShardManager *manager);
      void unregister_shard_manager(ReplicationID repl_id, 
                                    bool reclaim_id);
      ShardManager* find_shard_manager(ReplicationID repl_id, 
                                       bool can_fail = false);
    public:
      bool is_local(Processor proc) const;
      void find_visible_memories(Processor proc, std::set<Memory> &visible);
    public:
      IndexSpaceID       get_unique_index_space_id(void);
      IndexPartitionID   get_unique_index_partition_id(void);
      FieldSpaceID       get_unique_field_space_id(void);
      IndexTreeID        get_unique_index_tree_id(void);
      RegionTreeID       get_unique_region_tree_id(void);
      UniqueID           get_unique_operation_id(void);
      FieldID            get_unique_field_id(void);
      CodeDescriptorID   get_unique_code_descriptor_id(void);
      LayoutConstraintID get_unique_constraint_id(void);
      IndexSpaceExprID   get_unique_index_space_expr_id(void);
<<<<<<< HEAD
      ReplicationID      get_unique_replication_id(void);
=======
#ifdef LEGION_SPY
      unsigned           get_unique_indirections_id(void);
#endif
>>>>>>> efabe406
    public:
      // Verify that a region requirement is valid
      LegionErrorType verify_requirement(const RegionRequirement &req,
                                         FieldID &bad_field);
    public:
      // Methods for helping with dumb nested class scoping problems
      Future help_create_future(ApEvent complete, Operation *op = NULL);
      bool help_reset_future(const Future &f);
      IndexSpace help_create_index_space_handle(TypeTag type_tag);
    public:
      unsigned generate_random_integer(void);
#ifdef TRACE_ALLOCATION
    public:
      void trace_allocation(AllocationType type, size_t size, int elems);
      void trace_free(AllocationType type, size_t size, int elems);
      void dump_allocation_info(void);
      static const char* get_allocation_name(AllocationType type);
#endif
    public:
      // These are the static methods that become the meta-tasks
      // for performing all the needed runtime operations
      static void initialize_runtime_task(
                          const void *args, size_t arglen, 
			  const void *userdata, size_t userlen,
			  Processor p);
      static void shutdown_runtime_task(
                          const void *args, size_t arglen, 
			  const void *userdata, size_t userlen,
			  Processor p);
      static void legion_runtime_task(
                          const void *args, size_t arglen, 
			  const void *userdata, size_t userlen,
			  Processor p);
      static void profiling_runtime_task(
                          const void *args, size_t arglen, 
			  const void *userdata, size_t userlen,
			  Processor p);
      static void startup_runtime_task(
                          const void *args, size_t arglen, 
			  const void *userdata, size_t userlen,
			  Processor p);
      static void endpoint_runtime_task(
                          const void *args, size_t arglen, 
			  const void *userdata, size_t userlen,
			  Processor p);
    protected:
      // Internal runtime methods invoked by the above static methods
      // after the find the right runtime instance to call
      void process_schedule_request(Processor p);
      void process_message_task(const void *args, size_t arglen); 
    protected:
      bool prepared_for_shutdown;
    protected:
#ifdef DEBUG_LEGION
      mutable LocalLock outstanding_task_lock;
      std::map<std::pair<unsigned,bool>,unsigned> outstanding_task_counts;
#endif
      unsigned total_outstanding_tasks;
      unsigned outstanding_top_level_tasks;
#ifdef DEBUG_SHUTDOWN_HANG
    public:
      std::vector<int> outstanding_counts;
#endif
    public:
      // Internal runtime state 
      // The local processor managed by this runtime
      const std::set<Processor> local_procs;
    protected:
      // The local utility processors owned by this runtime
      const std::set<Processor> local_utils;
      // Processor managers for each of the local processors
      std::map<Processor,ProcessorManager*> proc_managers;
      // Lock for looking up memory managers
      mutable LocalLock memory_manager_lock;
      // Lock for initializing message managers
      mutable LocalLock message_manager_lock;
      // Memory managers for all the memories we know about
      std::map<Memory,MemoryManager*> memory_managers;
      // Message managers for each of the other runtimes
      MessageManager *message_managers[LEGION_MAX_NUM_NODES];
      // Pending message manager requests
      std::map<AddressSpaceID,RtUserEvent> pending_endpoint_requests;
      // For every processor map it to its address space
      const std::map<Processor,AddressSpaceID> proc_spaces;
      // For every endpoint processor map to its address space
      std::map<Processor,AddressSpaceID> endpoint_spaces;
    protected:
      // The task table 
      mutable LocalLock task_variant_lock;
      std::map<TaskID,TaskImpl*> task_table;
      std::deque<VariantImpl*> variant_table;
    protected:
      // Constraint sets
      mutable LocalLock layout_constraints_lock;
      std::map<LayoutConstraintID,LayoutConstraints*> layout_constraints_table;
      std::map<LayoutConstraintID,RtEvent> pending_constraint_requests;
    protected:
      struct MapperInfo {
        MapperInfo(void)
          : proc(Processor::NO_PROC), map_id(0) { }
        MapperInfo(Processor p, MapperID mid)
          : proc(p), map_id(mid) { }
      public:
        Processor proc;
        MapperID map_id;
      };
      mutable LocalLock mapper_info_lock;
      // For every mapper remember its mapper ID and processor
      std::map<Mapper*,MapperInfo> mapper_infos;
#ifdef DEBUG_LEGION
    protected:
      friend class TreeStateLogger;
      TreeStateLogger *get_tree_state_logger(void) { return tree_state_logger; }
#endif
    protected:
      unsigned unique_index_space_id;
      unsigned unique_index_partition_id;
      unsigned unique_field_space_id;
      unsigned unique_index_tree_id;
      unsigned unique_region_tree_id;
      unsigned unique_operation_id;
      unsigned unique_field_id; 
      unsigned unique_code_descriptor_id;
      unsigned unique_constraint_id;
      unsigned unique_is_expr_id;
<<<<<<< HEAD
      unsigned unique_control_replication_id;
=======
#ifdef LEGION_SPY
      unsigned unique_indirections_id;
#endif
>>>>>>> efabe406
      unsigned unique_task_id;
      unsigned unique_mapper_id;
      unsigned unique_trace_id;
      unsigned unique_projection_id;
      unsigned unique_sharding_id;
      unsigned unique_redop_id;
      unsigned unique_serdez_id;
    protected:
      mutable LocalLock library_lock;
      struct LibraryMapperIDs {
      public:
        MapperID result;
        size_t count;
        RtEvent ready;
        bool result_set;
      };
      std::map<std::string,LibraryMapperIDs> library_mapper_ids;
      // This is only valid on node 0
      unsigned unique_library_mapper_id;
    protected:
      struct LibraryTraceIDs {
        TraceID result;
        size_t count;
        RtEvent ready;
        bool result_set;
      };
      std::map<std::string,LibraryTraceIDs> library_trace_ids;
      // This is only valid on node 0
      unsigned unique_library_trace_id;
    protected:
      struct LibraryProjectionIDs {
      public:
        ProjectionID result;
        size_t count;
        RtEvent ready;
        bool result_set;
      };
      std::map<std::string,LibraryProjectionIDs> library_projection_ids;
      // This is only valid on node 0
      unsigned unique_library_projection_id;
    protected:
      struct LibraryShardingIDs {
      public:
        ShardingID result;
        size_t count;
        RtEvent ready;
        bool result_set;
      };
      std::map<std::string,LibraryShardingIDs> library_sharding_ids;
      // This is only valid on node 0
      unsigned unique_library_sharding_id;
    protected:
      struct LibraryTaskIDs {
      public:
        TaskID result;
        size_t count;
        RtEvent ready;
        bool result_set;
      };
      std::map<std::string,LibraryTaskIDs> library_task_ids;
      // This is only valid on node 0
      unsigned unique_library_task_id;
    protected:
      struct LibraryRedopIDs {
      public:
        ReductionOpID result;
        size_t count;
        RtEvent ready;
        bool result_set;
      };
      std::map<std::string,LibraryRedopIDs> library_redop_ids;
      // This is only valid on node 0
      unsigned unique_library_redop_id;
    protected:
      struct LibrarySerdezIDs {
      public:
        CustomSerdezID result;
        size_t count;
        RtEvent ready;
        bool result_set;
      };
      std::map<std::string,LibrarySerdezIDs> library_serdez_ids;
      // This is only valid on node 0
      unsigned unique_library_serdez_id;
    protected:
      mutable LocalLock redop_lock;
      mutable LocalLock serdez_lock;
    protected:
      mutable LocalLock projection_lock;
      std::map<ProjectionID,ProjectionFunction*> projection_functions;
    protected:
      mutable LocalLock sharding_lock;
      std::map<ShardingID,ShardingFunctor*> sharding_functors;
    protected:
      mutable LocalLock group_lock;
      LegionMap<uint64_t,LegionDeque<ProcessorGroupInfo>::aligned,
                PROCESSOR_GROUP_ALLOC>::tracked processor_groups;
    protected:
      mutable LocalLock processor_mapping_lock;
      std::map<Processor,unsigned> processor_mapping;
    protected:
      mutable LocalLock distributed_id_lock;
      DistributedID unique_distributed_id;
      LegionDeque<DistributedID,
          RUNTIME_DISTRIBUTED_ALLOC>::tracked available_distributed_ids;
    protected:
      mutable LocalLock distributed_collectable_lock;
      LegionMap<DistributedID,DistributedCollectable*,
                RUNTIME_DIST_COLLECT_ALLOC>::tracked dist_collectables;
      std::map<DistributedID,
        std::pair<DistributedCollectable*,RtUserEvent> > pending_collectables;
    protected:
      mutable LocalLock is_slice_lock;
      std::map<std::pair<Domain,TypeTag>,IndexSpace> index_slice_spaces;
    protected:
      // The runtime keeps track of remote contexts so they
      // can be re-used by multiple tasks that get sent remotely
      mutable LocalLock context_lock;
      std::map<UniqueID,InnerContext*> local_contexts;
      LegionMap<UniqueID,RemoteContext*,
                RUNTIME_REMOTE_ALLOC>::tracked remote_contexts;
      std::map<UniqueID,
        std::pair<RtUserEvent,RemoteContext*> > pending_remote_contexts;
      unsigned total_contexts;
      std::deque<RegionTreeContext> available_contexts;
    protected:
      // Keep track of managers for control replication execution
      mutable LocalLock shard_lock;
      std::map<ReplicationID,ShardManager*> shard_managers;
      std::map<TaskID,ImplicitShardManager*> implicit_shard_managers;
    protected:
      // For generating random numbers
      mutable LocalLock random_lock;
      unsigned short random_state[3];
#ifdef TRACE_ALLOCATION
    protected:
      struct AllocationTracker {
      public:
        AllocationTracker(void)
          : total_allocations(0), total_bytes(0),
            diff_allocations(0), diff_bytes(0) { }
      public:
        unsigned total_allocations;
        size_t         total_bytes;
        int       diff_allocations;
        off_t           diff_bytes;
      };
      mutable LocalLock allocation_lock; // leak this lock intentionally
      std::map<AllocationType,AllocationTracker> allocation_manager;
      unsigned long long allocation_tracing_count;
#endif
    protected:
      mutable LocalLock individual_task_lock;
      mutable LocalLock point_task_lock;
      mutable LocalLock index_task_lock;
      mutable LocalLock slice_task_lock;
      mutable LocalLock map_op_lock;
      mutable LocalLock copy_op_lock;
      mutable LocalLock fence_op_lock;
      mutable LocalLock frame_op_lock;
      mutable LocalLock creation_op_lock;
      mutable LocalLock deletion_op_lock;
      mutable LocalLock merge_close_op_lock;
      mutable LocalLock post_close_op_lock;
      mutable LocalLock virtual_close_op_lock;
      mutable LocalLock dynamic_collective_op_lock;
      mutable LocalLock future_pred_op_lock;
      mutable LocalLock not_pred_op_lock;
      mutable LocalLock and_pred_op_lock;
      mutable LocalLock or_pred_op_lock;
      mutable LocalLock acquire_op_lock;
      mutable LocalLock release_op_lock;
      mutable LocalLock capture_op_lock;
      mutable LocalLock trace_op_lock;
      mutable LocalLock replay_op_lock;
      mutable LocalLock begin_op_lock;
      mutable LocalLock summary_op_lock;
      mutable LocalLock epoch_op_lock;
      mutable LocalLock pending_partition_op_lock;
      mutable LocalLock dependent_partition_op_lock;
      mutable LocalLock fill_op_lock;
      mutable LocalLock attach_op_lock;
      mutable LocalLock detach_op_lock;
      mutable LocalLock timing_op_lock;
      mutable LocalLock all_reduce_op_lock;
    protected:
      std::deque<IndividualTask*>       available_individual_tasks;
      std::deque<PointTask*>            available_point_tasks;
      std::deque<IndexTask*>            available_index_tasks;
      std::deque<SliceTask*>            available_slice_tasks;
      std::deque<MapOp*>                available_map_ops;
      std::deque<CopyOp*>               available_copy_ops;
      std::deque<IndexCopyOp*>          available_index_copy_ops;
      std::deque<PointCopyOp*>          available_point_copy_ops;
      std::deque<FenceOp*>              available_fence_ops;
      std::deque<FrameOp*>              available_frame_ops;
      std::deque<CreationOp*>           available_creation_ops;
      std::deque<DeletionOp*>           available_deletion_ops;
      std::deque<MergeCloseOp*>         available_merge_close_ops;
      std::deque<PostCloseOp*>          available_post_close_ops;
      std::deque<VirtualCloseOp*>       available_virtual_close_ops;
      std::deque<DynamicCollectiveOp*>  available_dynamic_collective_ops;
      std::deque<FuturePredOp*>         available_future_pred_ops;
      std::deque<NotPredOp*>            available_not_pred_ops;
      std::deque<AndPredOp*>            available_and_pred_ops;
      std::deque<OrPredOp*>             available_or_pred_ops;
      std::deque<AcquireOp*>            available_acquire_ops;
      std::deque<ReleaseOp*>            available_release_ops;
      std::deque<TraceCaptureOp*>       available_capture_ops;
      std::deque<TraceCompleteOp*>      available_trace_ops;
      std::deque<TraceReplayOp*>        available_replay_ops;
      std::deque<TraceBeginOp*>         available_begin_ops;
      std::deque<TraceSummaryOp*>       available_summary_ops;
      std::deque<MustEpochOp*>          available_epoch_ops;
      std::deque<PendingPartitionOp*>   available_pending_partition_ops;
      std::deque<DependentPartitionOp*> available_dependent_partition_ops;
      std::deque<PointDepPartOp*>       available_point_dep_part_ops;
      std::deque<FillOp*>               available_fill_ops;
      std::deque<IndexFillOp*>          available_index_fill_ops;
      std::deque<PointFillOp*>          available_point_fill_ops;
      std::deque<AttachOp*>             available_attach_ops;
      std::deque<DetachOp*>             available_detach_ops;
      std::deque<TimingOp*>             available_timing_ops;
      std::deque<AllReduceOp*>          available_all_reduce_ops;
    protected: // Control replication operations
      std::deque<ReplIndividualTask*>   available_repl_individual_tasks;
      std::deque<ReplIndexTask*>        available_repl_index_tasks;
      std::deque<ReplMergeCloseOp*>     available_repl_merge_close_ops;
      std::deque<ReplFillOp*>           available_repl_fill_ops;
      std::deque<ReplIndexFillOp*>      available_repl_index_fill_ops;
      std::deque<ReplCopyOp*>           available_repl_copy_ops;
      std::deque<ReplIndexCopyOp*>      available_repl_index_copy_ops;
      std::deque<ReplDeletionOp*>       available_repl_deletion_ops;
      std::deque<ReplPendingPartitionOp*> 
                                        available_repl_pending_partition_ops;
      std::deque<ReplDependentPartitionOp*> 
                                        available_repl_dependent_partition_ops;
      std::deque<ReplMustEpochOp*>      available_repl_must_epoch_ops;
      std::deque<ReplTimingOp*>         available_repl_timing_ops;
      std::deque<ReplAllReduceOp*>      available_repl_all_reduce_ops;
      std::deque<ReplFenceOp*>          available_repl_fence_ops;
      std::deque<ReplMapOp*>            available_repl_map_ops;
      std::deque<ReplAttachOp*>         available_repl_attach_ops;
      std::deque<ReplDetachOp*>         available_repl_detach_ops;
      std::deque<ReplTraceCaptureOp*>   available_repl_capture_ops;
      std::deque<ReplTraceCompleteOp*>  available_repl_trace_ops;
      std::deque<ReplTraceReplayOp*>    available_repl_replay_ops;
      std::deque<ReplTraceBeginOp*>     available_repl_begin_ops;
      std::deque<ReplTraceSummaryOp*>   available_repl_summary_ops;
#ifdef DEBUG_LEGION
      TreeStateLogger *tree_state_logger;
      // For debugging purposes keep track of
      // some of the outstanding tasks
      std::set<IndividualTask*> out_individual_tasks;
      std::set<PointTask*>      out_point_tasks;
      std::set<IndexTask*>      out_index_tasks;
      std::set<SliceTask*>      out_slice_tasks;
      std::set<MustEpochOp*>    out_must_epoch;
    public:
      // These are debugging method for the above data
      // structures.  They are not called anywhere in
      // actual code.
      void print_out_individual_tasks(FILE *f = stdout, int cnt = -1);
      void print_out_index_tasks(FILE *f = stdout, int cnt = -1);
      void print_out_slice_tasks(FILE *f = stdout, int cnt = -1);
      void print_out_point_tasks(FILE *f = stdout, int cnt = -1);
      void print_outstanding_tasks(FILE *f = stdout, int cnt = -1);
#endif
    public:
      LayoutConstraintID register_layout(
          const LayoutConstraintRegistrar &registrar, 
          LayoutConstraintID id, DistributedID did = 0);
      LayoutConstraints* register_layout(FieldSpace handle,
               const LayoutConstraintSet &cons, bool internal);
      bool register_layout(LayoutConstraints *new_constraints,
                           ReferenceMutator *mutator);
      void release_layout(LayoutConstraintID layout_id);
      void unregister_layout(LayoutConstraintID layout_id);
      static LayoutConstraintID preregister_layout(
                                     const LayoutConstraintRegistrar &registrar,
                                     LayoutConstraintID layout_id);
      FieldSpace get_layout_constraint_field_space(LayoutConstraintID id);
      void get_layout_constraints(LayoutConstraintID layout_id,
                                  LayoutConstraintSet &layout_constraints);
      const char* get_layout_constraints_name(LayoutConstraintID layout_id);
      LayoutConstraints* find_layout_constraints(LayoutConstraintID layout_id,
                                                 bool can_fail = false,
                                                 RtEvent *wait_for = NULL);
    public:
      // Static methods for start-up and callback phases
      static int start(int argc, char **argv, bool background);
      static void register_builtin_reduction_operators(void);
      static const LegionConfiguration& initialize(int *argc, char ***argv, 
                                                   bool filter);
      static LegionConfiguration parse_arguments(int argc, char **argv);
      static void perform_slow_config_checks(const LegionConfiguration &config);
      static void configure_interoperability(bool separate_runtimes);
      static RtEvent configure_runtime(int argc, char **argv,
          const LegionConfiguration &config, RealmRuntime &realm,
          Processor::Kind &startup_kind);
      static int wait_for_shutdown(void);
      Future launch_top_level_task(const TaskLauncher &launcher);
      IndividualTask* create_implicit_top_level(TaskID top_task_id,
                                                MapperID top_mapper_id,
                                                Processor proxy,
                                                const char *task_name);
      ImplicitShardManager* find_implicit_shard_manager(TaskID top_task_id,
                                                MapperID top_mapper_id,
                                                Processor::Kind kind,
                                                unsigned shards_per_space,
                                                bool local);
      Context begin_implicit_task(TaskID top_task_id,
                                  MapperID top_mapper_id,
                                  Processor::Kind proc_kind,
                                  const char *task_name,
                                  bool control_replicable,
                                  unsigned shard_per_address_space,
                                  int shard_id);
      void finish_implicit_task(Context ctx);
      static void set_top_level_task_id(TaskID top_id);
      static void set_top_level_task_mapper_id(MapperID mapper_id);
      static void configure_MPI_interoperability(int rank);
      static void register_handshake(LegionHandshake &handshake);
      static const ReductionOp* get_reduction_op(ReductionOpID redop_id,
                                                 bool has_lock = false);
      static const SerdezOp* get_serdez_op(CustomSerdezID serdez_id,
                                           bool has_lock = false);
      static const SerdezRedopFns* get_serdez_redop_fns(ReductionOpID redop_id,
                                                        bool has_lock = false);
      static void add_registration_callback(RegistrationCallbackFnptr callback);
      static ReductionOpTable& get_reduction_table(bool safe);
      static SerdezOpTable& get_serdez_table(bool safe);
      static SerdezRedopTable& get_serdez_redop_table(bool safe);
      static void register_reduction_op(ReductionOpID redop_id,
                                        ReductionOp *redop,
                                        SerdezInitFnptr init_fnptr,
                                        SerdezFoldFnptr fold_fnptr,
                                        bool permit_duplicates,
                                        bool has_lock = false);
      static void register_serdez_op(CustomSerdezID serdez_id,
                                     SerdezOp *serdez_op,
                                     bool permit_duplicates,
                                     bool has_lock = false);
      static std::deque<PendingVariantRegistration*>&
                                get_pending_variant_table(void);
      static std::map<LayoutConstraintID,LayoutConstraintRegistrar>&
                                get_pending_constraint_table(void);
      static std::map<ProjectionID,ProjectionFunctor*>&
                                get_pending_projection_table(void);
      static std::map<ShardingID,ShardingFunctor*>&
                                get_pending_sharding_table(void);
      static std::vector<LegionHandshake>&
                                get_pending_handshake_table(void);
      static std::vector<RegistrationCallbackFnptr>&
                                get_pending_registration_callbacks(void);
      static TaskID& get_current_static_task_id(void);
      static TaskID generate_static_task_id(void);
      static VariantID preregister_variant(
                      const TaskVariantRegistrar &registrar,
                      const void *user_data, size_t user_data_size,
                      CodeDescriptor *realm_desc, bool has_ret, 
                      const char *task_name,VariantID vid,bool check_id = true);
    public:
      static ReductionOpID& get_current_static_reduction_id(void);
      static ReductionOpID generate_static_reduction_id(void);
      static CustomSerdezID& get_current_static_serdez_id(void);
      static CustomSerdezID generate_static_serdez_id(void);
    public:
      static void report_fatal_message(int code,
                                       const char *file_name,
                                       const int line_number,
                                       const char *message);
      static void report_error_message(int code,
                                       const char *file_name,
                                       const int line_number,
                                       const char *message);
      static void report_warning_message(int code,
                                         const char *file_name, 
                                         const int line_number,
                                         const char *message);
#if defined(PRIVILEGE_CHECKS) || defined(BOUNDS_CHECKS)
    public:
      static const char* find_privilege_task_name(void *impl);
#endif
#ifdef BOUNDS_CHECKS
    public:
      static void check_bounds(void *impl, ptr_t ptr);
      static void check_bounds(void *impl, const DomainPoint &dp);
#endif
    public:
      // Static member variables
      static TaskID legion_main_id;
      static MapperID legion_main_mapper_id;
      static std::vector<RegistrationCallbackFnptr> registration_callbacks;
      static bool legion_main_set;
      static bool runtime_initialized;
      static bool runtime_started;
      static bool runtime_backgrounded;
      static Runtime *the_runtime;
      static RtUserEvent runtime_started_event;
      // Static member variables for MPI interop
      static int mpi_rank;
    public:
      static inline ApEvent merge_events(const TraceInfo *info,
                                         ApEvent e1, ApEvent e2);
      static inline ApEvent merge_events(const TraceInfo *info,
                                         ApEvent e1, ApEvent e2, ApEvent e3);
      static inline ApEvent merge_events(const TraceInfo *info,
                                         const std::set<ApEvent> &events);
    public:
      static inline RtEvent merge_events(RtEvent e1, RtEvent e2);
      static inline RtEvent merge_events(RtEvent e1, RtEvent e2, RtEvent e3);
      static inline RtEvent merge_events(const std::set<RtEvent> &events);
    public:
      static inline ApUserEvent create_ap_user_event(
                                                  const TraceInfo *info = NULL);
      static inline void trigger_event(ApUserEvent to_trigger,
                                   ApEvent precondition = ApEvent::NO_AP_EVENT);
      static inline void poison_event(ApUserEvent to_poison);
    public:
      static inline RtUserEvent create_rt_user_event(void);
      static inline void trigger_event(RtUserEvent to_trigger,
                                   RtEvent precondition = RtEvent::NO_RT_EVENT);
      static inline void poison_event(RtUserEvent to_poison);
    public:
      static inline PredEvent create_pred_event(void);
      static inline void trigger_event(PredEvent to_trigger);
      static inline void poison_event(PredEvent to_poison);
    public:
      static inline ApEvent ignorefaults(Realm::Event e);
      static inline RtEvent protect_event(ApEvent to_protect);
      static inline RtEvent protect_merge_events(
                                          const std::set<ApEvent> &events);
    public:
      static inline ApBarrier get_previous_phase(const PhaseBarrier &bar);
      static inline void phase_barrier_arrive(const PhaseBarrier &bar, 
                unsigned cnt, ApEvent precondition = ApEvent::NO_AP_EVENT,
                const void *reduce_value = NULL, size_t reduce_value_size = 0);
      static inline void advance_barrier(PhaseBarrier &bar);
      static inline void alter_arrival_count(PhaseBarrier &bar, int delta);
    public:
      static inline ApBarrier get_previous_phase(const ApBarrier &bar);
      static inline void phase_barrier_arrive(const ApBarrier &bar, 
                unsigned cnt, ApEvent precondition = ApEvent::NO_AP_EVENT,
                const void *reduce_value = NULL, size_t reduce_value_size = 0);
      static inline void advance_barrier(ApBarrier &bar);
      static inline bool get_barrier_result(ApBarrier bar, void *result,
                                            size_t result_size);
    public:
      static inline RtBarrier get_previous_phase(const RtBarrier &bar);
      static inline void phase_barrier_arrive(const RtBarrier &bar,
                unsigned cnt, RtEvent precondition = RtEvent::NO_RT_EVENT,
                const void *reduce_value = NULL, size_t reduce_value_size = 0);
      static inline void advance_barrier(RtBarrier &bar);
      static inline bool get_barrier_result(RtBarrier bar, void *result,
                                            size_t result_size);
      static inline void alter_arrival_count(RtBarrier &bar, int delta);
    public:
      static inline ApEvent acquire_ap_reservation(Reservation r,bool exclusive,
                                   ApEvent precondition = ApEvent::NO_AP_EVENT);
      static inline RtEvent acquire_rt_reservation(Reservation r,bool exclusive,
                                   RtEvent precondition = RtEvent::NO_RT_EVENT);
      static inline void release_reservation(Reservation r,
                                   LgEvent precondition = LgEvent::NO_LG_EVENT);
    };

    //--------------------------------------------------------------------------
    template<typename T>
    inline T* Runtime::get_available(LocalLock &local_lock, 
                                     std::deque<T*> &queue)
    //--------------------------------------------------------------------------
    {
      T *result = NULL;
      {
        AutoLock l_lock(local_lock);
        if (!queue.empty())
        {
          result = queue.front();
          queue.pop_front();
        }
      }
      // Couldn't find one so make one
      if (result == NULL)
        result = new T(this);
#ifdef DEBUG_LEGION
      assert(result != NULL);
#endif
      result->activate();
      return result;
    }

    //--------------------------------------------------------------------------
    template<bool CAN_BE_DELETED, typename T>
    inline void Runtime::release_operation(std::deque<T*> &queue, T* operation)
    //--------------------------------------------------------------------------
    {
      if (CAN_BE_DELETED && (queue.size() == LEGION_MAX_RECYCLABLE_OBJECTS))
        delete (operation);
      else
        queue.push_front(operation);
    }

    //--------------------------------------------------------------------------
    template<typename T>
    inline RtEvent Runtime::issue_runtime_meta_task(const LgTaskArgs<T> &args,
                    LgPriority priority, RtEvent precondition, Processor target)
    //--------------------------------------------------------------------------
    {
      // If this is not a task directly related to shutdown or is a message, 
      // to a remote node then increment the number of outstanding tasks
#ifdef DEBUG_LEGION
      if (T::TASK_ID < LG_MESSAGE_ID)
        increment_total_outstanding_tasks(args.lg_task_id, true/*meta*/);
#else
      if (T::TASK_ID < LG_MESSAGE_ID)
        increment_total_outstanding_tasks();
#endif
#ifdef DEBUG_SHUTDOWN_HANG
      __sync_fetch_and_add(&outstanding_counts[T::TASK_ID],1);
#endif
      if (!target.exists())
      {
        // If we don't have a processor to explicitly target, figure
        // out which of our utility processors to use
        target = utility_group;
      }
#ifdef DEBUG_LEGION
      assert(target.exists());
#endif
      DETAILED_PROFILER(this, REALM_SPAWN_META_CALL);
      if ((T::TASK_ID < LG_MESSAGE_ID) && (profiler != NULL))
      {
        Realm::ProfilingRequestSet requests;
        profiler->add_meta_request(requests, T::TASK_ID, args.provenance);
#ifdef LEGION_SEPARATE_META_TASKS
        return RtEvent(target.spawn(LG_TASK_ID + T::TASK_ID, &args, sizeof(T),
                                    requests, precondition, priority));
#else
        return RtEvent(target.spawn(LG_TASK_ID, &args, sizeof(T),
                                    requests, precondition, priority));
#endif
      }
      else
#ifdef LEGION_SEPARATE_META_TASKS
        return RtEvent(target.spawn(LG_TASK_ID + T::TASK_ID, &args, sizeof(T),
                                    precondition, priority));
#else
        return RtEvent(target.spawn(LG_TASK_ID, &args, sizeof(T), 
                                    precondition, priority));
#endif
    }

    //--------------------------------------------------------------------------
    /*static*/ inline ApEvent Runtime::merge_events(
                                  const TraceInfo *info, ApEvent e1, ApEvent e2)
    //--------------------------------------------------------------------------
    {
      ApEvent result(Realm::Event::merge_events(e1, e2)); 
#ifdef LEGION_DISABLE_EVENT_PRUNING
      if (!result.exists() || (result == e1) || (result == e2))
      {
        Realm::UserEvent rename(Realm::UserEvent::create_user_event());
        if (result == e1)
          rename.trigger(e1);
        else if (result == e2)
          rename.trigger(e2);
        else
          rename.trigger();
        result = ApEvent(rename);
      }
#endif
#ifdef LEGION_SPY
      LegionSpy::log_event_dependence(e1, result);
      LegionSpy::log_event_dependence(e2, result);
#endif
      if ((info != NULL) && info->recording)
        info->record_merge_events(result, e1, e2);
      return result;
    }

    //--------------------------------------------------------------------------
    /*static*/ inline ApEvent Runtime::merge_events(
                      const TraceInfo *info, ApEvent e1, ApEvent e2, ApEvent e3) 
    //--------------------------------------------------------------------------
    {
      ApEvent result(Realm::Event::merge_events(e1, e2, e3)); 
#ifdef LEGION_DISABLE_EVENT_PRUNING
      if (!result.exists() || (result == e1) || (result == e2) ||(result == e3))
      {
        Realm::UserEvent rename(Realm::UserEvent::create_user_event());
        if (result == e1)
          rename.trigger(e1);
        else if (result == e2)
          rename.trigger(e2);
        else if (result == e3)
          rename.trigger(e3);
        else
          rename.trigger();
        result = ApEvent(rename);
      }
#endif
#ifdef LEGION_SPY
      LegionSpy::log_event_dependence(e1, result);
      LegionSpy::log_event_dependence(e2, result);
      LegionSpy::log_event_dependence(e3, result);
#endif
      if ((info != NULL) && info->recording)
        info->record_merge_events(result, e1, e2, e3);
      return result;
    }

    //--------------------------------------------------------------------------
    /*static*/ inline ApEvent Runtime::merge_events(
                         const TraceInfo *info, const std::set<ApEvent> &events)
    //--------------------------------------------------------------------------
    {
#ifndef LEGION_DISABLE_EVENT_PRUNING
      if (events.empty())
      {
        // Still need to do this for tracing because of merge filter code
        if ((info != NULL) && info->recording)
        {
          ApEvent result;
          info->record_merge_events(result, events);
          return result;
        }
        else
          return ApEvent::NO_AP_EVENT;
      }
      if (events.size() == 1)
      {
        // Still need to do this for tracing because of merge filter code
        if ((info != NULL) && info->recording)
        {
          ApEvent result = *(events.begin());
          info->record_merge_events(result, events);
          return result;
        }
        else
          return *(events.begin());
      }
#endif
      const std::set<Realm::Event> *realm_events = 
        reinterpret_cast<const std::set<Realm::Event>*>(&events);
      ApEvent result(Realm::Event::merge_events(*realm_events));
#ifdef LEGION_DISABLE_EVENT_PRUNING
      if (!result.exists() || (events.find(result) != events.end()))
      {
        Realm::UserEvent rename(Realm::UserEvent::create_user_event());
        if (events.find(result) != events.end())
          rename.trigger(result);
        else
          rename.trigger();
        result = ApEvent(rename);
      }
#endif
#ifdef LEGION_SPY
      for (std::set<ApEvent>::const_iterator it = events.begin();
            it != events.end(); it++)
        LegionSpy::log_event_dependence(*it, result);
#endif
      if ((info != NULL) && info->recording)
        info->record_merge_events(result, events);
      return result;
    }

    //--------------------------------------------------------------------------
    /*static*/ inline RtEvent Runtime::merge_events(RtEvent e1, RtEvent e2)
    //--------------------------------------------------------------------------
    {
      // No logging for runtime operations currently
      return RtEvent(Realm::Event::merge_events(e1, e2)); 
    }

    //--------------------------------------------------------------------------
    /*static*/ inline RtEvent Runtime::merge_events(RtEvent e1, 
                                                    RtEvent e2, RtEvent e3) 
    //--------------------------------------------------------------------------
    {
      // No logging for runtime operations currently
      return RtEvent(Realm::Event::merge_events(e1, e2, e3)); 
    }

    //--------------------------------------------------------------------------
    /*static*/ inline RtEvent Runtime::merge_events(
                                                const std::set<RtEvent> &events)
    //--------------------------------------------------------------------------
    {
#ifndef LEGION_DISABLE_EVENT_PRUNING
      if (events.empty())
        return RtEvent::NO_RT_EVENT;
      if (events.size() == 1)
        return *(events.begin());
#endif
      // No logging for runtime operations currently
      const std::set<Realm::Event> *realm_events = 
        reinterpret_cast<const std::set<Realm::Event>*>(&events);
      return RtEvent(Realm::Event::merge_events(*realm_events));
    }

    //--------------------------------------------------------------------------
    /*static*/ inline ApUserEvent Runtime::create_ap_user_event(
                                                          const TraceInfo *info)
    //--------------------------------------------------------------------------
    {
#ifdef LEGION_SPY
      ApUserEvent result(Realm::UserEvent::create_user_event());
      LegionSpy::log_ap_user_event(result);
#else
      ApUserEvent result(Realm::UserEvent::create_user_event());
#endif
      if ((info != NULL) && info->recording)
        info->record_create_ap_user_event(result);
      return result;
    }

    //--------------------------------------------------------------------------
    /*static*/ inline void Runtime::trigger_event(ApUserEvent to_trigger,
                                                  ApEvent precondition)
    //--------------------------------------------------------------------------
    {
      Realm::UserEvent copy = to_trigger;
      copy.trigger(precondition);
#ifdef LEGION_SPY
      LegionSpy::log_ap_user_event_trigger(to_trigger);
      if (precondition.exists())
        LegionSpy::log_event_dependence(precondition, to_trigger);
#endif
    }

    //--------------------------------------------------------------------------
    /*static*/ inline void Runtime::poison_event(ApUserEvent to_poison)
    //--------------------------------------------------------------------------
    {
      Realm::UserEvent copy = to_poison;
      copy.cancel();
#ifdef LEGION_SPY
      // This counts as triggering
      LegionSpy::log_ap_user_event_trigger(to_poison);
#endif
    }

    //--------------------------------------------------------------------------
    /*static*/ inline RtUserEvent Runtime::create_rt_user_event(void)
    //--------------------------------------------------------------------------
    {
#ifdef LEGION_SPY
      RtUserEvent result(Realm::UserEvent::create_user_event());
      LegionSpy::log_rt_user_event(result);
      return result;
#else
      return RtUserEvent(Realm::UserEvent::create_user_event());
#endif
    }

    //--------------------------------------------------------------------------
    /*static*/ inline void Runtime::trigger_event(RtUserEvent to_trigger,
                                                  RtEvent precondition) 
    //--------------------------------------------------------------------------
    {
      Realm::UserEvent copy = to_trigger;
      copy.trigger(precondition);
#ifdef LEGION_SPY
      LegionSpy::log_rt_user_event_trigger(to_trigger);
#endif
    }

    //--------------------------------------------------------------------------
    /*static*/ inline void Runtime::poison_event(RtUserEvent to_poison)
    //--------------------------------------------------------------------------
    {
      Realm::UserEvent copy = to_poison;
      copy.cancel();
#ifdef LEGION_SPY
      // This counts as triggering
      LegionSpy::log_rt_user_event_trigger(to_poison);
#endif
    }

    //--------------------------------------------------------------------------
    /*static*/ inline PredEvent Runtime::create_pred_event(void)
    //--------------------------------------------------------------------------
    {
#ifdef LEGION_SPY
      PredEvent result(Realm::UserEvent::create_user_event());
      LegionSpy::log_pred_event(result);
      return result;
#else
      return PredEvent(Realm::UserEvent::create_user_event());
#endif
    }

    //--------------------------------------------------------------------------
    /*static*/ inline void Runtime::trigger_event(PredEvent to_trigger)
    //--------------------------------------------------------------------------
    {
      Realm::UserEvent copy = to_trigger;
      copy.trigger();
#ifdef LEGION_SPY
      LegionSpy::log_pred_event_trigger(to_trigger);
#endif
    }

    //--------------------------------------------------------------------------
    /*static*/ inline void Runtime::poison_event(PredEvent to_poison)
    //--------------------------------------------------------------------------
    {
      Realm::UserEvent copy = to_poison;
      copy.cancel();
#ifdef LEGION_SPY
      // This counts as triggering
      LegionSpy::log_pred_event_trigger(to_poison);
#endif
    }

    //--------------------------------------------------------------------------
    /*static*/ inline ApEvent Runtime::ignorefaults(Realm::Event e)
    //--------------------------------------------------------------------------
    {
      ApEvent result(Realm::Event::ignorefaults(e));
#ifdef LEGION_DISABLE_EVENT_PRUNING
      if (!result.exists())
      {
        Realm::UserEvent rename(Realm::UserEvent::create_user_event());
        rename.trigger();
        result = ApEvent(rename);
      }
#ifdef LEGION_SPY
      LegionSpy::log_event_dependence(ApEvent(e), result);
#endif
#endif
      return ApEvent(result);
    }

    //--------------------------------------------------------------------------
    /*static*/ inline RtEvent Runtime::protect_event(ApEvent to_protect)
    //--------------------------------------------------------------------------
    {
      if (to_protect.exists())
        return RtEvent(Realm::Event::ignorefaults(to_protect));
      else
        return RtEvent::NO_RT_EVENT;
    }

    //--------------------------------------------------------------------------
    /*static*/ inline RtEvent Runtime::protect_merge_events(
                                                const std::set<ApEvent> &events)
    //--------------------------------------------------------------------------
    {
      const std::set<Realm::Event> *realm_events = 
        reinterpret_cast<const std::set<Realm::Event>*>(&events);
      return RtEvent(Realm::Event::merge_events_ignorefaults(*realm_events));
    }

    //--------------------------------------------------------------------------
    /*static*/ inline void Runtime::phase_barrier_arrive(
                  const PhaseBarrier &bar, unsigned count, ApEvent precondition,
                  const void *reduce_value, size_t reduce_value_size)
    //--------------------------------------------------------------------------
    {
      Realm::Barrier copy = bar.phase_barrier;
      copy.arrive(count, precondition, reduce_value, reduce_value_size);
#ifdef LEGION_SPY
      if (precondition.exists())
        LegionSpy::log_event_dependence(precondition, bar.phase_barrier);
#endif
    }

    //--------------------------------------------------------------------------
    /*static*/ inline ApBarrier Runtime::get_previous_phase(
                                                        const PhaseBarrier &bar)
    //--------------------------------------------------------------------------
    {
      Realm::Barrier copy = bar.phase_barrier;
      return ApBarrier(copy.get_previous_phase());
    }

    //--------------------------------------------------------------------------
    /*static*/ inline void Runtime::alter_arrival_count(PhaseBarrier &bar,
                                                        int delta)
    //--------------------------------------------------------------------------
    {
      Realm::Barrier copy = bar.phase_barrier;
      bar.phase_barrier = ApBarrier(copy.alter_arrival_count(delta));
    }

    //--------------------------------------------------------------------------
    /*static*/ inline void Runtime::advance_barrier(PhaseBarrier &bar)
    //--------------------------------------------------------------------------
    {
      Realm::Barrier copy = bar.phase_barrier;
      bar.phase_barrier = ApBarrier(copy.advance_barrier());
    }

    //--------------------------------------------------------------------------
    /*static*/ inline ApBarrier Runtime::get_previous_phase(
                                                           const ApBarrier &bar)
    //--------------------------------------------------------------------------
    {
      Realm::Barrier copy = bar;
      return ApBarrier(copy.get_previous_phase());
    }

    //--------------------------------------------------------------------------
    /*static*/ inline void Runtime::phase_barrier_arrive(
                  const ApBarrier &bar, unsigned count, ApEvent precondition,
                  const void *reduce_value, size_t reduce_value_size)
    //--------------------------------------------------------------------------
    {
      Realm::Barrier copy = bar;
      copy.arrive(count, precondition, reduce_value, reduce_value_size);
#ifdef LEGION_SPY
      if (precondition.exists())
        LegionSpy::log_event_dependence(precondition, bar);
#endif
    }

    //--------------------------------------------------------------------------
    /*static*/ inline void Runtime::advance_barrier(ApBarrier &bar)
    //--------------------------------------------------------------------------
    {
      Realm::Barrier copy = bar;
      bar = ApBarrier(copy.advance_barrier());
    }

    //--------------------------------------------------------------------------
    /*static*/ inline bool Runtime::get_barrier_result(ApBarrier bar,
                                               void *result, size_t result_size)
    //--------------------------------------------------------------------------
    {
      Realm::Barrier copy = bar;
      return copy.get_result(result, result_size);
    }

    //--------------------------------------------------------------------------
    /*static*/ inline RtBarrier Runtime::get_previous_phase(const RtBarrier &b)
    //--------------------------------------------------------------------------
    {
      Realm::Barrier copy = b;
      return RtBarrier(copy.get_previous_phase());
    }

    //--------------------------------------------------------------------------
    /*static*/ inline void Runtime::phase_barrier_arrive(const RtBarrier &bar,
           unsigned count, RtEvent precondition, const void *value, size_t size)
    //--------------------------------------------------------------------------
    {
      Realm::Barrier copy = bar;
      copy.arrive(count, precondition, value, size); 
    }

    //--------------------------------------------------------------------------
    /*static*/ inline void Runtime::advance_barrier(RtBarrier &bar)
    //--------------------------------------------------------------------------
    {
      Realm::Barrier copy = bar;
      bar = RtBarrier(copy.advance_barrier());
    }

    //--------------------------------------------------------------------------
    /*static*/ inline bool Runtime::get_barrier_result(RtBarrier bar, 
                                               void *result, size_t result_size)
    //--------------------------------------------------------------------------
    {
      Realm::Barrier copy = bar;
      return copy.get_result(result, result_size);
    }

    //--------------------------------------------------------------------------
    /*static*/ inline void Runtime::alter_arrival_count(RtBarrier &b, int delta)
    //--------------------------------------------------------------------------
    {
      Realm::Barrier copy = b;
      b = RtBarrier(copy.alter_arrival_count(delta));
    }

    //--------------------------------------------------------------------------
    /*static*/ inline ApEvent Runtime::acquire_ap_reservation(Reservation r,
                                           bool exclusive, ApEvent precondition)
    //--------------------------------------------------------------------------
    {
      ApEvent result(r.acquire(exclusive ? 0 : 1, exclusive, precondition));
#ifdef LEGION_DISABLE_EVENT_PRUNING
      if (precondition.exists() && !result.exists())
      {
        Realm::UserEvent rename(Realm::UserEvent::create_user_event());
        rename.trigger();
        result = ApEvent(rename);
      }
#endif
#ifdef LEGION_SPY
      if (precondition.exists())
        LegionSpy::log_event_dependence(precondition, result);
#endif
      return result;
    }

    //--------------------------------------------------------------------------
    /*static*/ inline RtEvent Runtime::acquire_rt_reservation(Reservation r,
                                           bool exclusive, RtEvent precondition)
    //--------------------------------------------------------------------------
    {
      return RtEvent(r.acquire(exclusive ? 0 : 1, exclusive, precondition)); 
    }

    //--------------------------------------------------------------------------
    /*static*/ inline void Runtime::release_reservation(Reservation r,
                                                           LgEvent precondition)
    //--------------------------------------------------------------------------
    {
      r.release(precondition);
    }

  }; // namespace Internal 
}; // namespace Legion 

#endif // __RUNTIME_H__

// EOF
<|MERGE_RESOLUTION|>--- conflicted
+++ resolved
@@ -3221,13 +3221,10 @@
       CodeDescriptorID   get_unique_code_descriptor_id(void);
       LayoutConstraintID get_unique_constraint_id(void);
       IndexSpaceExprID   get_unique_index_space_expr_id(void);
-<<<<<<< HEAD
       ReplicationID      get_unique_replication_id(void);
-=======
 #ifdef LEGION_SPY
       unsigned           get_unique_indirections_id(void);
 #endif
->>>>>>> efabe406
     public:
       // Verify that a region requirement is valid
       LegionErrorType verify_requirement(const RegionRequirement &req,
@@ -3353,13 +3350,10 @@
       unsigned unique_code_descriptor_id;
       unsigned unique_constraint_id;
       unsigned unique_is_expr_id;
-<<<<<<< HEAD
       unsigned unique_control_replication_id;
-=======
 #ifdef LEGION_SPY
       unsigned unique_indirections_id;
 #endif
->>>>>>> efabe406
       unsigned unique_task_id;
       unsigned unique_mapper_id;
       unsigned unique_trace_id;
