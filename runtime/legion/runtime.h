/* Copyright 2019 Stanford University, NVIDIA Corporation
 *
 * Licensed under the Apache License, Version 2.0 (the "License");
 * you may not use this file except in compliance with the License.
 * You may obtain a copy of the License at
 *
 *     http://www.apache.org/licenses/LICENSE-2.0
 *
 * Unless required by applicable law or agreed to in writing, software
 * distributed under the License is distributed on an "AS IS" BASIS,
 * WITHOUT WARRANTIES OR CONDITIONS OF ANY KIND, either express or implied.
 * See the License for the specific language governing permissions and
 * limitations under the License.
 */


#ifndef __RUNTIME_H__
#define __RUNTIME_H__

#include "legion.h"
#include "legion/legion_spy.h"
#include "legion/region_tree.h"
#include "legion/mapper_manager.h"
#include "legion/legion_analysis.h"
#include "legion/legion_utilities.h"
#include "legion/legion_profiling.h"
#include "legion/legion_allocation.h"
#include "legion/garbage_collection.h"

#define REPORT_LEGION_FATAL(code, fmt, ...)               \
{                                                         \
char message[4096];                                       \
snprintf(message, 4096, fmt, ##__VA_ARGS__);              \
Legion::Internal::Runtime::report_fatal_message(          \
code, __FILE__, __LINE__, message);                       \
}

#define REPORT_LEGION_ERROR(code, fmt, ...)               \
{                                                         \
char message[4096];                                       \
snprintf(message, 4096, fmt, ##__VA_ARGS__);              \
Legion::Internal::Runtime::report_error_message(          \
code, __FILE__, __LINE__, message);                       \
}

#define REPORT_LEGION_WARNING(code, fmt, ...)             \
{                                                         \
char message[4096];                                       \
snprintf(message, 4096, fmt, ##__VA_ARGS__);              \
Legion::Internal::Runtime::report_warning_message(        \
code, __FILE__, __LINE__, message);                       \
}

namespace Legion {
#ifndef DISABLE_PARTITION_SHIM
#define PARTITION_SHIM_MAPPER_ID                      (1729)
  // An internal namespace with some classes for providing help
  // with backwards compatibility for partitioning operations
  namespace PartitionShim {

    template<int COLOR_DIM>
    class ColorPoints : public TaskLauncher {
    public:
      ColorPoints(const Coloring &coloring, LogicalRegion region,
                  FieldID color_field, FieldID pointer_field);
      ColorPoints(const PointColoring &coloring, LogicalRegion region,
                  FieldID color_field, FieldID pointer_field);
    protected:
      Serializer rez;
    public:
      static TaskID TASK_ID;
      static void register_task(void);
      static void cpu_variant(const Task *task,
          const std::vector<PhysicalRegion> &regions, 
          Context ctx, Runtime *runtime);
    };

    template<int COLOR_DIM, int RANGE_DIM>
    class ColorRects : public TaskLauncher {
    public:
      ColorRects(const DomainColoring &coloring, LogicalRegion region,
                 FieldID color_field, FieldID range_field);
      ColorRects(const MultiDomainColoring &coloring, LogicalRegion region, 
                 FieldID color_field, FieldID range_field);
    public:
      ColorRects(const DomainPointColoring &coloring,
          LogicalRegion region, FieldID color_field, FieldID range_field);
      ColorRects(const MultiDomainPointColoring &coloring,
          LogicalRegion region, FieldID color_field, FieldID range_field);
    public:
      ColorRects(const Coloring &coloring, LogicalRegion region,
                 FieldID color_field, FieldID range_field);
      ColorRects(const PointColoring &coloring, LogicalRegion region,
                 FieldID color_field, FieldID range_field);
    protected:
      Serializer rez;
    public:
      static TaskID TASK_ID;
      static void register_task(void);
      static void cpu_variant(const Task *task,
          const std::vector<PhysicalRegion> &regions, 
          Context ctx, Runtime *runtime);
    };
  };
#endif

  namespace Internal { 

    // Special helper for when we need a dummy context
#define DUMMY_CONTEXT       0

    /**
     * A class for deduplicating memory used with task arguments
     * and knowing when to collect the data associated with it
     */
    class AllocManager : public Collectable,
                         public LegionHeapify<AllocManager> {
    public:
      static const AllocationType alloc_type = ALLOC_MANAGER_ALLOC;
    public:
      AllocManager(size_t arglen)
        : Collectable(), 
          allocation(legion_malloc(ALLOC_INTERNAL_ALLOC, arglen)), 
          allocation_size(arglen) { }
      AllocManager(const AllocManager &rhs)
        : Collectable(), allocation(NULL), allocation_size(0)
      { assert(false); /*should never be called*/ }
      ~AllocManager(void)
      { legion_free(ALLOC_INTERNAL_ALLOC, allocation, allocation_size); }
    public:
      AllocManager& operator=(const AllocManager &rhs)
      { assert(false); /*should never be called*/ return *this; }
    public:
      inline void* get_allocation(void) const { return allocation; }
      inline size_t get_allocation_size(void) const
      { return allocation_size; }
    private:
      void *const allocation;
      size_t allocation_size;
    };

    /**
     * \class ArgumentMapImpl
     * An argument map implementation that provides
     * the backing store for an argument map handle.
     * Argument maps maintain pairs of domain points
     * and task arguments.  To make re-use of argument
     * maps efficient with small deltas, argument map
     * implementations provide a nice versionining system
     * with all argument map implementations sharing
     * a single backing store to de-duplicate domain
     * points and values.
     */
    class ArgumentMapImpl : public Collectable,
                            public LegionHeapify<ArgumentMapImpl> {
    public:
      static const AllocationType alloc_type = ARGUMENT_MAP_ALLOC;
    public:
      ArgumentMapImpl(void);
      ArgumentMapImpl(const FutureMap &rhs);
      ArgumentMapImpl(const ArgumentMapImpl &impl);
      ~ArgumentMapImpl(void);
    public:
      ArgumentMapImpl& operator=(const ArgumentMapImpl &rhs);
    public:
      bool has_point(const DomainPoint &point);
      void set_point(const DomainPoint &point, const TaskArgument &arg,
                     bool replace);
      bool remove_point(const DomainPoint &point);
      TaskArgument get_point(const DomainPoint &point);
    public:
      FutureMapImpl* freeze(TaskContext *ctx);
      void unfreeze(void);
    public:
      Runtime *const runtime;
    private:
      FutureMapImpl *future_map;
      std::map<DomainPoint,Future> arguments;
      bool equivalent; // argument and future_map the same
    };

    /**
     * \class FieldAllocatorImpl
     * The base implementation of a field allocator object. This
     * tracks how many outstanding copies of a field allocator
     * object there are for a task and once they've all been
     * destroyed it informs the context that there are no more
     * outstanding allocations.
     */
    class FieldAllocatorImpl : public Collectable {
    public:
      FieldAllocatorImpl(FieldSpace space, TaskContext *context);
      FieldAllocatorImpl(const FieldAllocatorImpl &rhs);
      ~FieldAllocatorImpl(void);
    public:
      FieldAllocatorImpl& operator=(const FieldAllocatorImpl &rhs);
    public:
      inline FieldSpace get_field_space(void) const { return field_space; }
    public:
      FieldID allocate_field(size_t field_size, 
                             FieldID desired_fieldid,
                             CustomSerdezID serdez_id, bool local);
      void free_field(FieldID fid);
    public:
      void allocate_fields(const std::vector<size_t> &field_sizes,
                           std::vector<FieldID> &resulting_fields,
                           CustomSerdezID serdez_id, bool local);
      void free_fields(const std::set<FieldID> &to_free);
    public:
      const FieldSpace field_space;
      TaskContext *const context;
    };

    /**
     * \class FutureImpl
     * The base implementation of a future object.  The runtime
     * manages future implementation objects and knows how to
     * copy them from one node to another.  Future implementations
     * are always made first on the owner node and then moved
     * remotely.  We use the distributed collectable scheme
     * to manage garbage collection of distributed futures
     */
    class FutureImpl : public DistributedCollectable,
                       public LegionHeapify<FutureImpl> {
    public:
      static const AllocationType alloc_type = FUTURE_ALLOC;
    public:
      struct ContributeCollectiveArgs : 
        public LgTaskArgs<ContributeCollectiveArgs> {
      public:
        static const LgTaskID TASK_ID = LG_CONTRIBUTE_COLLECTIVE_ID;
      public:
        ContributeCollectiveArgs(FutureImpl *i, DynamicCollective d, unsigned c)
          : LgTaskArgs<ContributeCollectiveArgs>(implicit_provenance),
            impl(i), dc(d), count(c) { }
      public:
        FutureImpl *const impl;
        const DynamicCollective dc;
        const unsigned count;
      };
    public:
      FutureImpl(Runtime *rt, bool register_future, DistributedID did, 
                 AddressSpaceID owner_space, Operation *op = NULL);
      FutureImpl(const FutureImpl &rhs);
      virtual ~FutureImpl(void);
    public:
      FutureImpl& operator=(const FutureImpl &rhs);
    public:
      void get_void_result(bool silence_warnings = true,
                           const char *warning_string = NULL);
      void* get_untyped_result(bool silence_warnings = true,
                               const char *warning_string = NULL);
      bool is_empty(bool block, bool silence_warnings = true,
                    const char *warning_string = NULL);
      bool is_ready(void);
      size_t get_untyped_size(void);
      ApEvent get_ready_event(void) const { return ready_event; }
    public:
      // This will simply save the value of the future
      void set_result(const void *args, size_t arglen, bool own);
      // This will save the value of the future locally
      void unpack_future(Deserializer &derez);
      // Cause the future value to complete
      void complete_future(void);
      // Reset the future in case we need to restart the
      // computation for resiliency reasons
      bool reset_future(void);
      // A special function for predicates to peek
      // at the boolean value of a future if it is set
      bool get_boolean_value(bool &valid);
    public:
      virtual void notify_active(ReferenceMutator *mutator);
      virtual void notify_valid(ReferenceMutator *mutator);
      virtual void notify_invalid(ReferenceMutator *mutator);
      virtual void notify_inactive(ReferenceMutator *mutator);
    public:
      void register_dependence(Operation *consumer_op);
      void register_waiter(AddressSpaceID sid, ReferenceMutator *mutator);
    protected:
      void mark_sampled(void);
      void broadcast_result(void);
    public:
      void record_future_registered(void);
      static void handle_future_result(Deserializer &derez, Runtime *rt);
      static void handle_future_subscription(Deserializer &derez, Runtime *rt,
                                             AddressSpaceID source);
    public:
      void contribute_to_collective(const DynamicCollective &dc,unsigned count);
      static void handle_contribute_to_collective(const void *args);
    public:
      // These three fields are only valid on the owner node
      Operation *const producer_op;
      const GenerationID op_gen;
      // The depth of the context in which this was made
      const int producer_depth;
#ifdef LEGION_SPY
      const UniqueID producer_uid;
#endif
    private:
      FRIEND_ALL_RUNTIME_CLASSES
      mutable LocalLock future_lock;
      ApUserEvent ready_event;
      void *result; 
      size_t result_size;
      volatile bool empty;
      volatile bool sampled;
      // On the owner node, keep track of the registered waiters
      std::set<AddressSpaceID> registered_waiters;
    };

    /**
     * \class FutureMapImpl
     * The base implementation of a future map object. Note
     * that this is now a distributed collectable object too
     * that can be used to find the name of a future for a
     * given point anywhere in the machine.
     */
    class FutureMapImpl : public DistributedCollectable,
                          public LegionHeapify<FutureMapImpl> {
    public:
      static const AllocationType alloc_type = FUTURE_MAP_ALLOC;
    public:
      FutureMapImpl(TaskContext *ctx, Operation *op, 
                    Runtime *rt, DistributedID did, AddressSpaceID owner_space);
      FutureMapImpl(TaskContext *ctx, Runtime *rt, 
                    DistributedID did, AddressSpaceID owner_space,
                    bool register_now = true); // empty map
      FutureMapImpl(const FutureMapImpl &rhs);
      virtual ~FutureMapImpl(void);
    public:
      FutureMapImpl& operator=(const FutureMapImpl &rhs);
    public:
      virtual void notify_active(ReferenceMutator *mutator);
      virtual void notify_valid(ReferenceMutator *mutator);
      virtual void notify_invalid(ReferenceMutator *mutator);
      virtual void notify_inactive(ReferenceMutator *mutator);
    public:
      virtual Future get_future(const DomainPoint &point, 
                                bool allow_empty = false);
      void set_future(const DomainPoint &point, FutureImpl *impl,
                      ReferenceMutator *mutator);
      void get_void_result(const DomainPoint &point, 
                            bool silence_warnings = true,
                            const char *warning_string = NULL);
      virtual void wait_all_results(bool silence_warnings = true,
                                    const char *warning_string = NULL);
      void complete_all_futures(void);
      bool reset_all_futures(void);
    public:
      virtual void get_all_futures(std::map<DomainPoint,Future> &futures);
      void set_all_futures(const std::map<DomainPoint,Future> &futures);
#ifdef DEBUG_LEGION
    public:
      void add_valid_domain(const Domain &d);
      void add_valid_point(const DomainPoint &dp);
#endif
    public:
      void record_future_map_registered(ReferenceMutator *creator);
      static void handle_future_map_future_request(Deserializer &derez,
                              Runtime *runtime, AddressSpaceID source);
      static void handle_future_map_future_response(Deserializer &derez,
                                                    Runtime *runtime);
    public:
      TaskContext *const context;
      // Either an index space task or a must epoch op
      Operation *const op;
      const GenerationID op_gen;
    protected:
      mutable LocalLock future_map_lock;
      ApEvent ready_event;
      std::map<DomainPoint,Future> futures;
      bool valid;
#ifdef DEBUG_LEGION
    protected:
      std::vector<Domain> valid_domains;
      std::set<DomainPoint> valid_points;
#endif
    };

    /**
     * \class ReplFutureMapImpl
     * This a special kind of future map that is created
     * in control replication contexts
     */
    class ReplFutureMapImpl : public FutureMapImpl {
    public:
      ReplFutureMapImpl(ReplicateContext *ctx, Operation *op, 
                        const Domain &shard_domain, Runtime *rt, 
                        DistributedID did, AddressSpaceID owner_space);
      ReplFutureMapImpl(const ReplFutureMapImpl &rhs);
      virtual ~ReplFutureMapImpl(void);
    public:
      ReplFutureMapImpl& operator=(const ReplFutureMapImpl &rhs);
    public:
      // Override this so we can trigger our deletion barrier
      virtual void notify_inactive(ReferenceMutator *mutator);
    public:
      virtual Future get_future(const DomainPoint &point,
                                bool allow_empty = false);
      virtual void get_all_futures(std::map<DomainPoint,Future> &futures);
      virtual void wait_all_results(bool silence_warnings = true,
                                    const char *warning_string = NULL);
    public:
      void set_sharding_function(ShardingFunction *function);
      void handle_future_map_request(Deserializer &derez);
    public:
      static void handle_future_map_response(Deserializer &derez,
                                             Runtime *runtime);
    public:
      ReplicateContext *const repl_ctx;
      const Domain shard_domain;
      const ApBarrier future_map_barrier;
      const CollectiveID collective_index; // in case we have to do all-to-all
    protected:
      RtUserEvent sharding_function_ready;
      ShardingFunction *sharding_function;
      bool collective_performed;
    };

    /**
     * \class PhysicalRegionImpl
     * The base implementation of a physical region object.
     * Physical region objects are not allowed to move from the
     * node in which they are created.  Like other objects
     * available to both the user and runtime they are reference
     * counted to know when they can be deleted.
     *
     * Note that we don't need to protect physical region impls
     * with any kind of synchronization mechanism since they
     * will only be manipulated by a single task which is 
     * guaranteed to only be running on one processor.
     */
    class PhysicalRegionImpl : public Collectable,
                               public LegionHeapify<PhysicalRegionImpl> {
    public:
      static const AllocationType alloc_type = PHYSICAL_REGION_ALLOC;
    public:
      PhysicalRegionImpl(const RegionRequirement &req, ApEvent ready_event,
                         bool mapped, TaskContext *ctx, MapperID mid,
                         MappingTagID tag, bool leaf, bool virt, Runtime *rt);
      PhysicalRegionImpl(const PhysicalRegionImpl &rhs);
      ~PhysicalRegionImpl(void);
    public:
      PhysicalRegionImpl& operator=(const PhysicalRegionImpl &rhs);
    public:
      inline bool created_accessor(void) const { return made_accessor; }
    public:
      void set_sharded_view(ShardedView *view);
      inline ShardedView* get_sharded_view(void) const { return sharded_view; }
    public:
      void wait_until_valid(bool silence_warnings, const char *warning_string, 
                            bool warn = false, const char *src = NULL);
      bool is_valid(void) const;
      bool is_mapped(void) const;
      bool is_external_region(void) const;
      LogicalRegion get_logical_region(void) const;
      LegionRuntime::Accessor::RegionAccessor<
        LegionRuntime::Accessor::AccessorType::Generic>
          get_accessor(bool silence_warnings = true);
      LegionRuntime::Accessor::RegionAccessor<
        LegionRuntime::Accessor::AccessorType::Generic> 
          get_field_accessor(FieldID field, bool silence_warnings = true);
    public:
      void unmap_region(void);
      void remap_region(ApEvent new_ready_event);
      const RegionRequirement& get_requirement(void) const;
      void set_reference(const InstanceRef &references);
      void reset_references(const InstanceSet &instances,ApUserEvent term_event,
                            ApEvent wait_for = ApEvent::NO_AP_EVENT);
      ApEvent get_ready_event(void) const;
      bool has_references(void) const;
      void get_references(InstanceSet &instances) const;
      void get_memories(std::set<Memory>& memories) const;
      void get_fields(std::vector<FieldID>& fields) const;
#if defined(PRIVILEGE_CHECKS) || defined(BOUNDS_CHECKS)
    public:
      const char* get_task_name(void) const;
#endif
#ifdef BOUNDS_CHECKS
    public:
      bool contains_ptr(ptr_t ptr);
      bool contains_point(const DomainPoint &dp);
#endif
    public:
      void get_bounds(void *realm_is, TypeTag type_tag);
      PhysicalInstance get_instance_info(PrivilegeMode mode, 
                                         FieldID fid, size_t field_size, 
                                         void *realm_is, TypeTag type_tag,
                                         const char *warning_string,
                                         bool silence_warnings, 
                                         bool generic_accessor,
                                         bool check_field_size,
                                         ReductionOpID redop);
      void fail_bounds_check(DomainPoint p, FieldID fid, PrivilegeMode mode);
      void fail_bounds_check(Domain d, FieldID fid, PrivilegeMode mode);
    public:
      Runtime *const runtime;
      TaskContext *const context;
      const MapperID map_id;
      const MappingTagID tag;
      const bool leaf_region;
      const bool virtual_mapped;
    private:
      // Event for when the instance ref is ready
      ApEvent ready_event;
      // Instance ref
      InstanceSet references;
      RegionRequirement req;
      // Only used for control replication
      ShardedView *sharded_view;
      bool mapped; // whether it is currently mapped
      bool valid; // whether it is currently valid
      // whether to trigger the termination event
      // upon unmap
      bool trigger_on_unmap;
      bool made_accessor;
      ApUserEvent termination_event;
      ApEvent wait_for_unmap;
#ifdef BOUNDS_CHECKS
    private:
      Domain bounds;
#endif
    };

    /**
     * \class GrantImpl
     * This is the base implementation of a grant object.
     * The grant implementation remembers the locks that
     * must be acquired and gives out an precondition event
     * for acquiring the locks whenever a user attempts
     * to register as using the grant.  Registering requires
     * providing a completion event for the operation which
     * the grant object then knows to use when releasing the
     * locks.  Grants continues accepting registrations
     * until the runtime marks that it is no longer active.
     */
    class GrantImpl : public Collectable, public LegionHeapify<GrantImpl> {
    public:
      static const AllocationType alloc_type = GRANT_ALLOC;
    public:
      struct ReservationRequest {
      public:
        ReservationRequest(void)
          : reservation(Reservation::NO_RESERVATION),
            mode(0), exclusive(true) { }
        ReservationRequest(Reservation r, unsigned m, bool e)
          : reservation(r), mode(m), exclusive(e) { }
      public:
        Reservation reservation;
        unsigned mode;
        bool exclusive;
      };
    public:
      GrantImpl(void);
      GrantImpl(const std::vector<ReservationRequest> &requests);
      GrantImpl(const GrantImpl &rhs);
      ~GrantImpl(void);
    public:
      GrantImpl& operator=(const GrantImpl &rhs);
    public:
      void register_operation(ApEvent completion_event);
      ApEvent acquire_grant(void);
      void release_grant(void);
    public:
      void pack_grant(Serializer &rez);
      void unpack_grant(Deserializer &derez);
    private:
      std::vector<ReservationRequest> requests;
      bool acquired;
      ApEvent grant_event;
      std::set<ApEvent> completion_events;
      mutable LocalLock grant_lock;
    };

    class MPILegionHandshakeImpl : public Collectable,
                       public LegionHeapify<MPILegionHandshakeImpl> {
    public:
      static const AllocationType alloc_type = MPI_HANDSHAKE_ALLOC;
    public:
      MPILegionHandshakeImpl(bool init_in_MPI, int mpi_participants, 
                             int legion_participants);
      MPILegionHandshakeImpl(const MPILegionHandshakeImpl &rhs);
      ~MPILegionHandshakeImpl(void);
    public:
      MPILegionHandshakeImpl& operator=(const MPILegionHandshakeImpl &rhs);
    public:
      void initialize(void);
    public:
      void mpi_handoff_to_legion(void);
      void mpi_wait_on_legion(void);
    public:
      void legion_handoff_to_mpi(void);
      void legion_wait_on_mpi(void);
    public:
      PhaseBarrier get_legion_wait_phase_barrier(void);
      PhaseBarrier get_legion_arrive_phase_barrier(void);
      void advance_legion_handshake(void);
    private:
      const bool init_in_MPI;
      const int mpi_participants;
      const int legion_participants;
    private:
      PhaseBarrier mpi_wait_barrier;
      PhaseBarrier mpi_arrive_barrier;
      PhaseBarrier legion_wait_barrier; // copy of mpi_arrive_barrier
      PhaseBarrier legion_arrive_barrier; // copy of mpi_wait_barrier
    };

    class MPIRankTable {
    public:
      MPIRankTable(Runtime *runtime);
      MPIRankTable(const MPIRankTable &rhs);
      ~MPIRankTable(void);
    public:
      MPIRankTable& operator=(const MPIRankTable &rhs);
    public:
      void perform_rank_exchange(void);
      void handle_mpi_rank_exchange(Deserializer &derez);
    protected:
      bool initiate_exchange(void);
      void send_remainder_stage(void);
      bool send_ready_stages(const int start_stage=1);
      void unpack_exchange(int stage, Deserializer &derez);
      void complete_exchange(void);
    public:
      Runtime *const runtime;
      bool participating;
    public:
      std::map<int,AddressSpace> forward_mapping;
      std::map<AddressSpace,int> reverse_mapping;
    protected:
      mutable LocalLock reservation;
      RtUserEvent done_event;
      std::vector<int> stage_notifications;
      std::vector<bool> sent_stages;
    protected:
      int collective_radix;
      int collective_log_radix;
      int collective_stages;
      int collective_participating_spaces;
      int collective_last_radix;
      // Handle a small race on deciding who gets to
      // trigger the done event
      bool done_triggered;
    }; 

    /**
     * \class ProcessorManager
     * This class manages all the state for a single processor
     * within a given instance of the Internal runtime.  It keeps
     * queues for each of the different stages that operations
     * undergo and also tracks when the scheduling task needs
     * to be run for a processor.
     */
    class ProcessorManager {
    public: 
      struct SchedulerArgs : public LgTaskArgs<SchedulerArgs> {
      public:
        static const LgTaskID TASK_ID = LG_SCHEDULER_ID;
      public:
        SchedulerArgs(Processor p)
          : LgTaskArgs<SchedulerArgs>(0), proc(p) { }
      public:
        const Processor proc;
      }; 
      struct DeferMapperSchedulerArgs : 
        public LgTaskArgs<DeferMapperSchedulerArgs> {
      public:
        static const LgTaskID TASK_ID = LG_DEFER_MAPPER_SCHEDULER_TASK_ID;
      public:
        DeferMapperSchedulerArgs(ProcessorManager *proxy,
                                 MapperID mid, RtEvent defer)
          : LgTaskArgs<DeferMapperSchedulerArgs>(implicit_provenance),
            proxy_this(proxy), map_id(mid), deferral_event(defer) { }
      public:
        ProcessorManager *const proxy_this;
        const MapperID map_id;
        const RtEvent deferral_event;
      };
      struct MapperMessage {
      public:
        MapperMessage(void)
          : target(Processor::NO_PROC), message(NULL), length(0), radix(0) { }
        MapperMessage(Processor t, void *mes, size_t l)
          : target(t), message(mes), length(l), radix(-1) { }
        MapperMessage(void *mes, size_t l, int r)
          : target(Processor::NO_PROC), message(mes), length(l), radix(r) { }
      public:
        Processor target;
        void *message;
        size_t length;
        int radix;
      };
    public:
      ProcessorManager(Processor proc, Processor::Kind proc_kind,
                       Runtime *rt, unsigned default_mappers,  
                       bool no_steal, bool replay);
      ProcessorManager(const ProcessorManager &rhs);
      ~ProcessorManager(void);
    public:
      ProcessorManager& operator=(const ProcessorManager &rhs);
    public:
      void prepare_for_shutdown(void);
    public:
      void startup_mappers(void);
      void add_mapper(MapperID mid, MapperManager *m, 
                      bool check, bool own, bool skip_replay = false);
      void replace_default_mapper(MapperManager *m, bool own);
      MapperManager* find_mapper(MapperID mid) const;
    public:
      void perform_scheduling(void);
      void launch_task_scheduler(void);
      void notify_deferred_mapper(MapperID map_id, RtEvent deferred_event);
      static void handle_defer_mapper(const void *args);
    public:
      void activate_context(InnerContext *context);
      void deactivate_context(InnerContext *context);
      void update_max_context_count(unsigned max_contexts);
    public:
      void process_steal_request(Processor thief, 
                                 const std::vector<MapperID> &thieves);
      void process_advertisement(Processor advertiser, MapperID mid);
    public:
      void add_to_ready_queue(TaskOp *op);
      void add_to_local_ready_queue(Operation *op, LgPriority priority,
                                    RtEvent wait_on);
    public:
      inline void find_visible_memories(std::set<Memory> &visible) const
        { visible = visible_memories; }
    protected:
      void perform_mapping_operations(void);
      void issue_advertisements(MapperID mid);
    protected:
      void increment_active_contexts(void);
      void decrement_active_contexts(void);
    protected:
      void increment_active_mappers(void);
      void decrement_active_mappers(void);
    public:
      // Immutable state
      Runtime *const runtime;
      const Processor local_proc;
      const Processor::Kind proc_kind;
      // Is stealing disabled 
      const bool stealing_disabled;
      // are we doing replay execution
      const bool replay_execution;
    protected:
      // Local queue state
      mutable LocalLock local_queue_lock;
      unsigned next_local_index;
    protected:
      // Scheduling state
      mutable LocalLock queue_lock;
      bool task_scheduler_enabled;
      bool outstanding_task_scheduler;
      unsigned total_active_contexts;
      unsigned total_active_mappers;
      struct ContextState {
      public:
        ContextState(void)
          : owned_tasks(0), active(false) { }
      public:
        unsigned owned_tasks;
        bool active;
      };
      std::vector<ContextState> context_states;
    protected:
      // Mapper objects
      std::map<MapperID,std::pair<MapperManager*,bool/*own*/> > mappers;
      // For each mapper something to track its state
      struct MapperState {
      public:
        MapperState(void)
          : queue_guard(false) { }
      public:
        std::list<TaskOp*> ready_queue;
        RtEvent deferral_event;
        RtUserEvent queue_waiter;
        bool queue_guard;
      };
      // State for each mapper for scheduling purposes
      std::map<MapperID,MapperState> mapper_states;
      // Lock for accessing mappers
      mutable LocalLock mapper_lock;
      // The set of visible memories from this processor
      std::set<Memory> visible_memories;
    };

    /**
     * \class MemoryManager
     * The goal of the memory manager is to keep track of all of
     * the physical instances that the runtime knows about in various
     * memories throughout the system.  This will then allow for
     * feedback when mapping to know when memories are nearing
     * their capacity.
     */
    class MemoryManager {
    public:
      enum RequestKind {
        CREATE_INSTANCE_CONSTRAINTS,
        CREATE_INSTANCE_LAYOUT,
        FIND_OR_CREATE_CONSTRAINTS,
        FIND_OR_CREATE_LAYOUT,
        FIND_ONLY_CONSTRAINTS,
        FIND_ONLY_LAYOUT,
      };
      enum InstanceState {
        COLLECTABLE_STATE = 0,
        ACTIVE_STATE = 1,
        PENDING_COLLECTED_STATE = 2, // sticky
        VALID_STATE = 3,
        PENDING_ACQUIRE_STATE = 4,
      };
    public:
      struct InstanceInfo {
      public:
        InstanceInfo(void)
          : current_state(COLLECTABLE_STATE), 
            deferred_collect(RtUserEvent::NO_RT_USER_EVENT),
            instance_size(0), pending_acquires(0), min_priority(0) { }
      public:
        InstanceState current_state;
        RtUserEvent deferred_collect;
        size_t instance_size;
        unsigned pending_acquires;
        GCPriority min_priority;
        std::map<std::pair<MapperID,Processor>,GCPriority> mapper_priorities;
        // For tracking external instances and whether they can be used
      };
    public:
      MemoryManager(Memory mem, Runtime *rt);
      MemoryManager(const MemoryManager &rhs);
      ~MemoryManager(void);
    public:
      MemoryManager& operator=(const MemoryManager &rhs);
    public:
      void find_shutdown_preconditions(std::set<ApEvent> &preconditions);
      void prepare_for_shutdown(void);
      void finalize(void);
    public:
      void register_remote_instance(PhysicalManager *manager);
      void unregister_remote_instance(PhysicalManager *manager);
    public:
      void activate_instance(PhysicalManager *manager);
      void deactivate_instance(PhysicalManager *manager);
      void validate_instance(PhysicalManager *manager);
      void invalidate_instance(PhysicalManager *manager);
      bool attempt_acquire(PhysicalManager *manager);
      void complete_acquire(PhysicalManager *manager);
    public:
      bool create_physical_instance(const LayoutConstraintSet &contraints,
                                    const std::vector<LogicalRegion> &regions,
                                    MappingInstance &result, MapperID mapper_id,
                                    Processor processor, bool acquire, 
                                    GCPriority priority, bool tight_bounds,
                                    size_t *footprint, UniqueID creator_id,
                                    bool remote = false);
      bool create_physical_instance(LayoutConstraints *constraints,
                                    const std::vector<LogicalRegion> &regions,
                                    MappingInstance &result, MapperID mapper_id,
                                    Processor processor, bool acquire, 
                                    GCPriority priority, bool tight_bounds,
                                    size_t *footprint, UniqueID creator_id,
                                    bool remote = false);
      bool find_or_create_physical_instance(
                                    const LayoutConstraintSet &constraints,
                                    const std::vector<LogicalRegion> &regions,
                                    MappingInstance &result, bool &created, 
                                    MapperID mapper_id, Processor processor,
                                    bool acquire, GCPriority priority, 
                                    bool tight_region_bounds, size_t *footprint,
                                    UniqueID creator_id, bool remote = false);
      bool find_or_create_physical_instance(
                                    LayoutConstraints *constraints,
                                    const std::vector<LogicalRegion> &regions,
                                    MappingInstance &result, bool &created, 
                                    MapperID mapper_id, Processor processor,
                                    bool acquire, GCPriority priority, 
                                    bool tight_region_bounds, size_t *footprint,
                                    UniqueID creator_id, bool remote = false);
      bool find_physical_instance(  const LayoutConstraintSet &constraints,
                                    const std::vector<LogicalRegion> &regions,
                                    MappingInstance &result, bool acquire,
                                    bool tight_bounds, bool remote = false);
      bool find_physical_instance(  LayoutConstraints *constraints,
                                    const std::vector<LogicalRegion> &regions,
                                    MappingInstance &result, bool acquire,
                                    bool tight_bounds, bool remote = false);
      void release_tree_instances(RegionTreeID tid);
      void set_garbage_collection_priority(PhysicalManager *manager,
                                    MapperID mapper_id, Processor proc,
                                    GCPriority priority);
      RtEvent acquire_instances(const std::set<PhysicalManager*> &managers,
                                    std::vector<bool> &results);
      void record_created_instance( PhysicalManager *manager, bool acquire,
                                    MapperID mapper_id, Processor proc,
                                    GCPriority priority, bool remote);
    public:
      void process_instance_request(Deserializer &derez, AddressSpaceID source);
      void process_instance_response(Deserializer &derez,AddressSpaceID source);
      void process_gc_priority_update(Deserializer &derez, AddressSpaceID src);
      void process_never_gc_response(Deserializer &derez);
      void process_acquire_request(Deserializer &derez, AddressSpaceID source);
      void process_acquire_response(Deserializer &derez, AddressSpaceID src);
    protected:
      bool find_satisfying_instance(const LayoutConstraintSet &constraints,
                                    const std::vector<LogicalRegion> &regions,
                                    MappingInstance &result, bool acquire, 
                                    bool tight_region_bounds, bool remote);
      bool find_satisfying_instance(LayoutConstraints *constraints,
                                    const std::vector<LogicalRegion> &regions,
                                    MappingInstance &result, bool acquire, 
                                    bool tight_region_bounds, bool remote);
      bool find_valid_instance(     const LayoutConstraintSet &constraints,
                                    const std::vector<LogicalRegion> &regions,
                                    MappingInstance &result, bool acquire, 
                                    bool tight_region_bounds, bool remote);
      bool find_valid_instance(     LayoutConstraints *constraints,
                                    const std::vector<LogicalRegion> &regions,
                                    MappingInstance &result, bool acquire, 
                                    bool tight_region_bounds, bool remote);
      void release_candidate_references(const std::deque<PhysicalManager*>
                                                        &candidates) const;
    protected:
      // We serialize all allocation attempts in a memory in order to 
      // ensure find_and_create calls will remain atomic
      RtEvent acquire_allocation_privilege(void);
      void release_allocation_privilege(void);
      PhysicalManager* allocate_physical_instance(InstanceBuilder &builder,
                                                  size_t *footprint);
    public:
      bool delete_by_size_and_state(const size_t needed_size, 
                                    InstanceState state, bool larger_only); 
      RtEvent attach_external_instance(PhysicalManager *manager);
      RtEvent detach_external_instance(PhysicalManager *manager);
    public:
      // The memory that we are managing
      const Memory memory;
      // The owner address space
      const AddressSpaceID owner_space;
      // Is this the owner memory or not
      const bool is_owner;
      // The capacity in bytes of this memory
      const size_t capacity;
      // The remaining capacity in this memory
      size_t remaining_capacity;
      // The runtime we are associate with
      Runtime *const runtime;
    protected:
      // Lock for controlling access to the data
      // structures in this memory manager
      mutable LocalLock manager_lock;
      // We maintain several sets of instances here
      // This is a generic list that tracks all the allocated instances
      typedef LegionMap<PhysicalManager*,InstanceInfo,
                        MEMORY_INSTANCES_ALLOC>::tracked TreeInstances;
      std::map<RegionTreeID,TreeInstances> current_instances;
      // Keep track of outstanding requuests for allocations which 
      // will be tried in the order that they arrive
      std::deque<RtUserEvent> pending_allocation_attempts;
    };

    /**
     * \class VirtualChannel
     * This class provides the basic support for sending and receiving
     * messages for a single virtual channel.
     */
    class VirtualChannel {
    public:
      // Implement a three-state state-machine for sending
      // messages.  Either fully self-contained messages
      // or chains of partial messages followed by a final
      // message.
      enum MessageHeader {
        FULL_MESSAGE = 0x1,
        PARTIAL_MESSAGE = 0x2,
        FINAL_MESSAGE = 0x3,
      };
      struct PartialMessage {
      public:
        PartialMessage(void)
          : buffer(NULL), size(0), index(0), messages(0), total(0) { }
      public:
        char *buffer;
        size_t size;
        unsigned index;
        unsigned messages;
        unsigned total;
      };
    public:
      VirtualChannel(VirtualChannelKind kind,AddressSpaceID local_address_space,
                     size_t max_message_size, LegionProfiler *profiler);
      VirtualChannel(const VirtualChannel &rhs);
      ~VirtualChannel(void);
    public:
      VirtualChannel& operator=(const VirtualChannel &rhs);
    public:
      void package_message(Serializer &rez, MessageKind k, bool flush,
                           Runtime *runtime, Processor target, 
                           bool response, bool shutdown);
      void process_message(const void *args, size_t arglen, 
                        Runtime *runtime, AddressSpaceID remote_address_space);
      void confirm_shutdown(ShutdownManager *shutdown_manager, bool phase_one);
    private:
      void send_message(bool complete, Runtime *runtime, 
                        Processor target, bool response, bool shutdown);
      bool handle_messages(unsigned num_messages, Runtime *runtime, 
                           AddressSpaceID remote_address_space,
                           const char *args, size_t arglen) const;
      static void buffer_messages(unsigned num_messages,
                                  const void *args, size_t arglen,
                                  char *&receiving_buffer,
                                  size_t &receiving_buffer_size,
                                  unsigned &receiving_index,
                                  unsigned &received_messages,
                                  unsigned &partial_messages);
      void filter_unordered_events(void);
    private:
      mutable LocalLock channel_lock;
      char *const sending_buffer;
      unsigned sending_index;
      const size_t sending_buffer_size;
      RtEvent last_message_event;
      MessageHeader header;
      unsigned packaged_messages;
      // For unordered channels so we can group partial
      // messages from remote nodes
      unsigned partial_message_id;
      bool partial;
    private:
      const bool ordered_channel;
      const LgPriority request_priority;
      const LgPriority response_priority;
      static const unsigned MAX_UNORDERED_EVENTS = 32;
      std::set<RtEvent> unordered_events;
    private:
      // State for receiving messages
      // No lock for receiving messages since we know
      // that they are ordered for ordered virtual
      // channels, for un-ordered virtual channels then
      // we know that we do need the lock
      char *receiving_buffer;
      size_t receiving_buffer_size;
      unsigned receiving_index;
      unsigned received_messages;
      unsigned partial_messages;
      std::map<unsigned/*message id*/,PartialMessage> *partial_assembly;
      mutable bool observed_recent;
    private:
      LegionProfiler *const profiler;
    }; 

    /**
     * \class MessageManager
     * This class manages sending and receiving of message between
     * instances of the Internal runtime residing on different nodes.
     * The manager also abstracts some of the details of sending these
     * messages.  Messages can be accumulated together in bulk messages
     * for performance reason.  The runtime can also place an upper
     * bound on the size of the data communicated between runtimes in
     * an active message, which the message manager then uses to
     * break down larger messages into smaller active messages.
     *
     * On the receiving side, the message manager unpacks the messages
     * that have been sent and then call the appropriate runtime
     * methods for handling the messages.  In cases where larger
     * messages were broken down into smaller messages, then message
     * manager waits until it has received all the active messages
     * before handling the message.
     */
    class MessageManager { 
    public:
      MessageManager(AddressSpaceID remote, 
                     Runtime *rt, size_t max,
                     const Processor remote_util_group);
      MessageManager(const MessageManager &rhs);
      ~MessageManager(void);
    public:
      MessageManager& operator=(const MessageManager &rhs);
    public:
      void send_message(Serializer &rez, MessageKind kind, 
                        VirtualChannelKind channel, bool flush, 
                        bool response = false, bool shutdown = false);
      void receive_message(const void *args, size_t arglen);
      void confirm_shutdown(ShutdownManager *shutdown_manager,
                            bool phase_one);
    public:
      const AddressSpaceID remote_address_space;
    public:
      Runtime *const runtime;
      // State for sending messages
      const Processor target;
    private:
      VirtualChannel *const channels; 
    };

    /**
     * \class ShutdownManager
     * A class for helping to manage the shutdown of the 
     * runtime after the application has finished
     */
    class ShutdownManager {
    public:
      enum ShutdownPhase {
        CHECK_TERMINATION = 1,
        CONFIRM_TERMINATION = 2,
        CHECK_SHUTDOWN = 3,
        CONFIRM_SHUTDOWN = 4,
      };
    public:
      struct RetryShutdownArgs : public LgTaskArgs<RetryShutdownArgs> {
      public:
        static const LgTaskID TASK_ID = LG_RETRY_SHUTDOWN_TASK_ID;
      public:
        RetryShutdownArgs(ShutdownPhase p)
          : LgTaskArgs<RetryShutdownArgs>(0), phase(p) { }
      public:
        const ShutdownPhase phase;
      };
    public:
      ShutdownManager(ShutdownPhase phase, Runtime *rt, AddressSpaceID source,
                      unsigned radix, ShutdownManager *owner = NULL);
      ShutdownManager(const ShutdownManager &rhs);
      ~ShutdownManager(void);
    public:
      ShutdownManager& operator=(const ShutdownManager &rhs);
    public:
      bool attempt_shutdown(void);
      bool handle_response(bool success, const std::set<RtEvent> &to_add);
    protected:
      void finalize(void);
    public:
      static void handle_shutdown_notification(Deserializer &derez, 
                          Runtime *runtime, AddressSpaceID source);
      static void handle_shutdown_response(Deserializer &derez);
    public:
      void record_outstanding_tasks(void);
      void record_recent_message(void);
      void record_pending_message(RtEvent pending_event);
    public:
      const ShutdownPhase phase;
      Runtime *const runtime;
      const AddressSpaceID source; 
      const unsigned radix;
      ShutdownManager *const owner;
    protected:
      mutable LocalLock shutdown_lock;
      unsigned needed_responses;
      std::set<RtEvent> wait_for;
      bool result;
    };

    /**
     * \struct RegionTreeContext
     * A struct for storing the necessary data for managering a context
     * in the region tree.
     */
    class RegionTreeContext {
    public:
      RegionTreeContext(void)
        : ctx(-1) { }
      RegionTreeContext(ContextID c)
        : ctx(c) { }
    public:
      inline bool exists(void) const { return (ctx >= 0); }
      inline ContextID get_id(void) const 
      {
#ifdef DEBUG_LEGION
        assert(exists());
#endif
        return ContextID(ctx);
      }
      inline bool operator==(const RegionTreeContext &rhs) const
      {
        return (ctx == rhs.ctx);
      }
      inline bool operator!=(const RegionTreeContext &rhs) const
      {
        return (ctx != rhs.ctx);
      }
    private:
      int ctx;
    };

    /**
     * \class PendingVariantRegistration
     * A small helper class for deferring the restration of task
     * variants until the runtime is started.
     */
    class PendingVariantRegistration {
    public:
      PendingVariantRegistration(VariantID vid, bool has_return,
                                 const TaskVariantRegistrar &registrar,
                                 const void *user_data, size_t user_data_size,
                                 CodeDescriptor *realm_desc, 
                                 const char *task_name);
      PendingVariantRegistration(const PendingVariantRegistration &rhs);
      ~PendingVariantRegistration(void);
    public:
      PendingVariantRegistration& operator=(
                                      const PendingVariantRegistration &rhs);
    public:
      void perform_registration(Runtime *runtime);
    private:
      VariantID vid;
      bool has_return;
      TaskVariantRegistrar registrar;
      void *user_data;
      size_t user_data_size;
      CodeDescriptor *realm_desc; 
      char *logical_task_name; // optional semantic info to attach to the task
    };

    /**
     * \class TaskImpl
     * This class is used for storing all the meta-data associated 
     * with a logical task
     */
    class TaskImpl : public LegionHeapify<TaskImpl> {
    public:
      static const AllocationType alloc_type = TASK_IMPL_ALLOC;
    public:
      struct SemanticRequestArgs : public LgTaskArgs<SemanticRequestArgs> {
      public:
        static const LgTaskID TASK_ID = LG_TASK_IMPL_SEMANTIC_INFO_REQ_TASK_ID;
      public:
        SemanticRequestArgs(TaskImpl *proxy, SemanticTag t, AddressSpaceID src)
          : LgTaskArgs<SemanticRequestArgs>(implicit_provenance),
            proxy_this(proxy), tag(t), source(src) { }
      public:
        TaskImpl *const proxy_this;
        const SemanticTag tag;
        const AddressSpaceID source;
      };
    public:
      TaskImpl(TaskID tid, Runtime *rt, const char *name = NULL);
      TaskImpl(const TaskImpl &rhs);
      ~TaskImpl(void);
    public:
      TaskImpl& operator=(const TaskImpl &rhs);
    public:
      inline bool returns_value(void) const { return has_return_type; }
    public:
      VariantID get_unique_variant_id(void);
      void add_variant(VariantImpl *impl);
      VariantImpl* find_variant_impl(VariantID variant_id, bool can_fail);
      void find_valid_variants(std::vector<VariantID> &valid_variants, 
                               Processor::Kind kind) const;
    public:
      const char* get_name(bool needs_lock = true);
      void attach_semantic_information(SemanticTag tag, AddressSpaceID source,
         const void *buffer, size_t size, bool is_mutable, bool send_to_owner);
      bool retrieve_semantic_information(SemanticTag tag,
                                         const void *&buffer, size_t &size,
                                         bool can_fail, bool wait_until);
      void send_semantic_info(AddressSpaceID target, SemanticTag tag,
                        const void *value, size_t size, bool is_mutable,
                        RtUserEvent to_trigger = RtUserEvent::NO_RT_USER_EVENT);
      void send_semantic_request(AddressSpaceID target, SemanticTag tag, 
                             bool can_fail, bool wait_until, RtUserEvent ready);
      void process_semantic_request(SemanticTag tag, AddressSpaceID target, 
                             bool can_fail, bool wait_until, RtUserEvent ready);
    public:
      inline AddressSpaceID get_owner_space(void) const
        { return get_owner_space(task_id, runtime); }
      static AddressSpaceID get_owner_space(TaskID task_id, Runtime *runtime);
    public:
      static void handle_semantic_request(Runtime *runtime, 
                          Deserializer &derez, AddressSpaceID source);
      static void handle_semantic_info(Runtime *runtime,
                          Deserializer &derez, AddressSpaceID source);
      static void handle_variant_request(Runtime *runtime,
                          Deserializer &derez, AddressSpaceID source);
    public:
      const TaskID task_id;
      Runtime *const runtime;
      char *const initial_name;
    private:
      mutable LocalLock task_lock;
      std::map<VariantID,VariantImpl*> variants;
      // VariantIDs that we've handed out but haven't registered yet
      std::set<VariantID> pending_variants;
      std::map<SemanticTag,SemanticInfo> semantic_infos;
      // Track whether all these variants have a return type or not
      bool has_return_type;
      // Track whether all these variants are idempotent or not
      bool all_idempotent;
    };

    /**
     * \class VariantImpl
     * This class is used for storing all the meta-data associated
     * with a particular variant implementation of a task
     */
    class VariantImpl : public LegionHeapify<VariantImpl> { 
    public:
      static const AllocationType alloc_type = VARIANT_IMPL_ALLOC;
    public:
      VariantImpl(Runtime *runtime, VariantID vid, TaskImpl *owner, 
                  const TaskVariantRegistrar &registrar, bool ret_val, 
                  CodeDescriptor *realm_desc,
                  const void *user_data = NULL, size_t user_data_size = 0);
      VariantImpl(const VariantImpl &rhs);
      ~VariantImpl(void);
    public:
      VariantImpl& operator=(const VariantImpl &rhs);
    public:
      inline bool is_leaf(void) const { return leaf_variant; }
      inline bool is_inner(void) const { return inner_variant; }
      inline bool is_idempotent(void) const { return idempotent_variant; }
      inline bool is_replicable(void) const { return replicable_variant; }
      inline bool returns_value(void) const { return has_return_value; }
      inline const char* get_name(void) const { return variant_name; }
      inline const ExecutionConstraintSet&
        get_execution_constraints(void) const { return execution_constraints; }
      inline const TaskLayoutConstraintSet& 
        get_layout_constraints(void) const { return layout_constraints; } 
    public:
      bool is_no_access_region(unsigned idx) const;
    public:
      ApEvent dispatch_task(Processor target, SingleTask *task, 
          TaskContext *ctx, ApEvent precondition, PredEvent pred,
          int priority, Realm::ProfilingRequestSet &requests);
      void dispatch_inline(Processor current, InlineContext *ctx);
    public:
      bool can_use(Processor::Kind kind, bool warn) const;
    public:
      void broadcast_variant(RtUserEvent done, AddressSpaceID origin,
                             AddressSpaceID local);
    public:
      static void handle_variant_broadcast(Runtime *runtime, 
                                           Deserializer &derez);
    public:
      const VariantID vid;
      TaskImpl *const owner;
      Runtime *const runtime;
      const bool global; // globally valid variant
      const bool has_return_value; // has a return value
    public:
      const CodeDescriptorID descriptor_id;
      CodeDescriptor *const realm_descriptor;
    private:
      ExecutionConstraintSet execution_constraints;
      TaskLayoutConstraintSet   layout_constraints;
    private:
      void *user_data;
      size_t user_data_size;
      ApEvent ready_event;
    private: // properties
      bool leaf_variant;
      bool inner_variant;
      bool idempotent_variant;
      bool replicable_variant;
    private:
      char *variant_name; 
    };

    /**
     * \class LayoutConstraints
     * A class for tracking a long-lived set of constraints
     * These can be moved around the system and referred to in 
     * variout places so we make it a distributed collectable
     */
    class LayoutConstraints : 
      public LayoutConstraintSet, public DistributedCollectable,
      public LegionHeapify<LayoutConstraints> {
    public:
      static const AllocationType alloc_type = LAYOUT_CONSTRAINTS_ALLOC; 
    public:
      LayoutConstraints(LayoutConstraintID layout_id, FieldSpace handle, 
                        Runtime *runtime, bool inter, DistributedID did = 0);
      LayoutConstraints(LayoutConstraintID layout_id, Runtime *runtime, 
                        const LayoutConstraintRegistrar &registrar, 
                        bool inter, DistributedID did = 0);
      LayoutConstraints(LayoutConstraintID layout_id,
                        Runtime *runtime, const LayoutConstraintSet &cons,
                        FieldSpace handle, bool inter);
      LayoutConstraints(const LayoutConstraints &rhs);
      virtual ~LayoutConstraints(void);
    public:
      LayoutConstraints& operator=(const LayoutConstraints &rhs);
    public:
      virtual void notify_active(ReferenceMutator *mutator);
      virtual void notify_inactive(ReferenceMutator *mutator);
      virtual void notify_valid(ReferenceMutator *mutator);
      virtual void notify_invalid(ReferenceMutator *mutator);
    public:
      inline FieldSpace get_field_space(void) const { return handle; }
      inline const char* get_name(void) const { return constraints_name; }
    public:
      void send_constraint_response(AddressSpaceID source,
                                    RtUserEvent done_event);
      void update_constraints(Deserializer &derez);
    public:
      bool entails(LayoutConstraints *other_constraints, unsigned total_dims,
                   const LayoutConstraint **failed_constraint);
      bool entails(const LayoutConstraintSet &other, unsigned total_dims,
                   const LayoutConstraint **failed_constraint) const;
      bool conflicts(LayoutConstraints *other_constraints, unsigned total_dims,
                     const LayoutConstraint **conflict_constraint);
      bool conflicts(const LayoutConstraintSet &other, unsigned total_dims,
                     const LayoutConstraint **conflict_constraint) const;
      bool entails_without_pointer(LayoutConstraints *other,unsigned total_dims,
                                   const LayoutConstraint **failed_constraint);
      bool entails_without_pointer(const LayoutConstraintSet &other,
         unsigned total_dims, const LayoutConstraint **failed_constraint) const;
    public:
      static AddressSpaceID get_owner_space(LayoutConstraintID layout_id,
                                            Runtime *runtime);
    public:
      static void process_request(Runtime *runtime, Deserializer &derez,
                                  AddressSpaceID source);
      static void process_response(Runtime *runtime, Deserializer &derez, 
                                   AddressSpaceID source);
    public:
      const LayoutConstraintID layout_id;
      const FieldSpace handle;
      // True if this layout constraint object was made by the runtime
      // False if it was made by the application or the mapper
      const bool internal;
    protected:
      char *constraints_name;
      mutable LocalLock layout_lock;
    protected:
      std::map<std::pair<LayoutConstraintID,unsigned/*total dims*/>,
                const LayoutConstraint*> conflict_cache;
      std::map<std::pair<LayoutConstraintID,unsigned/*total dims*/>,
                const LayoutConstraint*> entailment_cache;
      std::map<std::pair<LayoutConstraintID,unsigned/*total dims*/>,
                const LayoutConstraint*> no_pointer_entailment_cache;
    };

    /**
     * Identity Projection Functor
     * A class that implements the identity projection function
     */
    class IdentityProjectionFunctor : public ProjectionFunctor {
    public:
      IdentityProjectionFunctor(Legion::Runtime *rt);
      virtual ~IdentityProjectionFunctor(void);
    public:
      virtual LogicalRegion project(const Mappable *mappable, unsigned index,
                                    LogicalRegion upper_bound,
                                    const DomainPoint &point);
      virtual LogicalRegion project(const Mappable *mappable, unsigned index,
                                    LogicalPartition upper_bound,
                                    const DomainPoint &point);
      virtual LogicalRegion project(LogicalRegion upper_bound,
                                    const DomainPoint &point,
                                    const Domain &launch_domain);
      virtual LogicalRegion project(LogicalPartition upper_bound,
                                    const DomainPoint &point,
                                    const Domain &launch_domain);
      virtual bool is_functional(void) const;
      virtual bool is_exclusive(void) const;
      virtual unsigned get_depth(void) const;
    };

    /**
     * \class ProjectionPoint
     * An abstract class for passing to projection functions
     * for recording the results of a projection
     */
    class ProjectionPoint {
    public:
      virtual const DomainPoint& get_domain_point(void) const = 0;
      virtual void set_projection_result(unsigned idx,LogicalRegion result) = 0;
    }; 

    /**
     * \class ProjectionFunction
     * A class for wrapping projection functors
     */
    class ProjectionFunction {
    public:
      class ElideCloseResult {
      public:
        ElideCloseResult(void);
        ElideCloseResult(IndexTreeNode *node, 
            const std::set<ProjectionSummary> &projections, bool result);
      public:
        bool matches(IndexTreeNode *node, 
                     const std::set<ProjectionSummary> &projections) const;
      public:
        IndexTreeNode *node;
        std::set<ProjectionSummary> projections;
        bool result;
      };
    public:
      ProjectionFunction(ProjectionID pid, ProjectionFunctor *functor);
      ProjectionFunction(const ProjectionFunction &rhs);
      ~ProjectionFunction(void);
    public:
      ProjectionFunction& operator=(const ProjectionFunction &rhs);
    public:
      // The old path explicitly for tasks
      LogicalRegion project_point(Task *task, unsigned idx, Runtime *runtime,
                       const Domain &launch_domain, const DomainPoint &point);
      void project_points(const RegionRequirement &req, unsigned idx,
                          Runtime *runtime, const Domain &launch_domain,
                          const std::vector<PointTask*> &point_tasks);
      // Generalized and annonymized
      void project_points(Operation *op, unsigned idx, 
                          const RegionRequirement &req, 
                          Runtime *runtime, const Domain &launch_domain,
                          const std::vector<ProjectionPoint*> &points);
    protected:
      // Old checking code explicitly for tasks
      void check_projection_region_result(const RegionRequirement &req,
                                          const Task *task, unsigned idx,
                                          LogicalRegion result, Runtime *rt);
      void check_projection_partition_result(const RegionRequirement &req,
                                             const Task *task, unsigned idx,
                                             LogicalRegion result, Runtime *rt);
      // Annonymized checking code
      void check_projection_region_result(const RegionRequirement &req,
                                          Operation *op, unsigned idx,
                                          LogicalRegion result, Runtime *rt);
      void check_projection_partition_result(const RegionRequirement &req,
                                          Operation *op, unsigned idx,
                                          LogicalRegion result, Runtime *rt);
    public:
      bool find_elide_close_result(const ProjectionInfo &info, 
                  const std::set<ProjectionSummary> &projections, 
                  RegionTreeNode *node, bool &result) const;
      void record_elide_close_result(const ProjectionInfo &info,
                  const std::set<ProjectionSummary> &projections,
                  RegionTreeNode *node, bool result);
      // From scratch
      ProjectionTree* construct_projection_tree(RegionTreeNode *root,
                                                IndexSpaceNode *launch_domain, 
                                                ShardingFunction *sharding,
                                                IndexSpaceNode *shard_domain);
      // Contribute to an existing tree
      void construct_projection_tree(RegionTreeNode *root,
                  IndexSpaceNode *launch_domain, ShardingFunction *sharding,
                  IndexSpaceNode *sharding_domain,
                  std::map<IndexTreeNode*,ProjectionTree*> &node_map);
      static void add_to_projection_tree(LogicalRegion region,
                  IndexTreeNode *root, RegionTreeForest *context, 
                  std::map<IndexTreeNode*,ProjectionTree*> &node_map,
                  ShardID owner_shard = 0);
    public:
      const int depth; 
      const bool is_exclusive;
      const bool is_functional;
      const ProjectionID projection_id;
      ProjectionFunctor *const functor;
    protected:
      mutable LocalLock projection_reservation;
      std::map<ProjectionSummary,
               std::vector<ElideCloseResult> > elide_close_results;
    }; 

    /**
     * \class CyclicShardingFunctor
     * The cyclic sharding functor just round-robins the points
     * onto the available set of shards
     */
    class CyclicShardingFunctor : public ShardingFunctor {
    public:
      CyclicShardingFunctor(void);
      CyclicShardingFunctor(const CyclicShardingFunctor &rhs);
      virtual ~CyclicShardingFunctor(void);
    public:
      CyclicShardingFunctor& operator=(const CyclicShardingFunctor &rhs);
    public:
      template<int DIM>
      size_t linearize_point(const Realm::IndexSpace<DIM,coord_t> &is,
                              const Realm::Point<DIM,coord_t> &point) const;
    public:
      virtual ShardID shard(const DomainPoint &point,
                            const Domain &full_space,
                            const size_t total_shards);
    };

    /**
     * \class ShardingFunction
     * The sharding function class wraps a sharding functor and will
     * cache results for queries so that we don't need to constantly
     * be inverting the results of the sharding functor.
     */
    class ShardingFunction {
    public:
      struct ShardKey {
      public:
        ShardKey(void) 
          : sid(0), full_space(IndexSpace::NO_SPACE), 
            shard_space(IndexSpace::NO_SPACE) { }
        ShardKey(ShardID s, IndexSpace f, IndexSpace sh)
          : sid(s), full_space(f), shard_space(sh) { }
      public:
        inline bool operator<(const ShardKey &rhs) const
        {
          if (sid < rhs.sid)
            return true;
          if (sid > rhs.sid)
            return false;
          if (full_space < rhs.full_space)
            return true;
          if (full_space > rhs.full_space)
            return false;
          return shard_space < rhs.shard_space;
        }
        inline bool operator==(const ShardKey &rhs) const
        {
          if (sid != rhs.sid)
            return false;
          if (full_space != rhs.full_space)
            return false;
          return shard_space == rhs.shard_space;
        }
      public:
        ShardID sid;
        IndexSpace full_space, shard_space;
      };
    public:
      ShardingFunction(ShardingFunctor *functor, RegionTreeForest *forest,
                       ShardingID sharding_id, size_t total_shards);
      ShardingFunction(const ShardingFunction &rhs);
      virtual ~ShardingFunction(void);
    public:
      ShardingFunction& operator=(const ShardingFunction &rhs);
    public:
      ShardID find_owner(const DomainPoint &point,const Domain &sharding_space);
      IndexSpace find_shard_space(ShardID shard, IndexSpaceNode *full_space,
                                  IndexSpace sharding_space);
    public:
      ShardingFunctor *const functor;
      RegionTreeForest *const forest;
      const ShardingID sharding_id;
      const size_t total_shards;
    protected:
      mutable LocalLock sharding_lock;
      std::map<ShardKey,IndexSpace/*result*/> shard_index_spaces;
    };

    /**
     * \class Runtime 
     * This is the actual implementation of the Legion runtime functionality
     * that implements the underlying interface for the Runtime 
     * objects.  Most of the calls in the Runtime class translate
     * directly to calls to this interface.  Unfortunately this adds
     * an extra function call overhead to every runtime call because C++
     * is terrible and doesn't have mix-in classes.
     */
    class Runtime {
    public:
      struct LegionConfiguration {
      public:
        LegionConfiguration(bool implicit_top)
          : delay_start(0),
            legion_collective_radix(LEGION_COLLECTIVE_RADIX),
            initial_task_window_size(LEGION_DEFAULT_MAX_TASK_WINDOW),
            initial_task_window_hysteresis(
                LEGION_DEFAULT_TASK_WINDOW_HYSTERESIS),
            initial_tasks_to_schedule(LEGION_DEFAULT_MIN_TASKS_TO_SCHEDULE),
            initial_meta_task_vector_width(
                LEGION_DEFAULT_META_TASK_VECTOR_WIDTH),
            max_message_size(LEGION_DEFAULT_MAX_MESSAGE_SIZE),
            gc_epoch_size(LEGION_DEFAULT_GC_EPOCH_SIZE),
            max_control_replication_contexts(
                        LEGION_DEFAULT_MAX_CONTROL_REPLICATION_CONTEXTS),
            max_local_fields(LEGION_DEFAULT_LOCAL_FIELDS),
            max_replay_parallelism(LEGION_DEFAULT_MAX_REPLAY_PARALLELISM),
            implicit_top_level(implicit_top),
            program_order_execution(false),
            dump_physical_traces(false),
            no_tracing(false),
            no_physical_tracing(false),
            no_trace_optimization(false),
            no_fence_elision(false),
            replay_on_cpus(false),
            verify_disjointness(false),
            runtime_warnings(false),
            warnings_backtrace(false),
            separate_runtime_instances(false),
            record_registration(false),
            stealing_disabled(false),
            resilient_mode(false),
            unsafe_launch(false),
#ifdef DEBUG_LEGION
            unsafe_mapper(false),
#else
            unsafe_mapper(true),
#endif
            dynamic_independence_tests(true),
            legion_spy_enabled(false),
            enable_test_mapper(false),
            legion_ldb_enabled(false),
            replay_file(NULL),
            slow_config_ok(false),
#ifdef DEBUG_LEGION
            logging_region_tree_state(false),
            verbose_logging(false),
            logical_logging_only(false),
            physical_logging_only(false),
            check_privileges(true),
#else
            check_privileges(false),
#endif
            num_profiling_nodes(0),
            serializer_type("binary"),
            prof_logfile(NULL),
            prof_footprint_threshold(128 << 20),
            prof_target_latency(100) { }
      public:
        int delay_start;
        int legion_collective_radix;
        int initial_task_window_size;
        unsigned initial_task_window_hysteresis;
        unsigned initial_tasks_to_schedule;
        unsigned initial_meta_task_vector_width;
        unsigned max_message_size;
        unsigned gc_epoch_size;
        unsigned max_control_replication_contexts;
        unsigned max_local_fields;
        unsigned max_replay_parallelism;
      public:
        bool implicit_top_level;
        bool program_order_execution;
        bool dump_physical_traces;
        bool no_tracing;
        bool no_physical_tracing;
        bool no_trace_optimization;
        bool no_fence_elision;
        bool replay_on_cpus;
        bool verify_disjointness;
        bool runtime_warnings;
        bool warnings_backtrace;
        bool separate_runtime_instances;
        bool record_registration;
        bool stealing_disabled;
        bool resilient_mode;
        bool unsafe_launch;
        bool unsafe_mapper;
        bool dynamic_independence_tests;
        bool legion_spy_enabled;
        bool enable_test_mapper;
        bool legion_ldb_enabled;
        const char* replay_file;
        bool slow_config_ok;
#ifdef DEBUG_LEGION
        bool logging_region_tree_state;
        bool verbose_logging;
        bool logical_logging_only;
        bool physical_logging_only;
#endif
        bool check_privileges;
      public:
        unsigned num_profiling_nodes;
        const char *serializer_type;
        const char *prof_logfile;
        size_t prof_footprint_threshold;
        size_t prof_target_latency;
      };
    public:
      struct DeferredRecycleArgs : public LgTaskArgs<DeferredRecycleArgs> {
      public:
        static const LgTaskID TASK_ID = LG_DEFERRED_RECYCLE_ID;
      public:
        DeferredRecycleArgs(DistributedID id)
          : LgTaskArgs<DeferredRecycleArgs>(implicit_provenance), did(id) { }
      public:
        const DistributedID did;
      }; 
      struct TopFinishArgs : public LgTaskArgs<TopFinishArgs> {
      public:
        static const LgTaskID TASK_ID = LG_TOP_FINISH_TASK_ID;
      public:
        TopFinishArgs(TopLevelContext *c)
          : LgTaskArgs<TopFinishArgs>(0), ctx(c) { }
      public:
        TopLevelContext *const ctx;
      };
      struct MapperTaskArgs : public LgTaskArgs<MapperTaskArgs> {
      public:
        static const LgTaskID TASK_ID = LG_MAPPER_TASK_ID;
      public:
        MapperTaskArgs(FutureImpl *f, MapperID mid, Processor p,
                       ApEvent ae, TopLevelContext *c)
          : LgTaskArgs<MapperTaskArgs>(implicit_provenance),
            future(f), map_id(mid), proc(p), event(ae), ctx(c) { }
      public:
        FutureImpl *const future;
        const MapperID map_id;
        const Processor proc;
        const ApEvent event;
        TopLevelContext *const ctx;
      }; 
      struct SelectTunableArgs : public LgTaskArgs<SelectTunableArgs> {
      public:
        static const LgTaskID TASK_ID = LG_SELECT_TUNABLE_TASK_ID;
      public:
        SelectTunableArgs(UniqueID uid, MapperID mid, MappingTagID t,
                          TunableID tune, const void *arg, size_t size,
                          TaskContext *c, FutureImpl *f)
          : LgTaskArgs<SelectTunableArgs>(uid), mapper_id(mid), tag(t),
            tunable_id(tune), args((size > 0) ? malloc(size) : NULL),
            argsize(size), ctx(c), result(f) 
            { if (argsize > 0) memcpy(args, arg, argsize); }
      public:
        const MapperID mapper_id;
        const MappingTagID tag;
        const TunableID tunable_id;
        void *const args;
        const size_t argsize;
        unsigned tunable_index; // only valid for LegionSpy
        TaskContext *const ctx;
        FutureImpl *const result;
      }; 
    public:
      struct ProcessorGroupInfo {
      public:
        ProcessorGroupInfo(void)
          : processor_group(Processor::NO_PROC) { }
        ProcessorGroupInfo(Processor p, const ProcessorMask &m)
          : processor_group(p), processor_mask(m) { }
      public:
        Processor           processor_group;
        ProcessorMask       processor_mask;
      };
    public:
      Runtime(Machine m, const LegionConfiguration &config,
              InputArgs input_args, AddressSpaceID space_id,
              const std::set<Processor> &local_procs,
              const std::set<Processor> &local_util_procs,
              const std::set<AddressSpaceID> &address_spaces,
              const std::map<Processor,AddressSpaceID> &proc_spaces);
      Runtime(const Runtime &rhs);
      ~Runtime(void);
    public:
      Runtime& operator=(const Runtime &rhs);
    public:
      // The Runtime wrapper for this class
      Legion::Runtime *const external;
      // The Mapper Runtime for this class
      Legion::Mapping::MapperRuntime *const mapper_runtime;
      // The machine object for this runtime
      const Machine machine;
      const AddressSpaceID address_space; 
      const unsigned total_address_spaces;
      // stride for uniqueness, may or may not be the same depending
      // on the number of available control replication contexts
      const unsigned runtime_stride; // stride for uniqueness
      LegionProfiler *profiler;
      RegionTreeForest *const forest;
      VirtualManager *virtual_manager;
      Processor utility_group;
      const size_t num_utility_procs;
    public:
      const InputArgs input_args;
      const int initial_task_window_size;
      const unsigned initial_task_window_hysteresis;
      const unsigned initial_tasks_to_schedule;
      const unsigned initial_meta_task_vector_width;
      const unsigned max_message_size;
      const unsigned gc_epoch_size;
      const unsigned max_control_replication_contexts;
      const unsigned max_local_fields;
      const unsigned max_replay_parallelism;
    public:
      const bool implicit_top_level;
      const bool program_order_execution;
      const bool dump_physical_traces;
      const bool no_tracing;
      const bool no_physical_tracing;
      const bool no_trace_optimization;
      const bool no_fence_elision;
      const bool replay_on_cpus;
      const bool verify_disjointness;
      const bool runtime_warnings;
      const bool warnings_backtrace;
      const bool separate_runtime_instances;
      const bool record_registration;
      const bool stealing_disabled;
      const bool resilient_mode;
      const bool unsafe_launch;
      const bool unsafe_mapper;
      const bool dynamic_independence_tests;
      const bool legion_spy_enabled;
      const bool enable_test_mapper;
      const bool legion_ldb_enabled;
      const char*const replay_file;
#ifdef DEBUG_LEGION
      const bool logging_region_tree_state;
      const bool verbose_logging;
      const bool logical_logging_only;
      const bool physical_logging_only;
#endif
      const bool check_privileges;
    public:
      const unsigned num_profiling_nodes;
    public:
      const int legion_collective_radix;
      MPIRankTable *const mpi_rank_table;
    public:
      void register_static_variants(void);
      void register_static_constraints(void);
      void register_static_projections(void);
      void register_static_sharding_functors(void);
      void initialize_legion_prof(const LegionConfiguration &config);
      void log_machine(Machine machine) const;
      void initialize_mappers(void);
      void initialize_virtual_manager(void);
      void initialize_runtime(void);
      void startup_runtime(RtEvent top_level_precondition);
      void finalize_runtime(void);
      ApEvent launch_mapper_task(Mapper *mapper, Processor proc, 
                                 TaskID tid,
                                 const TaskArgument &arg, MapperID map_id);
      void process_mapper_task_result(const MapperTaskArgs *args); 
    public:
      IndexSpace create_index_space(Context ctx, const void *realm_is,
                                    TypeTag type_tag);
      IndexSpace union_index_spaces(Context ctx, 
                                    const std::vector<IndexSpace> &spaces);
      IndexSpace intersect_index_spaces(Context ctx,
                                    const std::vector<IndexSpace> &spaces);
      IndexSpace subtract_index_spaces(Context ctx,
                                    IndexSpace left, IndexSpace right);
      void destroy_index_space(Context ctx, IndexSpace handle);
    public:
      void destroy_index_partition(Context ctx, IndexPartition handle);
    public:
      IndexPartition create_equal_partition(Context ctx, IndexSpace parent,
                                            IndexSpace color_space, 
                                            size_t granuarlity, Color color);
      IndexPartition create_partition_by_union(Context ctx, IndexSpace parent,
                                               IndexPartition handle1,
                                               IndexPartition handle2,
                                               IndexSpace color_space,
                                               PartitionKind kind, Color color);
      IndexPartition create_partition_by_intersection(Context ctx, 
                                               IndexSpace parent,
                                               IndexPartition handle1,
                                               IndexPartition handle2,
                                               IndexSpace color_space,
                                               PartitionKind kind, Color color);
      IndexPartition create_partition_by_intersection(Context ctx,
                                               IndexSpace parent,
                                               IndexPartition partition,
                                               PartitionKind kind,
                                               Color color, bool dominates);
      IndexPartition create_partition_by_difference(Context ctx, 
                                               IndexSpace parent,
                                               IndexPartition handle1,
                                               IndexPartition handle2,
                                               IndexSpace color_space,
                                               PartitionKind kind, Color color);
      Color create_cross_product_partitions(Context ctx, 
                                            IndexPartition handle1,
                                            IndexPartition handle2,
                                std::map<IndexSpace,IndexPartition> &handles,
                                            PartitionKind kind, Color color);
      void create_association(Context ctx,
                              LogicalRegion domain,
                              LogicalRegion domain_parent,
                              FieldID domain_fid,
                              IndexSpace range,
                              MapperID id, MappingTagID tag);
      IndexPartition create_restricted_partition(Context ctx,
                                                 IndexSpace parent,
                                                 IndexSpace color_space,
                                                 const void *transform,
                                                 size_t transform_size,
                                                 const void *extent,
                                                 size_t extent_size,
                                                 PartitionKind part_kind,
                                                 Color color);
      IndexPartition create_partition_by_field(Context ctx, 
                                               LogicalRegion handle,
                                               LogicalRegion parent,
                                               FieldID fid,
                                               IndexSpace color_space,
                                               Color color,
                                               MapperID id, MappingTagID tag);
      IndexPartition create_partition_by_image(Context ctx,
                                               IndexSpace handle,
                                               LogicalPartition projection,
                                               LogicalRegion parent,
                                               FieldID fid, 
                                               IndexSpace color_space,
                                               PartitionKind part_kind,
                                               Color color,
                                               MapperID id, MappingTagID tag);
      IndexPartition create_partition_by_image_range(Context ctx,
                                               IndexSpace handle,
                                               LogicalPartition projection,
                                               LogicalRegion parent,
                                               FieldID fid, 
                                               IndexSpace color_space,
                                               PartitionKind part_kind,
                                               Color color,
                                               MapperID id, MappingTagID tag);
      IndexPartition create_partition_by_preimage(Context ctx,
                                               IndexPartition projection,
                                               LogicalRegion handle,
                                               LogicalRegion parent,
                                               FieldID fid,
                                               IndexSpace color_space,
                                               PartitionKind part_kind,
                                               Color color,
                                               MapperID id, MappingTagID tag);
      IndexPartition create_partition_by_preimage_range(Context ctx,
                                               IndexPartition projection,
                                               LogicalRegion handle,
                                               LogicalRegion parent,
                                               FieldID fid,
                                               IndexSpace color_space,
                                               PartitionKind part_kind,
                                               Color color,
                                               MapperID id, MappingTagID tag);
      IndexPartition create_pending_partition(Context ctx, IndexSpace parent,
                                              IndexSpace color_space,
                                              PartitionKind part_kind,
                                              Color color);
      IndexSpace create_index_space_union(Context ctx, IndexPartition parent,
                                          const void *realm_color, 
                                          TypeTag type_tag,
                                        const std::vector<IndexSpace> &handles);
      IndexSpace create_index_space_union(Context ctx, IndexPartition parent,
                                          const void *realm_color,
                                          TypeTag type_tag,
                                          IndexPartition handle);
      IndexSpace create_index_space_intersection(Context ctx, 
                                                 IndexPartition parent,
                                                 const void *realm_color,
                                                 TypeTag type_tag,
                                       const std::vector<IndexSpace> &handles);
      IndexSpace create_index_space_intersection(Context ctx,
                                                 IndexPartition parent,
                                                 const void *realm_color,
                                                 TypeTag type_tag,
                                                 IndexPartition handle); 
      IndexSpace create_index_space_difference(Context ctx, 
                                               IndexPartition parent,
                                               const void *realm_color,
                                               TypeTag type_tag,
                                               IndexSpace initial,
                                       const std::vector<IndexSpace> &handles);
    public:
      IndexPartition get_index_partition(Context ctx, IndexSpace parent, 
                                         Color color);
      IndexPartition get_index_partition(IndexSpace parent, Color color);
      bool has_index_partition(Context ctx, IndexSpace parent, Color color);
      bool has_index_partition(IndexSpace parent, Color color); 
      IndexSpace get_index_subspace(Context ctx, IndexPartition p,
                                    const void *realm_color, TypeTag type_tag);
      IndexSpace get_index_subspace(IndexPartition p, 
                                    const void *realm_color, TypeTag type_tag);
      bool has_index_subspace(Context ctx, IndexPartition p,
                              const void *realm_color, TypeTag type_tag);
      bool has_index_subspace(IndexPartition p, 
                              const void *realm_color, TypeTag type_tag);
      void get_index_space_domain(Context ctx, IndexSpace handle,
                                  void *realm_is, TypeTag type_tag);
      void get_index_space_domain(IndexSpace handle, 
                                  void *realm_is, TypeTag type_tag);
      Domain get_index_partition_color_space(Context ctx, IndexPartition p);
      Domain get_index_partition_color_space(IndexPartition p);
      void get_index_partition_color_space(IndexPartition p, 
                                           void *realm_is, TypeTag type_tag);
      IndexSpace get_index_partition_color_space_name(Context ctx,
                                                      IndexPartition p);
      IndexSpace get_index_partition_color_space_name(IndexPartition p);
      void get_index_space_partition_colors(Context ctx, IndexSpace handle,
                                            std::set<Color> &colors);
      void get_index_space_partition_colors(IndexSpace handle,
                                            std::set<Color> &colors);
      bool is_index_partition_disjoint(Context ctx, IndexPartition p);
      bool is_index_partition_disjoint(IndexPartition p);
      bool is_index_partition_complete(Context ctx, IndexPartition p);
      bool is_index_partition_complete(IndexPartition p);
      void get_index_space_color_point(Context ctx, IndexSpace handle,
                                       void *realm_color, TypeTag type_tag);
      void get_index_space_color_point(IndexSpace handle,
                                       void *realm_color, TypeTag type_tag);
      DomainPoint get_index_space_color_point(Context ctx, IndexSpace handle);
      DomainPoint get_index_space_color_point(IndexSpace handle);
      Color get_index_partition_color(Context ctx, IndexPartition handle);
      Color get_index_partition_color(IndexPartition handle);
      IndexSpace get_parent_index_space(Context ctx, IndexPartition handle);
      IndexSpace get_parent_index_space(IndexPartition handle);
      bool has_parent_index_partition(Context ctx, IndexSpace handle);
      bool has_parent_index_partition(IndexSpace handle);
      IndexPartition get_parent_index_partition(Context ctx, IndexSpace handle);
      IndexPartition get_parent_index_partition(IndexSpace handle);
      unsigned get_index_space_depth(Context ctx, IndexSpace handle);
      unsigned get_index_space_depth(IndexSpace handle);
      unsigned get_index_partition_depth(Context ctx, IndexPartition handle);
      unsigned get_index_partition_depth(IndexPartition handle);
    public:
      bool safe_cast(Context ctx, LogicalRegion region,
                     const void *realm_point, TypeTag type_tag);
    public:
      FieldSpace create_field_space(Context ctx);
      void destroy_field_space(Context ctx, FieldSpace handle);
      size_t get_field_size(Context ctx, FieldSpace handle, FieldID fid);
      size_t get_field_size(FieldSpace handle, FieldID fid);
      void get_field_space_fields(Context ctx, FieldSpace handle,
                                  std::vector<FieldID> &fields);
      void get_field_space_fields(FieldSpace handle, 
                                  std::vector<FieldID> &fields);
    public:
      LogicalRegion create_logical_region(Context ctx, IndexSpace index,
                                          FieldSpace fields, bool task_local);
      void destroy_logical_region(Context ctx, LogicalRegion handle);
      void destroy_logical_partition(Context ctx, LogicalPartition handle);
    public:
      LogicalPartition get_logical_partition(Context ctx, LogicalRegion parent, 
                                             IndexPartition handle);
      LogicalPartition get_logical_partition(LogicalRegion parent,
                                             IndexPartition handle);
      LogicalPartition get_logical_partition_by_color(Context ctx, 
                                                      LogicalRegion parent, 
                                                      Color c);
      LogicalPartition get_logical_partition_by_color(LogicalRegion parent,
                                                      Color c);
      bool has_logical_partition_by_color(Context ctx, LogicalRegion parent,
                                          Color c);
      bool has_logical_partition_by_color(LogicalRegion parent, Color c);
      LogicalPartition get_logical_partition_by_tree(Context ctx, 
                                                     IndexPartition handle, 
                                                     FieldSpace fspace, 
                                                     RegionTreeID tid); 
      LogicalPartition get_logical_partition_by_tree(IndexPartition handle,
                                                     FieldSpace fspace,
                                                     RegionTreeID tid);
      LogicalRegion get_logical_subregion(Context ctx, LogicalPartition parent, 
                                          IndexSpace handle);
      LogicalRegion get_logical_subregion(LogicalPartition parent,
                                          IndexSpace handle);
      LogicalRegion get_logical_subregion_by_color(Context ctx,
                                                   LogicalPartition parent,
                                                   const void *realm_color,
                                                   TypeTag type_tag);
      LogicalRegion get_logical_subregion_by_color(LogicalPartition parent,
                                                   const void *realm_color,
                                                   TypeTag type_tag);
      bool has_logical_subregion_by_color(Context ctx, LogicalPartition parent,
                                          const void *realm_color, 
                                          TypeTag type_tag);
      bool has_logical_subregion_by_color(LogicalPartition parent,
                                          const void *realm_color,
                                          TypeTag type_tag);
      LogicalRegion get_logical_subregion_by_tree(Context ctx, 
                                                  IndexSpace handle, 
                                                  FieldSpace fspace, 
                                                  RegionTreeID tid);
      LogicalRegion get_logical_subregion_by_tree(IndexSpace handle,
                                                  FieldSpace fspace,
                                                  RegionTreeID tid);
      void get_logical_region_color(Context ctx, LogicalRegion handle,
                                    void *realm_color, TypeTag type_tag);
      void get_logical_region_color(LogicalRegion handle, 
                                    void *realm_color, TypeTag type_tag);
      DomainPoint get_logical_region_color_point(Context ctx, 
                                                 LogicalRegion handle);
      DomainPoint get_logical_region_color_point(LogicalRegion handle);
      Color get_logical_partition_color(Context ctx, LogicalPartition handle);
      Color get_logical_partition_color(LogicalPartition handle);
      LogicalRegion get_parent_logical_region(Context ctx, 
                                              LogicalPartition handle);
      LogicalRegion get_parent_logical_region(LogicalPartition handle);
      bool has_parent_logical_partition(Context ctx, LogicalRegion handle);
      bool has_parent_logical_partition(LogicalRegion handle);
      LogicalPartition get_parent_logical_partition(Context ctx, 
                                                    LogicalRegion handle);
      LogicalPartition get_parent_logical_partition(LogicalRegion handle);
    public:
      FieldAllocator create_field_allocator(Context ctx, FieldSpace handle);
      ArgumentMap create_argument_map(void);
    public:
      Future execute_task(Context ctx, const TaskLauncher &launcher);
      FutureMap execute_index_space(Context ctx, 
                                    const IndexTaskLauncher &launcher);
      Future execute_index_space(Context ctx, const IndexTaskLauncher &launcher,
                                 ReductionOpID redop, bool deterministic);
    public:
      PhysicalRegion map_region(Context ctx, 
                                const InlineLauncher &launcher);
      PhysicalRegion map_region(Context ctx, unsigned idx, 
                                MapperID id = 0, MappingTagID tag = 0);
      void remap_region(Context ctx, PhysicalRegion region);
      void unmap_region(Context ctx, PhysicalRegion region);
      void unmap_all_regions(Context ctx);
    public:
      void fill_fields(Context ctx, const FillLauncher &launcher);
      void fill_fields(Context ctx, const IndexFillLauncher &launcher);
      PhysicalRegion attach_external_resource(Context ctx,
                                              const AttachLauncher &launcher);
      Future detach_external_resource(Context ctx, PhysicalRegion region, 
                                      const bool flush);
      void issue_copy_operation(Context ctx, const CopyLauncher &launcher);
      void issue_copy_operation(Context ctx, const IndexCopyLauncher &launcher);
    public:
      Predicate create_predicate(Context ctx, const Future &f);
      Predicate predicate_not(Context ctx, const Predicate &p);
      Predicate create_predicate(Context ctx,const PredicateLauncher &launcher);
      Future get_predicate_future(Context ctx, const Predicate &p);
    public:
      Lock create_lock(Context ctx);
      void destroy_lock(Context ctx, Lock l);
      Grant acquire_grant(Context ctx, 
                          const std::vector<LockRequest> &requests);
      void release_grant(Context ctx, Grant grant);
    public:
      PhaseBarrier create_phase_barrier(Context ctx, unsigned arrivals);
      void destroy_phase_barrier(Context ctx, PhaseBarrier pb);
      PhaseBarrier advance_phase_barrier(Context ctx, PhaseBarrier pb);
    public:
      DynamicCollective create_dynamic_collective(Context ctx,
                                                  unsigned arrivals,
                                                  ReductionOpID redop,
                                                  const void *init_value,
                                                  size_t init_size);
      void destroy_dynamic_collective(Context ctx, DynamicCollective dc);
      void arrive_dynamic_collective(Context ctx, DynamicCollective dc,
                                     const void *buffer, size_t size,
                                     unsigned count);
      void defer_dynamic_collective_arrival(Context ctx, 
                                            DynamicCollective dc,
                                            const Future &f, unsigned count);
      Future get_dynamic_collective_result(Context ctx, DynamicCollective dc);
      DynamicCollective advance_dynamic_collective(Context ctx,
                                                   DynamicCollective dc);
    public:
      void issue_acquire(Context ctx, const AcquireLauncher &launcher);
      void issue_release(Context ctx, const ReleaseLauncher &launcher);
      void issue_mapping_fence(Context ctx);
      void issue_execution_fence(Context ctx);
      void begin_trace(Context ctx, TraceID tid, bool logical_only);
      void end_trace(Context ctx, TraceID tid);
      void begin_static_trace(Context ctx, 
                              const std::set<RegionTreeID> *managed);
      void end_static_trace(Context ctx);
      void complete_frame(Context ctx);
      FutureMap execute_must_epoch(Context ctx, 
                                   const MustEpochLauncher &launcher);
      Future issue_timing_measurement(Context ctx,
                                      const TimingLauncher &launcher);
    public:
      Future select_tunable_value(Context ctx, TunableID tid,
                                  MapperID mid, MappingTagID tag,
                                  const void *args, size_t argsize);
      int get_tunable_value(Context ctx, TunableID tid, 
                            MapperID mid, MappingTagID tag);
      void perform_tunable_selection(const SelectTunableArgs *args);
    public:
      void* get_local_task_variable(Context ctx, LocalVariableID id);
      void set_local_task_variable(Context ctx, LocalVariableID id,
                      const void *value, void (*destructor)(void*));
    public:
      Mapper* get_mapper(Context ctx, MapperID id, Processor target);
      Processor get_executing_processor(Context ctx);
      void raise_region_exception(Context ctx, PhysicalRegion region, 
                                  bool nuclear);
    public:
      void print_once(Context ctx, FILE *f, const char *message);
      void log_once(Context ctx, Realm::LoggerMessage &message);
      ShardID get_shard_id(Context ctx);
    public:
      bool is_MPI_interop_configured(void);
      const std::map<int,AddressSpace>& find_forward_MPI_mapping(void);
      const std::map<AddressSpace,int>& find_reverse_MPI_mapping(void);
      int find_local_MPI_rank(void);
    public:
      Mapping::MapperRuntime* get_mapper_runtime(void);
      MapperID generate_dynamic_mapper_id(void);
      MapperID generate_library_mapper_ids(const char *name, size_t count);
      static MapperID& get_current_static_mapper_id(void);
      static MapperID generate_static_mapper_id(void);
      void add_mapper(MapperID map_id, Mapper *mapper, Processor proc);
      void replace_default_mapper(Mapper *mapper, Processor proc);
      MapperManager* find_mapper(MapperID map_id);
      MapperManager* find_mapper(Processor target, MapperID map_id);
      static MapperManager* wrap_mapper(Runtime *runtime, Mapper *mapper,
                                        MapperID map_id, Processor proc);
    public:
      ProjectionID generate_dynamic_projection_id(void);
      ProjectionID generate_library_projection_ids(const char *name,size_t cnt);
      static ProjectionID& get_current_static_projection_id(void);
      static ProjectionID generate_static_projection_id(void);
      void register_projection_functor(ProjectionID pid, 
                                       ProjectionFunctor *func,
                                       bool need_zero_check = true,
                                       bool silence_warnings = false,
                                       const char *warning_string = NULL);
      static void preregister_projection_functor(ProjectionID pid,
                                       ProjectionFunctor *func);
      ProjectionFunction* find_projection_function(ProjectionID pid);
    public:
      ShardingID generate_dynamic_sharding_id(void);
      ShardingID generate_library_sharding_ids(const char *name, size_t count);
      static ShardingID& get_current_static_sharding_id(void);
      static ShardingID generate_static_sharding_id(void);
      void register_sharding_functor(ShardingID sid,
                                     ShardingFunctor *func,
                                     bool need_zero_check = true,
                                     bool silence_warnings= false,
                                     const char *warning_string = NULL);
      static void preregister_sharding_functor(ShardingID sid,
                                     ShardingFunctor *func);
      ShardingFunctor* find_sharding_functor(ShardingID sid);
    public:
      void register_reduction(ReductionOpID redop_id,
                              ReductionOp *redop,
                              SerdezInitFnptr init_fnptr,
                              SerdezFoldFnptr fold_fnptr,
                              bool permit_duplicates);
      void register_serdez(CustomSerdezID serdez_id,
                           SerdezOp *serdez_op,
                           bool permit_duplicates);
      const ReductionOp* get_reduction(ReductionOpID redop_id);
      const SerdezOp* get_serdez(CustomSerdezID serdez_id);
      const SerdezRedopFns* get_serdez_redop(ReductionOpID redop_id);
    public:
      void attach_semantic_information(TaskID task_id, SemanticTag,
                                   const void *buffer, size_t size, 
                                   bool is_mutable, bool send_to_owner = true);
      void attach_semantic_information(IndexSpace handle, SemanticTag tag,
                       const void *buffer, size_t size, bool is_mutable);
      void attach_semantic_information(IndexPartition handle, SemanticTag tag,
                       const void *buffer, size_t size, bool is_mutable);
      void attach_semantic_information(FieldSpace handle, SemanticTag tag,
                       const void *buffer, size_t size, bool is_mutable);
      void attach_semantic_information(FieldSpace handle, FieldID fid,
                                       SemanticTag tag, const void *buffer, 
                                       size_t size, bool is_mutable);
      void attach_semantic_information(LogicalRegion handle, SemanticTag tag,
                       const void *buffer, size_t size, bool is_mutable);
      void attach_semantic_information(LogicalPartition handle, SemanticTag tag,
                       const void *buffer, size_t size, bool is_mutable);
    public:
      bool retrieve_semantic_information(TaskID task_id, SemanticTag tag,
                                         const void *&result, size_t &size,
                                         bool can_fail, bool wait_until);
      bool retrieve_semantic_information(IndexSpace handle, SemanticTag tag,
                                         const void *&result, size_t &size,
                                         bool can_fail, bool wait_until);
      bool retrieve_semantic_information(IndexPartition handle, SemanticTag tag,
                                         const void *&result, size_t &size,
                                         bool can_fail, bool wait_until);
      bool retrieve_semantic_information(FieldSpace handle, SemanticTag tag,
                                         const void *&result, size_t &size,
                                         bool can_fail, bool wait_until);
      bool retrieve_semantic_information(FieldSpace handle, FieldID fid,
                                         SemanticTag tag,
                                         const void *&result, size_t &size,
                                         bool can_fail, bool wait_until);
      bool retrieve_semantic_information(LogicalRegion handle, SemanticTag tag,
                                         const void *&result, size_t &size,
                                         bool can_fail, bool wait_until);
      bool retrieve_semantic_information(LogicalPartition part, SemanticTag tag,
                                         const void *&result, size_t &size,
                                         bool can_fail, bool wait_until);
    public:
      TaskID generate_dynamic_task_id(void);
      TaskID generate_library_task_ids(const char *name, size_t count);
      VariantID register_variant(const TaskVariantRegistrar &registrar,
                                 const void *user_data, size_t user_data_size,
                                 CodeDescriptor *realm,
                                 bool ret, VariantID vid = AUTO_GENERATE_ID,
                                 bool check_task_id = true);
      TaskImpl* find_or_create_task_impl(TaskID task_id);
      TaskImpl* find_task_impl(TaskID task_id);
      VariantImpl* find_variant_impl(TaskID task_id, VariantID variant_id,
                                     bool can_fail = false);
    public:
      ReductionOpID generate_dynamic_reduction_id(void);
      ReductionOpID generate_library_reduction_ids(const char *name, 
                                                   size_t count);
    public:
      CustomSerdezID generate_dynamic_serdez_id(void);
      CustomSerdezID generate_library_serdez_ids(const char *name,size_t count);
    public:
      // Memory manager functions
      MemoryManager* find_memory_manager(Memory mem);
      AddressSpaceID find_address_space(Memory handle) const;
    public:
      // Messaging functions
      MessageManager* find_messenger(AddressSpaceID sid);
      MessageManager* find_messenger(Processor target);
      AddressSpaceID find_address_space(Processor target) const;
      void handle_endpoint_creation(Deserializer &derez);
    public:
      void process_mapper_message(Processor target, MapperID map_id,
                                  Processor source, const void *message, 
                                  size_t message_size, unsigned message_kind);
      void process_mapper_broadcast(MapperID map_id, Processor source,
                                    const void *message, size_t message_size, 
                                    unsigned message_kind, int radix,int index);
    public:
      void send_task(TaskOp *task);
      void send_tasks(Processor target, const std::set<TaskOp*> &tasks);
      void send_steal_request(const std::multimap<Processor,MapperID> &targets,
                              Processor thief);
      void send_advertisements(const std::set<Processor> &targets,
                              MapperID map_id, Processor source);
      void send_index_space_node(AddressSpaceID target, Serializer &rez);
      void send_index_space_request(AddressSpaceID target, Serializer &rez);
      void send_index_space_return(AddressSpaceID target, Serializer &rez);
      void send_index_space_set(AddressSpaceID target, Serializer &rez);
      void send_index_space_child_request(AddressSpaceID target, 
                                          Serializer &rez);
      void send_index_space_child_response(AddressSpaceID target,
                                           Serializer &rez);
      void send_index_space_colors_request(AddressSpaceID target,
                                           Serializer &rez);
      void send_index_space_colors_response(AddressSpaceID target,
                                            Serializer &rez);
      void send_index_space_remote_expression_request(AddressSpaceID target,
                                                      Serializer &rez);
      void send_index_space_remote_expression_response(AddressSpaceID target,
                                                       Serializer &rez);
      void send_index_space_remote_expression_invalidation(
                                    AddressSpaceID target, Serializer &rez);
      void send_index_partition_notification(AddressSpaceID target, 
                                             Serializer &rez);
      void send_index_partition_node(AddressSpaceID target, Serializer &rez);
      void send_index_partition_request(AddressSpaceID target, Serializer &rez);
      void send_index_partition_return(AddressSpaceID target, Serializer &rez);
      void send_index_partition_child_request(AddressSpaceID target,
                                              Serializer &rez);
      void send_index_partition_child_response(AddressSpaceID target,
                                               Serializer &rez);
      void send_index_partition_disjoint_update(AddressSpaceID target,
                                                Serializer &rez);
      void send_field_space_node(AddressSpaceID target, Serializer &rez);
      void send_field_space_request(AddressSpaceID target, Serializer &rez);
      void send_field_space_return(AddressSpaceID target, Serializer &rez);
      void send_field_alloc_request(AddressSpaceID target, Serializer &rez);
      void send_field_alloc_notification(AddressSpaceID target,Serializer &rez);
      void send_field_space_top_alloc(AddressSpaceID target, Serializer &rez);
      void send_field_free(AddressSpaceID target, Serializer &rez);
      void send_local_field_alloc_request(AddressSpaceID target, 
                                          Serializer &rez);
      void send_local_field_alloc_response(AddressSpaceID target,
                                           Serializer &rez);
      void send_local_field_free(AddressSpaceID target, Serializer &rez);
      void send_local_field_update(AddressSpaceID target, Serializer &rez);
      void send_top_level_region_request(AddressSpaceID target,Serializer &rez);
      void send_top_level_region_return(AddressSpaceID target, Serializer &rez);
      void send_logical_region_node(AddressSpaceID target, Serializer &rez);
      void send_index_space_destruction(IndexSpace handle, 
                                        AddressSpaceID target,
                                        std::set<RtEvent> &applied);
      void send_index_partition_destruction(IndexPartition handle, 
                                            AddressSpaceID target,
                                            std::set<RtEvent> &applied);
      void send_field_space_destruction(FieldSpace handle, 
                                        AddressSpaceID target,
                                        std::set<RtEvent> &applied);
      void send_logical_region_destruction(LogicalRegion handle, 
                                           AddressSpaceID target,
                                           std::set<RtEvent> *applied);
      void send_logical_partition_destruction(LogicalPartition handle,
                                              AddressSpaceID target,
                                              std::set<RtEvent> *applied);
      void send_individual_remote_complete(Processor target, Serializer &rez);
      void send_individual_remote_commit(Processor target, Serializer &rez);
      void send_slice_remote_mapped(Processor target, Serializer &rez);
      void send_slice_remote_complete(Processor target, Serializer &rez);
      void send_slice_remote_commit(Processor target, Serializer &rez);
      void send_did_remote_registration(AddressSpaceID target, Serializer &rez);
      void send_did_remote_valid_update(AddressSpaceID target, Serializer &rez);
      void send_did_remote_gc_update(AddressSpaceID target, Serializer &rez);
      void send_did_add_create_reference(AddressSpaceID target,Serializer &rez);
      void send_did_remove_create_reference(AddressSpaceID target,
                                            Serializer &rez, bool flush = true);
      void send_did_remote_unregister(AddressSpaceID target, Serializer &rez,
                                      VirtualChannelKind vc);
      void send_back_logical_state(AddressSpaceID target, Serializer &rez);
      void send_back_atomic(AddressSpaceID target, Serializer &rez);
      void send_atomic_reservation_request(AddressSpaceID target, 
                                           Serializer &rez);
      void send_atomic_reservation_response(AddressSpaceID target, 
                                            Serializer &rez);
      void send_materialized_view(AddressSpaceID target, Serializer &rez);
      void send_fill_view(AddressSpaceID target, Serializer &rez);
      void send_phi_view(AddressSpaceID target, Serializer &rez);
      void send_sharded_view(AddressSpaceID target, Serializer &rez);
      void send_reduction_view(AddressSpaceID target, Serializer &rez);
      void send_instance_manager(AddressSpaceID target, Serializer &rez);
      void send_reduction_manager(AddressSpaceID target, Serializer &rez);
      void send_create_top_view_request(AddressSpaceID target, Serializer &rez);
      void send_create_top_view_response(AddressSpaceID target,Serializer &rez);
      void send_view_register_user(AddressSpaceID target, Serializer &rez);
      void send_view_find_copy_preconditions_request(AddressSpaceID target,
                                                     Serializer &rez);
      void send_view_find_copy_preconditions_response(AddressSpaceID target,
                                                      Serializer &rez);
      void send_view_add_copy_user(AddressSpaceID target, Serializer &rez);
      void send_view_replication_request(AddressSpaceID target,Serializer &rez);
      void send_view_replication_response(AddressSpaceID target,
                                          Serializer &rez);
      void send_view_replication_removal(AddressSpaceID target,Serializer &rez);
      void send_future_result(AddressSpaceID target, Serializer &rez);
      void send_future_subscription(AddressSpaceID target, Serializer &rez);
      void send_future_map_request_future(AddressSpaceID target, 
                                          Serializer &rez);
      void send_future_map_response_future(AddressSpaceID target,
                                           Serializer &rez);
      void send_control_replicate_future_map_request(AddressSpaceID target, 
                                                     Serializer &rez);
      void send_control_replicate_future_map_response(AddressSpaceID target,
                                                      Serializer &rez);
      void send_control_replicate_top_view_request(AddressSpaceID target,
                                                   Serializer &rez);
      void send_control_replicate_top_view_response(AddressSpaceID target,
                                                    Serializer &rez);
      void send_control_replicate_equivalence_set_request(AddressSpaceID target,
                                                          Serializer &rez);
      void send_control_replicate_equivalence_set_response(
                                        AddressSpaceID target, Serializer &rez);
      void send_control_replicate_resource_update(AddressSpaceID target,
                                                  Serializer &rez);
      void send_mapper_message(AddressSpaceID target, Serializer &rez);
      void send_mapper_broadcast(AddressSpaceID target, Serializer &rez);
      void send_task_impl_semantic_request(AddressSpaceID target, 
                                           Serializer &rez);
      void send_index_space_semantic_request(AddressSpaceID target, 
                                             Serializer &rez);
      void send_index_partition_semantic_request(AddressSpaceID target,
                                                 Serializer &rez);
      void send_field_space_semantic_request(AddressSpaceID target,
                                             Serializer &rez);
      void send_field_semantic_request(AddressSpaceID target, Serializer &rez);
      void send_logical_region_semantic_request(AddressSpaceID target,
                                                Serializer &rez);
      void send_logical_partition_semantic_request(AddressSpaceID target,
                                                   Serializer &rez);
      void send_task_impl_semantic_info(AddressSpaceID target,
                                        Serializer &rez);
      void send_index_space_semantic_info(AddressSpaceID target, 
                                          Serializer &rez);
      void send_index_partition_semantic_info(AddressSpaceID target,
                                              Serializer &rez);
      void send_field_space_semantic_info(AddressSpaceID target,
                                          Serializer &rez);
      void send_field_semantic_info(AddressSpaceID target, Serializer &rez);
      void send_logical_region_semantic_info(AddressSpaceID target,
                                             Serializer &rez);
      void send_logical_partition_semantic_info(AddressSpaceID target,
                                                Serializer &rez);
      void send_remote_context_request(AddressSpaceID target, Serializer &rez);
      void send_remote_context_response(AddressSpaceID target, Serializer &rez);
      void send_remote_context_release(AddressSpaceID target, Serializer &rez);
      void send_remote_context_free(AddressSpaceID target, Serializer &rez);
      void send_remote_context_physical_request(AddressSpaceID target, 
                                                Serializer &rez);
      void send_remote_context_physical_response(AddressSpaceID target,
                                                 Serializer &rez);
      void send_compute_equivalence_sets_request(AddressSpaceID target, 
                                                 Serializer &rez);
      void send_equivalence_set_response(AddressSpaceID target,Serializer &rez);
      void send_equivalence_set_subset_request(AddressSpaceID target, 
                                               Serializer &rez);
      void send_equivalence_set_subset_response(AddressSpaceID target, 
                                                Serializer &rez);
      void send_equivalence_set_subset_update(AddressSpaceID target,
                                              Serializer &rez);
      void send_equivalence_set_ray_trace_request(AddressSpaceID target,
                                                  Serializer &rez);
      void send_equivalence_set_ray_trace_response(AddressSpaceID target,
                                                   Serializer &rez);
      void send_equivalence_set_migration(AddressSpaceID target, 
                                          Serializer &rez);
      void send_equivalence_set_owner_update(AddressSpaceID target,
                                             Serializer &rez);
      void send_equivalence_set_remote_refinement(AddressSpaceID target,
                                                  Serializer &rez);
      void send_equivalence_set_remote_request_instances(AddressSpaceID target,
                                                         Serializer &rez);
      void send_equivalence_set_remote_request_invalid(AddressSpaceID target,
                                                       Serializer &rez);
      void send_equivalence_set_remote_updates(AddressSpaceID target,
                                               Serializer &rez);
      void send_equivalence_set_remote_acquires(AddressSpaceID target,
                                                Serializer &rez);
      void send_equivalence_set_remote_releases(AddressSpaceID target,
                                                Serializer &rez);
      void send_equivalence_set_remote_copies_across(AddressSpaceID target,
                                                     Serializer &rez);
      void send_equivalence_set_remote_overwrites(AddressSpaceID target,
                                                  Serializer &rez);
      void send_equivalence_set_remote_filters(AddressSpaceID target,
                                               Serializer &rez);
      void send_equivalence_set_remote_instances(AddressSpaceID target,
                                                 Serializer &rez);
      void send_instance_request(AddressSpaceID target, Serializer &rez);
      void send_instance_response(AddressSpaceID target, Serializer &rez);
      void send_external_create_request(AddressSpaceID target, Serializer &rez);
      void send_external_create_response(AddressSpaceID target,Serializer &rez);
      void send_external_attach(AddressSpaceID target, Serializer &rez);
      void send_external_detach(AddressSpaceID target, Serializer &rez);
      void send_gc_priority_update(AddressSpaceID target, Serializer &rez);
      void send_never_gc_response(AddressSpaceID target, Serializer &rez);
      void send_acquire_request(AddressSpaceID target, Serializer &rez);
      void send_acquire_response(AddressSpaceID target, Serializer &rez);
      void send_variant_broadcast(AddressSpaceID target, Serializer &rez);
      void send_constraint_request(AddressSpaceID target, Serializer &rez);
      void send_constraint_response(AddressSpaceID target, Serializer &rez);
      void send_constraint_release(AddressSpaceID target, Serializer &rez);
      void send_mpi_rank_exchange(AddressSpaceID target, Serializer &rez);
      void send_replicate_launch(AddressSpaceID target, Serializer &rez);
      void send_replicate_delete(AddressSpaceID target, Serializer &rez);
      void send_replicate_post_mapped(AddressSpaceID target, Serializer &rez);
      void send_replicate_post_execution(AddressSpaceID target,
                                         Serializer &rez);
      void send_replicate_trigger_complete(AddressSpaceID target, 
                                           Serializer &rez);
      void send_replicate_trigger_commit(AddressSpaceID target,
                                         Serializer &rez);
      void send_control_replicate_collective_message(AddressSpaceID target,
                                                     Serializer &rez);
      void send_library_mapper_request(AddressSpaceID target, Serializer &rez);
      void send_library_mapper_response(AddressSpaceID target, Serializer &rez);
      void send_library_projection_request(AddressSpaceID target, 
                                           Serializer &rez);
      void send_library_projection_response(AddressSpaceID target,
                                            Serializer &rez);
      void send_library_sharding_request(AddressSpaceID target,Serializer &rez);
      void send_library_sharding_response(AddressSpaceID target, 
                                          Serializer &rez);
      void send_library_task_request(AddressSpaceID target, Serializer &rez);
      void send_library_task_response(AddressSpaceID target, Serializer &rez);
      void send_library_redop_request(AddressSpaceID target, Serializer &rez);
      void send_library_redop_response(AddressSpaceID target, Serializer &rez);
      void send_library_serdez_request(AddressSpaceID target, Serializer &rez);
      void send_library_serdez_response(AddressSpaceID target, Serializer &rez);
      void send_remote_op_report_uninitialized(AddressSpaceID target,
                                               Serializer &rez);
      void send_remote_op_profiling_count_update(AddressSpaceID target,
                                                 Serializer &rez);
      void send_shutdown_notification(AddressSpaceID target, Serializer &rez);
      void send_shutdown_response(AddressSpaceID target, Serializer &rez);
    public:
      // Complementary tasks for handling messages
      void handle_task(Deserializer &derez);
      void handle_steal(Deserializer &derez);
      void handle_advertisement(Deserializer &derez);
      void handle_index_space_node(Deserializer &derez, AddressSpaceID source);
      void handle_index_space_request(Deserializer &derez, 
                                      AddressSpaceID source);
      void handle_index_space_return(Deserializer &derez); 
      void handle_index_space_set(Deserializer &derez, AddressSpaceID source);
      void handle_index_space_child_request(Deserializer &derez, 
                                            AddressSpaceID source); 
      void handle_index_space_child_response(Deserializer &derez);
      void handle_index_space_colors_request(Deserializer &derez,
                                             AddressSpaceID source);
      void handle_index_space_colors_response(Deserializer &derez);
      void handle_index_space_remote_expression_request(Deserializer &derez,
                                                        AddressSpaceID source);
      void handle_index_space_remote_expression_response(Deserializer &derez,
                                                         AddressSpaceID source);
      void handle_index_space_remote_expression_invalidation(
                                                         Deserializer &derez);
      void handle_index_partition_notification(Deserializer &derez);
      void handle_index_partition_node(Deserializer &derez,
                                       AddressSpaceID source);
      void handle_index_partition_request(Deserializer &derez,
                                          AddressSpaceID source);
      void handle_index_partition_return(Deserializer &derez);
      void handle_index_partition_child_request(Deserializer &derez,
                                                AddressSpaceID source);
      void handle_index_partition_child_response(Deserializer &derez);
      void handle_index_partition_disjoint_update(Deserializer &derez);
      void handle_field_space_node(Deserializer &derez, AddressSpaceID source);
      void handle_field_space_request(Deserializer &derez,
                                      AddressSpaceID source);
      void handle_field_space_return(Deserializer &derez);
      void handle_field_alloc_request(Deserializer &derez);
      void handle_field_alloc_notification(Deserializer &derez);
      void handle_field_space_top_alloc(Deserializer &derez,
                                        AddressSpaceID source);
      void handle_field_free(Deserializer &derez, AddressSpaceID source);
      void handle_local_field_alloc_request(Deserializer &derez,
                                            AddressSpaceID source);
      void handle_local_field_alloc_response(Deserializer &derez);
      void handle_local_field_free(Deserializer &derez);
      void handle_local_field_update(Deserializer &derez);
      void handle_top_level_region_request(Deserializer &derez,
                                           AddressSpaceID source);
      void handle_top_level_region_return(Deserializer &derez);
      void handle_logical_region_node(Deserializer &derez, 
                                      AddressSpaceID source);
      void handle_index_space_destruction(Deserializer &derez,
                                          AddressSpaceID source);
      void handle_index_partition_destruction(Deserializer &derez,
                                              AddressSpaceID source);
      void handle_field_space_destruction(Deserializer &derez,
                                          AddressSpaceID source);
      void handle_logical_region_destruction(Deserializer &derez,
                                             AddressSpaceID source);
      void handle_logical_partition_destruction(Deserializer &derez,
                                                AddressSpaceID source);
      void handle_individual_remote_complete(Deserializer &derez);
      void handle_individual_remote_commit(Deserializer &derez);
      void handle_slice_remote_mapped(Deserializer &derez, 
                                      AddressSpaceID source);
      void handle_slice_remote_complete(Deserializer &derez);
      void handle_slice_remote_commit(Deserializer &derez);
      void handle_did_remote_registration(Deserializer &derez, 
                                          AddressSpaceID source);
      void handle_did_remote_valid_update(Deserializer &derez);
      void handle_did_remote_gc_update(Deserializer &derez);
      void handle_did_create_add(Deserializer &derez);
      void handle_did_create_remove(Deserializer &derez);
      void handle_did_remote_unregister(Deserializer &derez);
      void handle_send_back_logical_state(Deserializer &derez,
                                          AddressSpaceID source);
      void handle_send_atomic_reservation_request(Deserializer &derez,
                                                  AddressSpaceID source);
      void handle_send_atomic_reservation_response(Deserializer &derez);
      void handle_send_materialized_view(Deserializer &derez, 
                                         AddressSpaceID source);
      void handle_send_fill_view(Deserializer &derez, AddressSpaceID source);
      void handle_send_phi_view(Deserializer &derez, AddressSpaceID source);
      void handle_send_sharded_view(Deserializer &derez, AddressSpaceID source);
      void handle_send_reduction_view(Deserializer &derez,
                                      AddressSpaceID source);
      void handle_send_instance_manager(Deserializer &derez,
                                        AddressSpaceID source);
      void handle_send_reduction_manager(Deserializer &derez,
                                         AddressSpaceID source);
      void handle_create_top_view_request(Deserializer &derez,
                                          AddressSpaceID source);
      void handle_create_top_view_response(Deserializer &derez);
      void handle_view_request(Deserializer &derez, AddressSpaceID source);
      void handle_view_register_user(Deserializer &derez,AddressSpaceID source);
      void handle_view_copy_pre_request(Deserializer &derez,
                                        AddressSpaceID source);
      void handle_view_copy_pre_response(Deserializer &derez,
                                         AddressSpaceID source);
      void handle_view_add_copy_user(Deserializer &derez,AddressSpaceID source);
      void handle_view_replication_request(Deserializer &derez,
                                           AddressSpaceID source);
      void handle_view_replication_response(Deserializer &derez);
      void handle_view_replication_removal(Deserializer &derez, 
                                           AddressSpaceID source);
      void handle_manager_request(Deserializer &derez, AddressSpaceID source);
      void handle_future_result(Deserializer &derez);
      void handle_future_subscription(Deserializer &derez, 
                                      AddressSpaceID source);
      void handle_future_map_future_request(Deserializer &derez,
                                            AddressSpaceID source);
      void handle_future_map_future_response(Deserializer &derez);
      void handle_mapper_message(Deserializer &derez);
      void handle_mapper_broadcast(Deserializer &derez);
      void handle_task_impl_semantic_request(Deserializer &derez,
                                             AddressSpaceID source);
      void handle_index_space_semantic_request(Deserializer &derez,
                                               AddressSpaceID source);
      void handle_index_partition_semantic_request(Deserializer &derez,
                                                   AddressSpaceID source);
      void handle_field_space_semantic_request(Deserializer &derez,
                                               AddressSpaceID source);
      void handle_field_semantic_request(Deserializer &derez,
                                         AddressSpaceID source);
      void handle_logical_region_semantic_request(Deserializer &derez,
                                                  AddressSpaceID source);
      void handle_logical_partition_semantic_request(Deserializer &derez,
                                                     AddressSpaceID source);
      void handle_task_impl_semantic_info(Deserializer &derez,
                                          AddressSpaceID source);
      void handle_index_space_semantic_info(Deserializer &derez,
                                            AddressSpaceID source);
      void handle_index_partition_semantic_info(Deserializer &derez,
                                                AddressSpaceID source);
      void handle_field_space_semantic_info(Deserializer &derez,
                                            AddressSpaceID source);
      void handle_field_semantic_info(Deserializer &derez,
                                      AddressSpaceID source);
      void handle_logical_region_semantic_info(Deserializer &derez,
                                               AddressSpaceID source);
      void handle_logical_partition_semantic_info(Deserializer &derez,
                                                  AddressSpaceID source);
      void handle_remote_context_request(Deserializer &derez,
                                         AddressSpaceID source);
      void handle_remote_context_response(Deserializer &derez);
      void handle_remote_context_release(Deserializer &derez);
      void handle_remote_context_free(Deserializer &derez);
      void handle_remote_context_physical_request(Deserializer &derez,
                                                  AddressSpaceID source);
      void handle_remote_context_physical_response(Deserializer &derez);
      void handle_compute_equivalence_sets_request(Deserializer &derez, 
                                                   AddressSpaceID source);
      void handle_equivalence_set_request(Deserializer &derez,
                                          AddressSpaceID source);
      void handle_equivalence_set_response(Deserializer &derez,
                                           AddressSpaceID source);
      void handle_equivalence_set_subset_request(Deserializer &derez);
      void handle_equivalence_set_subset_response(Deserializer &derez);
      void handle_equivalence_set_subset_update(Deserializer &derez);
      void handle_equivalence_set_ray_trace_request(Deserializer &derez,
                                                    AddressSpaceID source);
      void handle_equivalence_set_ray_trace_response(Deserializer &derez);
      void handle_equivalence_set_migration(Deserializer &derez,
                                            AddressSpaceID source);
      void handle_equivalence_set_owner_update(Deserializer &derez);
      void handle_equivalence_set_remote_refinement(Deserializer &derez);
      void handle_equivalence_set_remote_request_instances(Deserializer &derez, 
                                                         AddressSpaceID srouce);
      void handle_equivalence_set_remote_request_invalid(Deserializer &derez, 
                                                         AddressSpaceID srouce);
      void handle_equivalence_set_remote_updates(Deserializer &derez,
                                                 AddressSpaceID source);
      void handle_equivalence_set_remote_acquires(Deserializer &derez,
                                                  AddressSpaceID source);
      void handle_equivalence_set_remote_releases(Deserializer &derez,
                                                  AddressSpaceID source);
      void handle_equivalence_set_remote_copies_across(Deserializer &derez,
                                                       AddressSpaceID source);
      void handle_equivalence_set_remote_overwrites(Deserializer &derez,
                                                    AddressSpaceID source);
      void handle_equivalence_set_remote_filters(Deserializer &derez,
                                                 AddressSpaceID source);
      void handle_equivalence_set_remote_instances(Deserializer &derez);
      void handle_version_state_request(Deserializer &derez,
                                        AddressSpaceID source);
      void handle_version_state_response(Deserializer &derez,
                                         AddressSpaceID source);
      void handle_version_state_update_request(Deserializer &derez);
      void handle_version_state_update_response(Deserializer &derez);
      void handle_version_state_valid_notification(Deserializer &derez,
                                                   AddressSpaceID source);
      void handle_instance_request(Deserializer &derez, AddressSpaceID source);
      void handle_instance_response(Deserializer &derez,AddressSpaceID source);
      void handle_external_create_request(Deserializer &derez,
                                          AddressSpaceID source);
      void handle_external_create_response(Deserializer &derez);
      void handle_external_attach(Deserializer &derez);
      void handle_external_detach(Deserializer &derez);
      void handle_gc_priority_update(Deserializer &derez,AddressSpaceID source);
      void handle_never_gc_response(Deserializer &derez);
      void handle_acquire_request(Deserializer &derez, AddressSpaceID source);
      void handle_acquire_response(Deserializer &derez, AddressSpaceID source);
      void handle_variant_request(Deserializer &derez, AddressSpaceID source);
      void handle_variant_response(Deserializer &derez);
      void handle_variant_broadcast(Deserializer &derez);
      void handle_constraint_request(Deserializer &derez,AddressSpaceID source);
      void handle_constraint_response(Deserializer &derez,AddressSpaceID src);
      void handle_constraint_release(Deserializer &derez);
      void handle_top_level_task_request(Deserializer &derez);
      void handle_top_level_task_complete(Deserializer &derez);
      void handle_mpi_rank_exchange(Deserializer &derez);
      void handle_replicate_launch(Deserializer &derez,AddressSpaceID source);
      void handle_replicate_delete(Deserializer &derez);
      void handle_replicate_post_mapped(Deserializer &derez);
      void handle_replicate_post_execution(Deserializer &derez);
      void handle_replicate_trigger_complete(Deserializer &derez);
      void handle_replicate_trigger_commit(Deserializer &derez);
      void handle_control_replicate_collective_message(Deserializer &derez);
      void handle_control_replicate_future_map_request(Deserializer &derez);
      void handle_control_replicate_future_map_response(Deserializer &derez);
      void handle_control_replicate_top_view_request(Deserializer &derez,
                                                     AddressSpaceID source);
      void handle_control_replicate_top_view_response(Deserializer &derez);
      void handle_control_replicate_eq_request(Deserializer &derez);
      void handle_control_replicate_eq_response(Deserializer &derez);
      void handle_control_replicate_resource_update(Deserializer &derez);
      void handle_library_mapper_request(Deserializer &derez,
                                         AddressSpaceID source);
      void handle_library_mapper_response(Deserializer &derez);
      void handle_library_projection_request(Deserializer &derez,
                                             AddressSpaceID source);
      void handle_library_projection_response(Deserializer &derez);
      void handle_library_sharding_request(Deserializer &derez,
                                           AddressSpaceID source);
      void handle_library_sharding_response(Deserializer &derez);
      void handle_library_task_request(Deserializer &derez,
                                       AddressSpaceID source);
      void handle_library_task_response(Deserializer &derez);
      void handle_remote_op_report_uninitialized(Deserializer &derez);
      void handle_remote_op_profiling_count_update(Deserializer &derez);
      void handle_shutdown_notification(Deserializer &derez, 
                                        AddressSpaceID source);
      void handle_shutdown_response(Deserializer &derez);
    public: // Calls to handle mapper requests
      bool create_physical_instance(Memory target_memory,
                                    const LayoutConstraintSet &constraints,
                                    const std::vector<LogicalRegion> &regions,
                                    MappingInstance &result, MapperID mapper_id,
                                    Processor processor, bool acquire, 
                                    GCPriority priority, bool tight_bounds,
                                    size_t *footprint, UniqueID creator_id);
      bool create_physical_instance(Memory target_memory, 
                                    LayoutConstraintID layout_id,
                                    const std::vector<LogicalRegion> &regions,
                                    MappingInstance &result, MapperID mapper_id,
                                    Processor processor, bool acquire, 
                                    GCPriority priority, bool tight_bounds,
                                    size_t *footprint, UniqueID creator_id);
      bool find_or_create_physical_instance(Memory target_memory,
                                    const LayoutConstraintSet &constraints,
                                    const std::vector<LogicalRegion> &regions,
                                    MappingInstance &result, bool &created, 
                                    MapperID mapper_id, Processor processor,
                                    bool acquire, GCPriority priority,
                                    bool tight_bounds, size_t *footprint,
                                    UniqueID creator_id);
      bool find_or_create_physical_instance(Memory target_memory,
                                    LayoutConstraintID layout_id,
                                    const std::vector<LogicalRegion> &regions,
                                    MappingInstance &result, bool &created, 
                                    MapperID mapper_id, Processor processor,
                                    bool acquire, GCPriority priority,
                                    bool tight_bounds, size_t *footprint,
                                    UniqueID creator_id);
      bool find_physical_instance(Memory target_memory,
                                    const LayoutConstraintSet &constraints,
                                    const std::vector<LogicalRegion> &regions,
                                    MappingInstance &result, bool acquire,
                                    bool tight_region_bounds);
      bool find_physical_instance(Memory target_memory,
                                    LayoutConstraintID layout_id,
                                    const std::vector<LogicalRegion> &regions,
                                    MappingInstance &result, bool acquire,
                                    bool tight_region_bounds);
      void release_tree_instances(RegionTreeID tid);
    public:
      // Helper methods for the RegionTreeForest
      inline unsigned get_context_count(void) { return total_contexts; }
      inline unsigned get_start_color(void) const { return address_space; }
      inline unsigned get_color_modulus(void) const 
        { return total_address_spaces; }
    public:
      // Manage the execution of tasks within a context
      void activate_context(InnerContext *context);
      void deactivate_context(InnerContext *context);
    public:
      void add_to_dependence_queue(TaskContext *ctx, Processor p,Operation *op);
      void add_to_ready_queue(Processor p, TaskOp *task_op, 
                              RtEvent wait_on = RtEvent::NO_RT_EVENT);
      void add_to_local_queue(Processor p, Operation *op, LgPriority priority,
                              RtEvent wait_on = RtEvent::NO_RT_EVENT);
    public:
      inline Processor find_utility_group(void) { return utility_group; }
      Processor find_processor_group(const std::vector<Processor> &procs);
      ProcessorMask find_processor_mask(const std::vector<Processor> &procs);
      template<typename T>
      inline RtEvent issue_runtime_meta_task(const LgTaskArgs<T> &args,
                                             LgPriority lg_priority,
                                   RtEvent precondition = RtEvent::NO_RT_EVENT,
                                   Processor proc = Processor::NO_PROC);
    public:
      DistributedID get_available_distributed_id(void); 
      void free_distributed_id(DistributedID did);
      RtEvent recycle_distributed_id(DistributedID did, RtEvent recycle_event);
      AddressSpaceID determine_owner(DistributedID did) const;
    public:
      void register_distributed_collectable(DistributedID did,
                                            DistributedCollectable *dc);
      void unregister_distributed_collectable(DistributedID did);
      bool has_distributed_collectable(DistributedID did);
      DistributedCollectable* find_distributed_collectable(DistributedID did);
      DistributedCollectable* find_distributed_collectable(DistributedID did,
                                                           RtEvent &ready);
      DistributedCollectable* weak_find_distributed_collectable(
                                                           DistributedID did);
      bool find_pending_collectable_location(DistributedID did,void *&location);
    public:
      LogicalView* find_or_request_logical_view(DistributedID did,
                                                RtEvent &ready);
      PhysicalManager* find_or_request_physical_manager(DistributedID did, 
                                                        RtEvent &ready);
      EquivalenceSet* find_or_request_equivalence_set(DistributedID did,
                                                      RtEvent &ready);
    protected:
      template<typename T, MessageKind MK, VirtualChannelKind VC>
      DistributedCollectable* find_or_request_distributed_collectable(
                                            DistributedID did, RtEvent &ready);
    public:
      FutureImpl* find_or_create_future(DistributedID did,
                                        ReferenceMutator *mutator);
      FutureMapImpl* find_or_create_future_map(DistributedID did, 
                      TaskContext *ctx, ReferenceMutator *mutator);
      IndexSpace find_or_create_index_slice_space(const Domain &launch_domain);
      IndexSpace find_or_create_index_slice_space(const Domain &launch_domain,
                                                  const void *realm_is,
                                                  TypeTag type_tag);
    public:
      void increment_outstanding_top_level_tasks(void);
      void decrement_outstanding_top_level_tasks(void);
    public:
      void issue_runtime_shutdown_attempt(void);
      void initiate_runtime_shutdown(AddressSpaceID source, 
                                     ShutdownManager::ShutdownPhase phase,
                                     ShutdownManager *owner = NULL);
      void confirm_runtime_shutdown(ShutdownManager *shutdown_manager, 
                                    bool phase_one);
      void prepare_runtime_shutdown(void);
      void finalize_runtime_shutdown(void);
    public:
      bool has_outstanding_tasks(void);
#ifdef DEBUG_LEGION
      void increment_total_outstanding_tasks(unsigned tid, bool meta);
      void decrement_total_outstanding_tasks(unsigned tid, bool meta);
#else
      inline void increment_total_outstanding_tasks(void)
        { __sync_fetch_and_add(&total_outstanding_tasks,1); }
      inline void decrement_total_outstanding_tasks(void)
        { __sync_fetch_and_sub(&total_outstanding_tasks,1); }
#endif
    public:
      template<typename T>
      inline T* get_available(LocalLock &local_lock, std::deque<T*> &queue);

      template<bool CAN_BE_DELETED, typename T>
      inline void release_operation(std::deque<T*> &queue, T* operation);
    public:
      IndividualTask*       get_available_individual_task(void);
      PointTask*            get_available_point_task(void);
      IndexTask*            get_available_index_task(void);
      SliceTask*            get_available_slice_task(void);
      MapOp*                get_available_map_op(void);
      CopyOp*               get_available_copy_op(void);
      IndexCopyOp*          get_available_index_copy_op(void);
      PointCopyOp*          get_available_point_copy_op(void);
      FenceOp*              get_available_fence_op(void);
      FrameOp*              get_available_frame_op(void);
      DeletionOp*           get_available_deletion_op(void);
      MergeCloseOp*         get_available_merge_close_op(void);
      PostCloseOp*          get_available_post_close_op(void);
      VirtualCloseOp*       get_available_virtual_close_op(void);
      DynamicCollectiveOp*  get_available_dynamic_collective_op(void);
      FuturePredOp*         get_available_future_pred_op(void);
      NotPredOp*            get_available_not_pred_op(void);
      AndPredOp*            get_available_and_pred_op(void);
      OrPredOp*             get_available_or_pred_op(void);
      AcquireOp*            get_available_acquire_op(void);
      ReleaseOp*            get_available_release_op(void);
      TraceCaptureOp*       get_available_capture_op(void);
      TraceCompleteOp*      get_available_trace_op(void);
      TraceReplayOp*        get_available_replay_op(void);
      TraceBeginOp*         get_available_begin_op(void);
      TraceSummaryOp*       get_available_summary_op(void);
      MustEpochOp*          get_available_epoch_op(void);
      PendingPartitionOp*   get_available_pending_partition_op(void);
      DependentPartitionOp* get_available_dependent_partition_op(void);
      PointDepPartOp*       get_available_point_dep_part_op(void);
      FillOp*               get_available_fill_op(void);
      IndexFillOp*          get_available_index_fill_op(void);
      PointFillOp*          get_available_point_fill_op(void);
      AttachOp*             get_available_attach_op(void);
      DetachOp*             get_available_detach_op(void);
      TimingOp*             get_available_timing_op(void);
    public: // Control replication operations
      ReplIndividualTask*   get_available_repl_individual_task(void);
      ReplIndexTask*        get_available_repl_index_task(void);
      ReplMergeCloseOp*     get_available_repl_merge_close_op(void);
      ReplFillOp*           get_available_repl_fill_op(void);
      ReplIndexFillOp*      get_available_repl_index_fill_op(void);
      ReplCopyOp*           get_available_repl_copy_op(void);
      ReplIndexCopyOp*      get_available_repl_index_copy_op(void);
      ReplDeletionOp*       get_available_repl_deletion_op(void);
      ReplPendingPartitionOp* get_available_repl_pending_partition_op(void);
      ReplDependentPartitionOp* get_available_repl_dependent_partition_op(void);
      ReplMustEpochOp*      get_available_repl_epoch_op(void);
      ReplTimingOp*         get_available_repl_timing_op(void);
      ReplFenceOp*          get_available_repl_fence_op(void);
      ReplMapOp*            get_available_repl_map_op(void);
      ReplAttachOp*         get_available_repl_attach_op(void);
      ReplDetachOp*         get_available_repl_detach_op(void);
    public:
      void free_individual_task(IndividualTask *task);
      void free_point_task(PointTask *task);
      void free_index_task(IndexTask *task);
      void free_slice_task(SliceTask *task);
      void free_map_op(MapOp *op);
      void free_copy_op(CopyOp *op);
      void free_index_copy_op(IndexCopyOp *op);
      void free_point_copy_op(PointCopyOp *op);
      void free_fence_op(FenceOp *op);
      void free_frame_op(FrameOp *op);
      void free_deletion_op(DeletionOp *op);
      void free_merge_close_op(MergeCloseOp *op); 
      void free_post_close_op(PostCloseOp *op);
      void free_virtual_close_op(VirtualCloseOp *op);
      void free_dynamic_collective_op(DynamicCollectiveOp *op);
      void free_future_predicate_op(FuturePredOp *op);
      void free_not_predicate_op(NotPredOp *op);
      void free_and_predicate_op(AndPredOp *op);
      void free_or_predicate_op(OrPredOp *op);
      void free_acquire_op(AcquireOp *op);
      void free_release_op(ReleaseOp *op);
      void free_capture_op(TraceCaptureOp *op);
      void free_trace_op(TraceCompleteOp *op);
      void free_replay_op(TraceReplayOp *op);
      void free_begin_op(TraceBeginOp *op);
      void free_summary_op(TraceSummaryOp *op);
      void free_epoch_op(MustEpochOp *op);
      void free_pending_partition_op(PendingPartitionOp *op);
      void free_dependent_partition_op(DependentPartitionOp* op);
      void free_point_dep_part_op(PointDepPartOp *op);
      void free_fill_op(FillOp *op);
      void free_index_fill_op(IndexFillOp *op);
      void free_point_fill_op(PointFillOp *op);
      void free_attach_op(AttachOp *op);
      void free_detach_op(DetachOp *op);
      void free_timing_op(TimingOp *op);
    public: // Control replication operations
      void free_repl_individual_task(ReplIndividualTask *task);
      void free_repl_index_task(ReplIndexTask *task);
      void free_repl_merge_close_op(ReplMergeCloseOp *op);
      void free_repl_fill_op(ReplFillOp *op);
      void free_repl_index_fill_op(ReplIndexFillOp *op);
      void free_repl_copy_op(ReplCopyOp *op);
      void free_repl_index_copy_op(ReplIndexCopyOp *op);
      void free_repl_deletion_op(ReplDeletionOp *op);
      void free_repl_pending_partition_op(ReplPendingPartitionOp *op);
      void free_repl_dependent_partition_op(ReplDependentPartitionOp *op);
      void free_repl_epoch_op(ReplMustEpochOp *op);
      void free_repl_timing_op(ReplTimingOp *op);
      void free_repl_fence_op(ReplFenceOp *op);
      void free_repl_map_op(ReplMapOp *op);
      void free_repl_attach_op(ReplAttachOp *op);
      void free_repl_detach_op(ReplDetachOp *op);
    public:
      RegionTreeContext allocate_region_tree_context(void);
      void free_region_tree_context(RegionTreeContext tree_ctx); 
      void register_local_context(UniqueID context_uid, InnerContext *ctx);
      void unregister_local_context(UniqueID context_uid);
      void register_remote_context(UniqueID context_uid, RemoteContext *ctx,
                                   std::set<RtEvent> &preconditions);
      void unregister_remote_context(UniqueID context_uid);
      InnerContext* find_context(UniqueID context_uid, 
                                 bool return_null_if_not_found = false,
                                 RtEvent *wait_for = NULL);
      inline AddressSpaceID get_runtime_owner(UniqueID uid) const
        { return (uid % total_address_spaces); }
    public:
      void register_shard_manager(ReplicationID repl_id, 
                                  ShardManager *manager);
      void unregister_shard_manager(ReplicationID repl_id, 
                                    bool reclaim_id);
      ShardManager* find_shard_manager(ReplicationID repl_id, 
                                       bool can_fail = false);
    public:
      bool is_local(Processor proc) const;
      void find_visible_memories(Processor proc, std::set<Memory> &visible);
    public:
      IndexSpaceID       get_unique_index_space_id(void);
      IndexPartitionID   get_unique_index_partition_id(void);
      FieldSpaceID       get_unique_field_space_id(void);
      IndexTreeID        get_unique_index_tree_id(void);
      RegionTreeID       get_unique_region_tree_id(void);
      UniqueID           get_unique_operation_id(void);
      FieldID            get_unique_field_id(void);
      CodeDescriptorID   get_unique_code_descriptor_id(void);
      LayoutConstraintID get_unique_constraint_id(void);
      IndexSpaceExprID   get_unique_index_space_expr_id(void);
      ReplicationID      get_unique_replication_id(void);
    public:
      // Verify that a region requirement is valid
      LegionErrorType verify_requirement(const RegionRequirement &req,
                                         FieldID &bad_field);
    public:
      // Methods for helping with dumb nested class scoping problems
      Future help_create_future(Operation *op = NULL);
      void help_complete_future(const Future &f);
      bool help_reset_future(const Future &f);
      IndexSpace help_create_index_space_handle(TypeTag type_tag);
    public:
      unsigned generate_random_integer(void);
#ifdef TRACE_ALLOCATION
    public:
      void trace_allocation(AllocationType type, size_t size, int elems);
      void trace_free(AllocationType type, size_t size, int elems);
      void dump_allocation_info(void);
      static const char* get_allocation_name(AllocationType type);
#endif
    public:
      // These are the static methods that become the meta-tasks
      // for performing all the needed runtime operations
      static void initialize_runtime_task(
                          const void *args, size_t arglen, 
			  const void *userdata, size_t userlen,
			  Processor p);
      static void shutdown_runtime_task(
                          const void *args, size_t arglen, 
			  const void *userdata, size_t userlen,
			  Processor p);
      static void legion_runtime_task(
                          const void *args, size_t arglen, 
			  const void *userdata, size_t userlen,
			  Processor p);
      static void profiling_runtime_task(
                          const void *args, size_t arglen, 
			  const void *userdata, size_t userlen,
			  Processor p);
      static void startup_runtime_task(
                          const void *args, size_t arglen, 
			  const void *userdata, size_t userlen,
			  Processor p);
      static void endpoint_runtime_task(
                          const void *args, size_t arglen, 
			  const void *userdata, size_t userlen,
			  Processor p);
    protected:
      // Internal runtime methods invoked by the above static methods
      // after the find the right runtime instance to call
      void process_schedule_request(Processor p);
      void process_message_task(const void *args, size_t arglen); 
    protected:
      bool prepared_for_shutdown;
    protected:
#ifdef DEBUG_LEGION
      mutable LocalLock outstanding_task_lock;
      std::map<std::pair<unsigned,bool>,unsigned> outstanding_task_counts;
#endif
      unsigned total_outstanding_tasks;
      unsigned outstanding_top_level_tasks;
#ifdef DEBUG_SHUTDOWN_HANG
    public:
      std::vector<int> outstanding_counts;
#endif
    protected:
      // Internal runtime state 
      // The local processor managed by this runtime
      const std::set<Processor> local_procs;
      // The local utility processors owned by this runtime
      const std::set<Processor> local_utils;
      // Processor managers for each of the local processors
      std::map<Processor,ProcessorManager*> proc_managers;
      // Lock for looking up memory managers
      mutable LocalLock memory_manager_lock;
      // Lock for initializing message managers
      mutable LocalLock message_manager_lock;
      // Memory managers for all the memories we know about
      std::map<Memory,MemoryManager*> memory_managers;
      // Message managers for each of the other runtimes
      MessageManager *message_managers[LEGION_MAX_NUM_NODES];
      // Pending message manager requests
      std::map<AddressSpaceID,RtUserEvent> pending_endpoint_requests;
      // For every processor map it to its address space
      const std::map<Processor,AddressSpaceID> proc_spaces;
      // For every endpoint processor map to its address space
      std::map<Processor,AddressSpaceID> endpoint_spaces;
    protected:
      // The task table 
      mutable LocalLock task_variant_lock;
      std::map<TaskID,TaskImpl*> task_table;
      std::deque<VariantImpl*> variant_table;
    protected:
      // Constraint sets
      mutable LocalLock layout_constraints_lock;
      std::map<LayoutConstraintID,LayoutConstraints*> layout_constraints_table;
      std::map<LayoutConstraintID,RtEvent> pending_constraint_requests;
    protected:
      struct MapperInfo {
        MapperInfo(void)
          : proc(Processor::NO_PROC), map_id(0) { }
        MapperInfo(Processor p, MapperID mid)
          : proc(p), map_id(mid) { }
      public:
        Processor proc;
        MapperID map_id;
      };
      mutable LocalLock mapper_info_lock;
      // For every mapper remember its mapper ID and processor
      std::map<Mapper*,MapperInfo> mapper_infos;
#ifdef DEBUG_LEGION
    protected:
      friend class TreeStateLogger;
      TreeStateLogger *get_tree_state_logger(void) { return tree_state_logger; }
#endif
    protected:
      unsigned unique_index_space_id;
      unsigned unique_index_partition_id;
      unsigned unique_field_space_id;
      unsigned unique_index_tree_id;
      unsigned unique_region_tree_id;
      unsigned unique_operation_id;
      unsigned unique_field_id; 
      unsigned unique_code_descriptor_id;
      unsigned unique_constraint_id;
      unsigned unique_is_expr_id;
      unsigned unique_control_replication_id;
      unsigned unique_task_id;
      unsigned unique_mapper_id;
      unsigned unique_projection_id;
      unsigned unique_sharding_id;
      unsigned unique_redop_id;
      unsigned unique_serdez_id;
    protected:
      mutable LocalLock library_lock;
      struct LibraryMapperIDs {
      public:
        MapperID result;
        size_t count;
        RtEvent ready;
        bool result_set;
      };
      std::map<std::string,LibraryMapperIDs> library_mapper_ids;
      // This is only valid on node 0
      unsigned unique_library_mapper_id;
    protected:
      struct LibraryProjectionIDs {
      public:
        ProjectionID result;
        size_t count;
        RtEvent ready;
        bool result_set;
      };
      std::map<std::string,LibraryProjectionIDs> library_projection_ids;
      // This is only valid on node 0
      unsigned unique_library_projection_id;
    protected:
      struct LibraryShardingIDs {
      public:
        ShardingID result;
        size_t count;
        RtEvent ready;
        bool result_set;
      };
      std::map<std::string,LibraryShardingIDs> library_sharding_ids;
      // This is only valid on node 0
      unsigned unique_library_sharding_id;
    protected:
      struct LibraryTaskIDs {
      public:
        TaskID result;
        size_t count;
        RtEvent ready;
        bool result_set;
      };
      std::map<std::string,LibraryTaskIDs> library_task_ids;
      // This is only valid on node 0
      unsigned unique_library_task_id;
    protected:
      struct LibraryRedopIDs {
      public:
        ReductionOpID result;
        size_t count;
        RtEvent ready;
        bool result_set;
      };
      std::map<std::string,LibraryRedopIDs> library_redop_ids;
      // This is only valid on node 0
      unsigned unique_library_redop_id;
    protected:
      struct LibrarySerdezIDs {
      public:
        CustomSerdezID result;
        size_t count;
        RtEvent ready;
        bool result_set;
      };
      std::map<std::string,LibrarySerdezIDs> library_serdez_ids;
      // This is only valid on node 0
      unsigned unique_library_serdez_id;
    protected:
      mutable LocalLock redop_lock;
      mutable LocalLock serdez_lock;
    protected:
      mutable LocalLock projection_lock;
      std::map<ProjectionID,ProjectionFunction*> projection_functions;
    protected:
      mutable LocalLock sharding_lock;
      std::map<ShardingID,ShardingFunctor*> sharding_functors;
    protected:
      mutable LocalLock group_lock;
      LegionMap<uint64_t,LegionDeque<ProcessorGroupInfo>::aligned,
                PROCESSOR_GROUP_ALLOC>::tracked processor_groups;
    protected:
      mutable LocalLock processor_mapping_lock;
      std::map<Processor,unsigned> processor_mapping;
    protected:
      mutable LocalLock distributed_id_lock;
      DistributedID unique_distributed_id;
      LegionDeque<DistributedID,
          RUNTIME_DISTRIBUTED_ALLOC>::tracked available_distributed_ids;
    protected:
      mutable LocalLock distributed_collectable_lock;
      LegionMap<DistributedID,DistributedCollectable*,
                RUNTIME_DIST_COLLECT_ALLOC>::tracked dist_collectables;
      std::map<DistributedID,
        std::pair<DistributedCollectable*,RtUserEvent> > pending_collectables;
    protected:
      mutable LocalLock is_slice_lock;
      std::map<std::pair<Domain,TypeTag>,IndexSpace> index_slice_spaces;
    protected:
      // The runtime keeps track of remote contexts so they
      // can be re-used by multiple tasks that get sent remotely
      mutable LocalLock context_lock;
      std::map<UniqueID,InnerContext*> local_contexts;
      LegionMap<UniqueID,RemoteContext*,
                RUNTIME_REMOTE_ALLOC>::tracked remote_contexts;
      std::map<UniqueID,
        std::pair<RtUserEvent,RemoteContext*> > pending_remote_contexts;
      unsigned total_contexts;
      std::deque<RegionTreeContext> available_contexts;
    protected:
      // Keep track of managers for control replication execution
      mutable LocalLock shard_lock;
      std::map<ReplicationID,ShardManager*> shard_managers;
    protected:
      // For generating random numbers
      mutable LocalLock random_lock;
      unsigned short random_state[3];
#ifdef TRACE_ALLOCATION
    protected:
      struct AllocationTracker {
      public:
        AllocationTracker(void)
          : total_allocations(0), total_bytes(0),
            diff_allocations(0), diff_bytes(0) { }
      public:
        unsigned total_allocations;
        size_t         total_bytes;
        int       diff_allocations;
        off_t           diff_bytes;
      };
      mutable LocalLock allocation_lock; // leak this lock intentionally
      std::map<AllocationType,AllocationTracker> allocation_manager;
      unsigned long long allocation_tracing_count;
#endif
    protected:
      mutable LocalLock individual_task_lock;
      mutable LocalLock point_task_lock;
      mutable LocalLock index_task_lock;
      mutable LocalLock slice_task_lock;
      mutable LocalLock map_op_lock;
      mutable LocalLock copy_op_lock;
      mutable LocalLock fence_op_lock;
      mutable LocalLock frame_op_lock;
      mutable LocalLock deletion_op_lock;
      mutable LocalLock merge_close_op_lock;
      mutable LocalLock post_close_op_lock;
      mutable LocalLock virtual_close_op_lock;
      mutable LocalLock dynamic_collective_op_lock;
      mutable LocalLock future_pred_op_lock;
      mutable LocalLock not_pred_op_lock;
      mutable LocalLock and_pred_op_lock;
      mutable LocalLock or_pred_op_lock;
      mutable LocalLock acquire_op_lock;
      mutable LocalLock release_op_lock;
      mutable LocalLock capture_op_lock;
      mutable LocalLock trace_op_lock;
      mutable LocalLock replay_op_lock;
      mutable LocalLock begin_op_lock;
      mutable LocalLock summary_op_lock;
      mutable LocalLock epoch_op_lock;
      mutable LocalLock pending_partition_op_lock;
      mutable LocalLock dependent_partition_op_lock;
      mutable LocalLock fill_op_lock;
      mutable LocalLock attach_op_lock;
      mutable LocalLock detach_op_lock;
      mutable LocalLock timing_op_lock;
    protected:
      std::deque<IndividualTask*>       available_individual_tasks;
      std::deque<PointTask*>            available_point_tasks;
      std::deque<IndexTask*>            available_index_tasks;
      std::deque<SliceTask*>            available_slice_tasks;
      std::deque<MapOp*>                available_map_ops;
      std::deque<CopyOp*>               available_copy_ops;
      std::deque<IndexCopyOp*>          available_index_copy_ops;
      std::deque<PointCopyOp*>          available_point_copy_ops;
      std::deque<FenceOp*>              available_fence_ops;
      std::deque<FrameOp*>              available_frame_ops;
      std::deque<DeletionOp*>           available_deletion_ops;
      std::deque<MergeCloseOp*>         available_merge_close_ops;
      std::deque<PostCloseOp*>          available_post_close_ops;
      std::deque<VirtualCloseOp*>       available_virtual_close_ops;
      std::deque<DynamicCollectiveOp*>  available_dynamic_collective_ops;
      std::deque<FuturePredOp*>         available_future_pred_ops;
      std::deque<NotPredOp*>            available_not_pred_ops;
      std::deque<AndPredOp*>            available_and_pred_ops;
      std::deque<OrPredOp*>             available_or_pred_ops;
      std::deque<AcquireOp*>            available_acquire_ops;
      std::deque<ReleaseOp*>            available_release_ops;
      std::deque<TraceCaptureOp*>       available_capture_ops;
      std::deque<TraceCompleteOp*>      available_trace_ops;
      std::deque<TraceReplayOp*>        available_replay_ops;
      std::deque<TraceBeginOp*>         available_begin_ops;
      std::deque<TraceSummaryOp*>       available_summary_ops;
      std::deque<MustEpochOp*>          available_epoch_ops;
      std::deque<PendingPartitionOp*>   available_pending_partition_ops;
      std::deque<DependentPartitionOp*> available_dependent_partition_ops;
      std::deque<PointDepPartOp*>       available_point_dep_part_ops;
      std::deque<FillOp*>               available_fill_ops;
      std::deque<IndexFillOp*>          available_index_fill_ops;
      std::deque<PointFillOp*>          available_point_fill_ops;
      std::deque<AttachOp*>             available_attach_ops;
      std::deque<DetachOp*>             available_detach_ops;
      std::deque<TimingOp*>             available_timing_ops;
    protected: // Control replication operations
      std::deque<ReplIndividualTask*>   available_repl_individual_tasks;
      std::deque<ReplIndexTask*>        available_repl_index_tasks;
      std::deque<ReplMergeCloseOp*>     available_repl_merge_close_ops;
      std::deque<ReplFillOp*>           available_repl_fill_ops;
      std::deque<ReplIndexFillOp*>      available_repl_index_fill_ops;
      std::deque<ReplCopyOp*>           available_repl_copy_ops;
      std::deque<ReplIndexCopyOp*>      available_repl_index_copy_ops;
      std::deque<ReplDeletionOp*>       available_repl_deletion_ops;
      std::deque<ReplPendingPartitionOp*> 
                                        available_repl_pending_partition_ops;
      std::deque<ReplDependentPartitionOp*> 
                                        available_repl_dependent_partition_ops;
      std::deque<ReplMustEpochOp*>      available_repl_must_epoch_ops;
      std::deque<ReplTimingOp*>         available_repl_timing_ops;
      std::deque<ReplFenceOp*>          available_repl_fence_ops;
      std::deque<ReplMapOp*>            available_repl_map_ops;
      std::deque<ReplAttachOp*>         available_repl_attach_ops;
      std::deque<ReplDetachOp*>         available_repl_detach_ops;
#ifdef DEBUG_LEGION
      TreeStateLogger *tree_state_logger;
      // For debugging purposes keep track of
      // some of the outstanding tasks
      std::set<IndividualTask*> out_individual_tasks;
      std::set<PointTask*>      out_point_tasks;
      std::set<IndexTask*>      out_index_tasks;
      std::set<SliceTask*>      out_slice_tasks;
      std::set<MustEpochOp*>    out_must_epoch;
    public:
      // These are debugging method for the above data
      // structures.  They are not called anywhere in
      // actual code.
      void print_out_individual_tasks(FILE *f = stdout, int cnt = -1);
      void print_out_index_tasks(FILE *f = stdout, int cnt = -1);
      void print_out_slice_tasks(FILE *f = stdout, int cnt = -1);
      void print_out_point_tasks(FILE *f = stdout, int cnt = -1);
      void print_outstanding_tasks(FILE *f = stdout, int cnt = -1);
#endif
    public:
      LayoutConstraintID register_layout(
          const LayoutConstraintRegistrar &registrar, 
          LayoutConstraintID id, DistributedID did = 0);
      LayoutConstraints* register_layout(FieldSpace handle,
               const LayoutConstraintSet &cons, bool internal);
      bool register_layout(LayoutConstraints *new_constraints,
                           ReferenceMutator *mutator);
      void release_layout(LayoutConstraintID layout_id);
      void unregister_layout(LayoutConstraintID layout_id);
      static LayoutConstraintID preregister_layout(
                                     const LayoutConstraintRegistrar &registrar,
                                     LayoutConstraintID layout_id);
      FieldSpace get_layout_constraint_field_space(LayoutConstraintID id);
      void get_layout_constraints(LayoutConstraintID layout_id,
                                  LayoutConstraintSet &layout_constraints);
      const char* get_layout_constraints_name(LayoutConstraintID layout_id);
      LayoutConstraints* find_layout_constraints(LayoutConstraintID layout_id,
                                                 bool can_fail = false,
                                                 RtEvent *wait_for = NULL);
    public:
      // Static methods for start-up and callback phases
      static int start(int argc, char **argv, bool background);
      static RealmRuntime initialize(int *argc, char ***argv);
      static LegionConfiguration parse_arguments(int argc, char **argv);
      static void perform_slow_config_checks(const LegionConfiguration &config);
      static void configure_mpi_interoperability(bool separate_runtimes);
      static RtEvent configure_runtime(int argc, char **argv,
          const LegionConfiguration &config, RealmRuntime &realm,
          Processor::Kind &startup_kind);
      static int wait_for_shutdown(void);
      static Context start_implicit(int argc, char **argv,
                                    TaskID top_task_id,
                                    Processor::Kind proc_kind,
                                    const char *task_name,
                                    bool control_replicable);
      static void set_top_level_task_id(TaskID top_id);
      static void configure_MPI_interoperability(int rank);
      static void register_handshake(MPILegionHandshake &handshake);
      static const ReductionOp* get_reduction_op(ReductionOpID redop_id,
                                                 bool has_lock = false);
      static const SerdezOp* get_serdez_op(CustomSerdezID serdez_id,
                                           bool has_lock = false);
      static const SerdezRedopFns* get_serdez_redop_fns(ReductionOpID redop_id,
                                                        bool has_lock = false);
      static void add_registration_callback(RegistrationCallbackFnptr callback);
      static ReductionOpTable& get_reduction_table(bool safe);
      static SerdezOpTable& get_serdez_table(bool safe);
      static SerdezRedopTable& get_serdez_redop_table(bool safe);
      static void register_reduction_op(ReductionOpID redop_id,
                                        ReductionOp *redop,
                                        SerdezInitFnptr init_fnptr,
                                        SerdezFoldFnptr fold_fnptr,
                                        bool permit_duplicates,
                                        bool has_lock = false);
      static void register_serdez_op(CustomSerdezID serdez_id,
                                     SerdezOp *serdez_op,
                                     bool permit_duplicates,
                                     bool has_lock = false);
      static std::deque<PendingVariantRegistration*>&
                                get_pending_variant_table(void);
      static std::map<LayoutConstraintID,LayoutConstraintRegistrar>&
                                get_pending_constraint_table(void);
      static std::map<ProjectionID,ProjectionFunctor*>&
                                get_pending_projection_table(void);
<<<<<<< HEAD
      static std::map<ShardingID,ShardingFunctor*>&
                                get_pending_sharding_table(void);
=======
      static std::vector<MPILegionHandshake>&
                                get_pending_handshake_table(void);
      static std::vector<RegistrationCallbackFnptr>&
                                get_pending_registration_callbacks(void);
>>>>>>> e5d60d80
      static TaskID& get_current_static_task_id(void);
      static TaskID generate_static_task_id(void);
      static VariantID preregister_variant(
                      const TaskVariantRegistrar &registrar,
                      const void *user_data, size_t user_data_size,
                      CodeDescriptor *realm_desc, bool has_ret, 
                      const char *task_name,VariantID vid,bool check_id = true);
    public:
      static ReductionOpID& get_current_static_reduction_id(void);
      static ReductionOpID generate_static_reduction_id(void);
      static CustomSerdezID& get_current_static_serdez_id(void);
      static CustomSerdezID generate_static_serdez_id(void);
    public:
      static void report_fatal_message(int code,
                                       const char *file_name,
                                       const int line_number,
                                       const char *message);
      static void report_error_message(int code,
                                       const char *file_name,
                                       const int line_number,
                                       const char *message);
      static void report_warning_message(int code,
                                         const char *file_name, 
                                         const int line_number,
                                         const char *message);
#if defined(PRIVILEGE_CHECKS) || defined(BOUNDS_CHECKS)
    public:
      static const char* find_privilege_task_name(void *impl);
#endif
#ifdef BOUNDS_CHECKS
    public:
      static void check_bounds(void *impl, ptr_t ptr);
      static void check_bounds(void *impl, const DomainPoint &dp);
#endif
    public:
      // Static member variables
      static TaskID legion_main_id;
      static std::vector<RegistrationCallbackFnptr> registration_callbacks;
      static bool runtime_initialized;
      static bool runtime_started;
      static bool runtime_backgrounded;
      static Runtime *the_runtime;
      static RtUserEvent runtime_started_event;
      // Static member variables for MPI interop
      static int mpi_rank;
    public:
      static inline ApEvent merge_events(const PhysicalTraceInfo *info,
                                         ApEvent e1, ApEvent e2);
      static inline ApEvent merge_events(const PhysicalTraceInfo *info,
                                         ApEvent e1, ApEvent e2, ApEvent e3);
      static inline ApEvent merge_events(const PhysicalTraceInfo *info,
                                         const std::set<ApEvent> &events);
    public:
      static inline RtEvent merge_events(RtEvent e1, RtEvent e2);
      static inline RtEvent merge_events(RtEvent e1, RtEvent e2, RtEvent e3);
      static inline RtEvent merge_events(const std::set<RtEvent> &events);
    public:
      static inline ApUserEvent create_ap_user_event(void);
      static inline void trigger_event(ApUserEvent to_trigger,
                                   ApEvent precondition = ApEvent::NO_AP_EVENT);
      static inline void poison_event(ApUserEvent to_poison);
    public:
      static inline RtUserEvent create_rt_user_event(void);
      static inline void trigger_event(RtUserEvent to_trigger,
                                   RtEvent precondition = RtEvent::NO_RT_EVENT);
      static inline void poison_event(RtUserEvent to_poison);
    public:
      static inline PredEvent create_pred_event(void);
      static inline void trigger_event(PredEvent to_trigger);
      static inline void poison_event(PredEvent to_poison);
    public:
      static inline ApEvent ignorefaults(Realm::Event e);
      static inline RtEvent protect_event(ApEvent to_protect);
      static inline RtEvent protect_merge_events(
                                          const std::set<ApEvent> &events);
    public:
      static inline void phase_barrier_arrive(const PhaseBarrier &bar, 
                unsigned cnt, ApEvent precondition = ApEvent::NO_AP_EVENT,
                const void *reduce_value = NULL, size_t reduce_value_size = 0);
      static inline void alter_arrival_count(PhaseBarrier &bar, int delta);
    public:
      static inline ApBarrier get_previous_phase(const PhaseBarrier &bar);
      static inline void advance_barrier(PhaseBarrier &bar);
      static inline void advance_barrier(ApBarrier &bar);
      static inline bool get_barrier_result(ApBarrier bar, void *result,
                                            size_t result_size);
    public:
      static inline RtBarrier get_previous_phase(const RtBarrier &bar);
      static inline void phase_barrier_arrive(const RtBarrier &bar,
                unsigned cnt, RtEvent precondition = RtEvent::NO_RT_EVENT,
                const void *reduce_value = NULL, size_t reduce_value_size = 0);
      static inline void advance_barrier(RtBarrier &bar);
      static inline bool get_barrier_result(RtBarrier bar, void *result,
                                            size_t result_size);
      static inline void alter_arrival_count(RtBarrier &bar, int delta);
    public:
      static inline ApEvent acquire_ap_reservation(Reservation r,bool exclusive,
                                   ApEvent precondition = ApEvent::NO_AP_EVENT);
      static inline RtEvent acquire_rt_reservation(Reservation r,bool exclusive,
                                   RtEvent precondition = RtEvent::NO_RT_EVENT);
      static inline void release_reservation(Reservation r,
                                   LgEvent precondition = LgEvent::NO_LG_EVENT);
    };

    //--------------------------------------------------------------------------
    template<typename T>
    inline T* Runtime::get_available(LocalLock &local_lock, 
                                     std::deque<T*> &queue)
    //--------------------------------------------------------------------------
    {
      T *result = NULL;
      {
        AutoLock l_lock(local_lock);
        if (!queue.empty())
        {
          result = queue.front();
          queue.pop_front();
        }
      }
      // Couldn't find one so make one
      if (result == NULL)
        result = new T(this);
#ifdef DEBUG_LEGION
      assert(result != NULL);
#endif
      result->activate();
      return result;
    }

    //--------------------------------------------------------------------------
    template<bool CAN_BE_DELETED, typename T>
    inline void Runtime::release_operation(std::deque<T*> &queue, T* operation)
    //--------------------------------------------------------------------------
    {
      if (CAN_BE_DELETED && (queue.size() == LEGION_MAX_RECYCLABLE_OBJECTS))
        delete (operation);
      else
        queue.push_front(operation);
    }

    //--------------------------------------------------------------------------
    template<typename T>
    inline RtEvent Runtime::issue_runtime_meta_task(const LgTaskArgs<T> &args,
                    LgPriority priority, RtEvent precondition, Processor target)
    //--------------------------------------------------------------------------
    {
      // If this is not a task directly related to shutdown or is a message, 
      // to a remote node then increment the number of outstanding tasks
#ifdef DEBUG_LEGION
      if (T::TASK_ID < LG_MESSAGE_ID)
        increment_total_outstanding_tasks(args.lg_task_id, true/*meta*/);
#else
      if (T::TASK_ID < LG_MESSAGE_ID)
        increment_total_outstanding_tasks();
#endif
#ifdef DEBUG_SHUTDOWN_HANG
      __sync_fetch_and_add(&outstanding_counts[T::TASK_ID],1);
#endif
      if (!target.exists())
      {
        // If we don't have a processor to explicitly target, figure
        // out which of our utility processors to use
        target = utility_group;
      }
#ifdef DEBUG_LEGION
      assert(target.exists());
#endif
      DETAILED_PROFILER(this, REALM_SPAWN_META_CALL);
      if ((T::TASK_ID < LG_MESSAGE_ID) && (profiler != NULL))
      {
        Realm::ProfilingRequestSet requests;
        profiler->add_meta_request(requests, T::TASK_ID, args.provenance);
        return RtEvent(target.spawn(LG_TASK_ID, &args, sizeof(T),
                                    requests, precondition, priority));
      }
      else
        return RtEvent(target.spawn(LG_TASK_ID, &args, sizeof(T), 
                                    precondition, priority));
    }

    //--------------------------------------------------------------------------
    /*static*/ inline ApEvent Runtime::merge_events(
                          const PhysicalTraceInfo *info, ApEvent e1, ApEvent e2)
    //--------------------------------------------------------------------------
    {
      ApEvent result(Realm::Event::merge_events(e1, e2)); 
#ifdef LEGION_SPY
      if (!result.exists() || (result == e1) || (result == e2))
      {
        Realm::UserEvent rename(Realm::UserEvent::create_user_event());
        if (result == e1)
          rename.trigger(e1);
        else if (result == e2)
          rename.trigger(e2);
        else
          rename.trigger();
        result = ApEvent(rename);
      }
      LegionSpy::log_event_dependence(e1, result);
      LegionSpy::log_event_dependence(e2, result);
#endif
      if ((info != NULL) && info->recording)
        info->record_merge_events(result, e1, e2);
      return result;
    }

    //--------------------------------------------------------------------------
    /*static*/ inline ApEvent Runtime::merge_events(
              const PhysicalTraceInfo *info, ApEvent e1, ApEvent e2, ApEvent e3) 
    //--------------------------------------------------------------------------
    {
      ApEvent result(Realm::Event::merge_events(e1, e2, e3)); 
#ifdef LEGION_SPY
      if (!result.exists() || (result == e1) || (result == e2) ||(result == e3))
      {
        Realm::UserEvent rename(Realm::UserEvent::create_user_event());
        if (result == e1)
          rename.trigger(e1);
        else if (result == e2)
          rename.trigger(e2);
        else if (result == e3)
          rename.trigger(e3);
        else
          rename.trigger();
        result = ApEvent(rename);
      }
      LegionSpy::log_event_dependence(e1, result);
      LegionSpy::log_event_dependence(e2, result);
      LegionSpy::log_event_dependence(e3, result);
#endif
      if ((info != NULL) && info->recording)
        info->record_merge_events(result, e1, e2, e3);
      return result;
    }

    //--------------------------------------------------------------------------
    /*static*/ inline ApEvent Runtime::merge_events(
                 const PhysicalTraceInfo *info, const std::set<ApEvent> &events)
    //--------------------------------------------------------------------------
    {
#ifndef LEGION_SPY
      if (events.empty())
      {
        // Still need to do this for tracing because of merge filter code
        if ((info != NULL) && info->recording)
        {
          ApEvent result;
          info->record_merge_events(result, events);
          return result;
        }
        else
          return ApEvent::NO_AP_EVENT;
      }
      if (events.size() == 1)
      {
        // Still need to do this for tracing because of merge filter code
        if ((info != NULL) && info->recording)
        {
          ApEvent result = *(events.begin());
          info->record_merge_events(result, events);
          return result;
        }
        else
          return *(events.begin());
      }
#endif
      const std::set<Realm::Event> *realm_events = 
        reinterpret_cast<const std::set<Realm::Event>*>(&events);
      ApEvent result(Realm::Event::merge_events(*realm_events));
#ifdef LEGION_SPY
      if (!result.exists() || (events.find(result) != events.end()))
      {
        Realm::UserEvent rename(Realm::UserEvent::create_user_event());
        if (events.find(result) != events.end())
          rename.trigger(result);
        else
          rename.trigger();
        result = ApEvent(rename);
      }
      for (std::set<ApEvent>::const_iterator it = events.begin();
            it != events.end(); it++)
        LegionSpy::log_event_dependence(*it, result);
#endif
      if ((info != NULL) && info->recording)
        info->record_merge_events(result, events);
      return result;
    }

    //--------------------------------------------------------------------------
    /*static*/ inline RtEvent Runtime::merge_events(RtEvent e1, RtEvent e2)
    //--------------------------------------------------------------------------
    {
      // No logging for runtime operations currently
      return RtEvent(Realm::Event::merge_events(e1, e2)); 
    }

    //--------------------------------------------------------------------------
    /*static*/ inline RtEvent Runtime::merge_events(RtEvent e1, 
                                                    RtEvent e2, RtEvent e3) 
    //--------------------------------------------------------------------------
    {
      // No logging for runtime operations currently
      return RtEvent(Realm::Event::merge_events(e1, e2, e3)); 
    }

    //--------------------------------------------------------------------------
    /*static*/ inline RtEvent Runtime::merge_events(
                                                const std::set<RtEvent> &events)
    //--------------------------------------------------------------------------
    {
#ifndef LEGION_SPY
      if (events.empty())
        return RtEvent::NO_RT_EVENT;
      if (events.size() == 1)
        return *(events.begin());
#endif
      // No logging for runtime operations currently
      const std::set<Realm::Event> *realm_events = 
        reinterpret_cast<const std::set<Realm::Event>*>(&events);
      return RtEvent(Realm::Event::merge_events(*realm_events));
    }

    //--------------------------------------------------------------------------
    /*static*/ inline ApUserEvent Runtime::create_ap_user_event(void)
    //--------------------------------------------------------------------------
    {
#ifdef LEGION_SPY
      ApUserEvent result(Realm::UserEvent::create_user_event());
      LegionSpy::log_ap_user_event(result);
      return result;
#else
      return ApUserEvent(Realm::UserEvent::create_user_event());
#endif
    }

    //--------------------------------------------------------------------------
    /*static*/ inline void Runtime::trigger_event(ApUserEvent to_trigger,
                                                  ApEvent precondition)
    //--------------------------------------------------------------------------
    {
      Realm::UserEvent copy = to_trigger;
      copy.trigger(precondition);
#ifdef LEGION_SPY
      LegionSpy::log_ap_user_event_trigger(to_trigger);
      if (precondition.exists())
        LegionSpy::log_event_dependence(precondition, to_trigger);
#endif
    }

    //--------------------------------------------------------------------------
    /*static*/ inline void Runtime::poison_event(ApUserEvent to_poison)
    //--------------------------------------------------------------------------
    {
      Realm::UserEvent copy = to_poison;
      copy.cancel();
#ifdef LEGION_SPY
      // This counts as triggering
      LegionSpy::log_ap_user_event_trigger(to_poison);
#endif
    }

    //--------------------------------------------------------------------------
    /*static*/ inline RtUserEvent Runtime::create_rt_user_event(void)
    //--------------------------------------------------------------------------
    {
#ifdef LEGION_SPY
      RtUserEvent result(Realm::UserEvent::create_user_event());
      LegionSpy::log_rt_user_event(result);
      return result;
#else
      return RtUserEvent(Realm::UserEvent::create_user_event());
#endif
    }

    //--------------------------------------------------------------------------
    /*static*/ inline void Runtime::trigger_event(RtUserEvent to_trigger,
                                                  RtEvent precondition) 
    //--------------------------------------------------------------------------
    {
      Realm::UserEvent copy = to_trigger;
      copy.trigger(precondition);
#ifdef LEGION_SPY
      LegionSpy::log_rt_user_event_trigger(to_trigger);
#endif
    }

    //--------------------------------------------------------------------------
    /*static*/ inline void Runtime::poison_event(RtUserEvent to_poison)
    //--------------------------------------------------------------------------
    {
      Realm::UserEvent copy = to_poison;
      copy.cancel();
#ifdef LEGION_SPY
      // This counts as triggering
      LegionSpy::log_rt_user_event_trigger(to_poison);
#endif
    }

    //--------------------------------------------------------------------------
    /*static*/ inline PredEvent Runtime::create_pred_event(void)
    //--------------------------------------------------------------------------
    {
#ifdef LEGION_SPY
      PredEvent result(Realm::UserEvent::create_user_event());
      LegionSpy::log_pred_event(result);
      return result;
#else
      return PredEvent(Realm::UserEvent::create_user_event());
#endif
    }

    //--------------------------------------------------------------------------
    /*static*/ inline void Runtime::trigger_event(PredEvent to_trigger)
    //--------------------------------------------------------------------------
    {
      Realm::UserEvent copy = to_trigger;
      copy.trigger();
#ifdef LEGION_SPY
      LegionSpy::log_pred_event_trigger(to_trigger);
#endif
    }

    //--------------------------------------------------------------------------
    /*static*/ inline void Runtime::poison_event(PredEvent to_poison)
    //--------------------------------------------------------------------------
    {
      Realm::UserEvent copy = to_poison;
      copy.cancel();
#ifdef LEGION_SPY
      // This counts as triggering
      LegionSpy::log_pred_event_trigger(to_poison);
#endif
    }

    //--------------------------------------------------------------------------
    /*static*/ inline ApEvent Runtime::ignorefaults(Realm::Event e)
    //--------------------------------------------------------------------------
    {
      ApEvent result(Realm::Event::ignorefaults(e));
#ifdef LEGION_SPY
      if (!result.exists())
      {
        Realm::UserEvent rename(Realm::UserEvent::create_user_event());
        rename.trigger();
        result = ApEvent(rename);
      }
      LegionSpy::log_event_dependence(ApEvent(e), result);
#endif
      return ApEvent(result);
    }

    //--------------------------------------------------------------------------
    /*static*/ inline RtEvent Runtime::protect_event(ApEvent to_protect)
    //--------------------------------------------------------------------------
    {
      if (to_protect.exists())
        return RtEvent(Realm::Event::ignorefaults(to_protect));
      else
        return RtEvent::NO_RT_EVENT;
    }

    //--------------------------------------------------------------------------
    /*static*/ inline RtEvent Runtime::protect_merge_events(
                                                const std::set<ApEvent> &events)
    //--------------------------------------------------------------------------
    {
      const std::set<Realm::Event> *realm_events = 
        reinterpret_cast<const std::set<Realm::Event>*>(&events);
      return RtEvent(Realm::Event::merge_events_ignorefaults(*realm_events));
    }

    //--------------------------------------------------------------------------
    /*static*/ inline void Runtime::phase_barrier_arrive(
                  const PhaseBarrier &bar, unsigned count, ApEvent precondition,
                  const void *reduce_value, size_t reduce_value_size)
    //--------------------------------------------------------------------------
    {
      Realm::Barrier copy = bar.phase_barrier;
      copy.arrive(count, precondition, reduce_value, reduce_value_size);
#ifdef LEGION_SPY
      if (precondition.exists())
        LegionSpy::log_event_dependence(precondition, bar.phase_barrier);
#endif
    }

    //--------------------------------------------------------------------------
    /*static*/ inline ApBarrier Runtime::get_previous_phase(
                                                        const PhaseBarrier &bar)
    //--------------------------------------------------------------------------
    {
      Realm::Barrier copy = bar.phase_barrier;
      return ApBarrier(copy.get_previous_phase());
    }

    //--------------------------------------------------------------------------
    /*static*/ inline void Runtime::alter_arrival_count(PhaseBarrier &bar,
                                                        int delta)
    //--------------------------------------------------------------------------
    {
      Realm::Barrier copy = bar.phase_barrier;
      bar.phase_barrier = ApBarrier(copy.alter_arrival_count(delta));
    }

    //--------------------------------------------------------------------------
    /*static*/ inline void Runtime::advance_barrier(PhaseBarrier &bar)
    //--------------------------------------------------------------------------
    {
      Realm::Barrier copy = bar.phase_barrier;
      bar.phase_barrier = ApBarrier(copy.advance_barrier());
    }

    //--------------------------------------------------------------------------
    /*static*/ inline void Runtime::advance_barrier(ApBarrier &bar)
    //--------------------------------------------------------------------------
    {
      Realm::Barrier copy = bar;
      bar = ApBarrier(copy.advance_barrier());
    }

    //--------------------------------------------------------------------------
    /*static*/ inline bool Runtime::get_barrier_result(ApBarrier bar,
                                               void *result, size_t result_size)
    //--------------------------------------------------------------------------
    {
      Realm::Barrier copy = bar;
      return copy.get_result(result, result_size);
    }

    //--------------------------------------------------------------------------
    /*static*/ inline RtBarrier Runtime::get_previous_phase(const RtBarrier &b)
    //--------------------------------------------------------------------------
    {
      Realm::Barrier copy = b;
      return RtBarrier(copy.get_previous_phase());
    }

    //--------------------------------------------------------------------------
    /*static*/ inline void Runtime::phase_barrier_arrive(const RtBarrier &bar,
           unsigned count, RtEvent precondition, const void *value, size_t size)
    //--------------------------------------------------------------------------
    {
      Realm::Barrier copy = bar;
      copy.arrive(count, precondition, value, size); 
    }

    //--------------------------------------------------------------------------
    /*static*/ inline void Runtime::advance_barrier(RtBarrier &bar)
    //--------------------------------------------------------------------------
    {
      Realm::Barrier copy = bar;
      bar = RtBarrier(copy.advance_barrier());
    }

    //--------------------------------------------------------------------------
    /*static*/ inline bool Runtime::get_barrier_result(RtBarrier bar, 
                                               void *result, size_t result_size)
    //--------------------------------------------------------------------------
    {
      Realm::Barrier copy = bar;
      return copy.get_result(result, result_size);
    }

    //--------------------------------------------------------------------------
    /*static*/ inline void Runtime::alter_arrival_count(RtBarrier &b, int delta)
    //--------------------------------------------------------------------------
    {
      Realm::Barrier copy = b;
      b = RtBarrier(copy.alter_arrival_count(delta));
    }

    //--------------------------------------------------------------------------
    /*static*/ inline ApEvent Runtime::acquire_ap_reservation(Reservation r,
                                           bool exclusive, ApEvent precondition)
    //--------------------------------------------------------------------------
    {
      ApEvent result(r.acquire(exclusive ? 0 : 1, exclusive, precondition));
#ifdef LEGION_SPY
      if (precondition.exists() && !result.exists())
      {
        Realm::UserEvent rename(Realm::UserEvent::create_user_event());
        rename.trigger();
        result = ApEvent(rename);
      }
      if (precondition.exists())
        LegionSpy::log_event_dependence(precondition, result);
#endif
      return result;
    }

    //--------------------------------------------------------------------------
    /*static*/ inline RtEvent Runtime::acquire_rt_reservation(Reservation r,
                                           bool exclusive, RtEvent precondition)
    //--------------------------------------------------------------------------
    {
      return RtEvent(r.acquire(exclusive ? 0 : 1, exclusive, precondition)); 
    }

    //--------------------------------------------------------------------------
    /*static*/ inline void Runtime::release_reservation(Reservation r,
                                                           LgEvent precondition)
    //--------------------------------------------------------------------------
    {
      r.release(precondition);
    }

  }; // namespace Internal 
}; // namespace Legion 

#endif // __RUNTIME_H__

// EOF
<|MERGE_RESOLUTION|>--- conflicted
+++ resolved
@@ -3592,15 +3592,12 @@
                                 get_pending_constraint_table(void);
       static std::map<ProjectionID,ProjectionFunctor*>&
                                 get_pending_projection_table(void);
-<<<<<<< HEAD
       static std::map<ShardingID,ShardingFunctor*>&
                                 get_pending_sharding_table(void);
-=======
       static std::vector<MPILegionHandshake>&
                                 get_pending_handshake_table(void);
       static std::vector<RegistrationCallbackFnptr>&
                                 get_pending_registration_callbacks(void);
->>>>>>> e5d60d80
       static TaskID& get_current_static_task_id(void);
       static TaskID generate_static_task_id(void);
       static VariantID preregister_variant(
