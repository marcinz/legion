--- conflicted
+++ resolved
@@ -413,16 +413,10 @@
                    std::set<RtEvent> &map_applied_events);
       CompositeView* physical_perform_close(const RegionRequirement &req,
                                   VersionInfo &version_info,
-<<<<<<< HEAD
                                   InterCloseOp *op, unsigned index,
-                                  ClosedNode *closed_tree,
-=======
-                                  Operation *op, unsigned index,
->>>>>>> a9eda368
                                   RegionTreeNode *close_node,
                                   const FieldMask &closing_mask,
-                                  const FieldMask &complete_mask,
-                                  WriteSet &partial_writes,
+                                  CompositeViewSummary &summary,
                                   std::set<RtEvent> &map_applied,
                                   const RestrictInfo &restrict_info,
                                   const InstanceSet &targets
@@ -2495,7 +2489,8 @@
                                  VersionInfo &version_info,
                                  ProjectionInfo &projection_info,
                                  FieldMask &unopened_field_mask,
-                     LegionMap<AdvanceOp*,LogicalUser>::aligned &advances);
+                     LegionMap<AdvanceOp*,LogicalUser>::aligned &advances,
+                                 const bool replicate_context);
       void create_logical_open(ContextID ctx,
                                const FieldMask &open_mask,
                                const LogicalUser &creator,
@@ -2584,7 +2579,8 @@
                                      RegionTreePath &path,
                                      RestrictInfo &restrict_info,
                                      VersionInfo &version_info,
-                                     const TraceInfo &trace_info);
+                                     const TraceInfo &trace_info,
+                                     const bool replicate_context);
       void siphon_logical_deletion(LogicalCloser &closer,
                                    LogicalState &state,
                                    const FieldMask &current_mask,
@@ -2637,16 +2633,9 @@
                                      VersionInfo &version_info,
                                      UniqueID logical_context_uid,
                                      InnerContext *owner_context,
-<<<<<<< HEAD
-                                     ClosedNode *closed_tree,
+                                     CompositeViewSummary &summary,
                                      InterCloseOp *op,
                                      std::set<RtEvent> &ready_events);
-=======
-                                     const FieldMask &complete_mask,
-                                     WriteSet &partial_writes,
-                                     std::set<RtEvent> &ready_events,
-                                     const ProjectionInfo *proj_info);
->>>>>>> a9eda368
       // This method will always add valid references to the set of views
       // that are returned.  It is up to the caller to remove the references.
       void find_valid_instance_views(ContextID ctx,
