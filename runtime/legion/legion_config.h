--- conflicted
+++ resolved
@@ -184,16 +184,15 @@
 #define LEGION_PRUNE_DEPTH_WARNING        8
 #endif
 
-<<<<<<< HEAD
 // Maximum number of non-replayable templates before warnings
 #ifndef LEGION_NON_REPLAYABLE_WARNING
 #define LEGION_NON_REPLAYABLE_WARNING     5
-=======
+#endif
+
 // Initial offset for library IDs
 // Controls how many IDs are available for dynamic use
 #ifndef LEGION_INITIAL_LIBRARY_ID_OFFSET
 #define LEGION_INITIAL_LIBRARY_ID_OFFSET (1 << 30)
->>>>>>> b9c96fab
 #endif
 
 // Some helper macros
