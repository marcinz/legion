--- conflicted
+++ resolved
@@ -631,11 +631,8 @@
   LEGION_WARNING_EXTERNAL_ATTACH_OPERATION = 1094,
   LEGION_WARNING_EXTERNAL_GARBAGE_PRIORITY = 1095,
   LEGION_WARNING_MAPPER_INVALID_INSTANCE = 1096,
-<<<<<<< HEAD
-  LEGION_WARNING_EAGER_PROJECTION_EVALUATION = 1097,
-=======
   LEGION_WARNING_NON_REPLAYABLE_COUNT_EXCEEDED = 1097,
->>>>>>> b47c28e5
+  LEGION_WARNING_EAGER_PROJECTION_EVALUATION = 1098,
   
   
   LEGION_FATAL_MUST_EPOCH_NOADDRESS = 2000,
