--- conflicted
+++ resolved
@@ -2889,17 +2889,8 @@
           inv_gen[g] = idx;
       }
       std::vector<Instruction*> to_delete;
-<<<<<<< HEAD
-      std::vector<unsigned> new_gen;
-      new_gen.resize(gen.size());
-      new_gen[fence_completion_id] = 0;
-      initialize_propagate_merges_frontiers(new_gen); 
-=======
       std::vector<unsigned> new_gen(gen.size(), -1U);
-      for (std::map<unsigned, unsigned>::iterator it = frontiers.begin();
-          it != frontiers.end(); ++it)
-        new_gen[it->second] = 0;
->>>>>>> bae85708
+      initialize_propagate_merges_frontiers(new_gen);
       for (unsigned idx = 0; idx < instructions.size(); ++idx)
         if (used[idx])
         {
