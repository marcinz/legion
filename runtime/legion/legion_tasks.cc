/* Copyright 2018 Stanford University, NVIDIA Corporation
 *
 * Licensed under the Apache License, Version 2.0 (the "License");
 * you may not use this file except in compliance with the License.
 * You may obtain a copy of the License at
 *
 *     http://www.apache.org/licenses/LICENSE-2.0
 *
 * Unless required by applicable law or agreed to in writing, software
 * distributed under the License is distributed on an "AS IS" BASIS,
 * WITHOUT WARRANTIES OR CONDITIONS OF ANY KIND, either express or implied.
 * See the License for the specific language governing permissions and
 * limitations under the License.
 */

#include "legion/region_tree.h"
#include "legion/legion_tasks.h"
#include "legion/legion_spy.h"
#include "legion/legion_trace.h"
#include "legion/legion_context.h"
#include "legion/legion_profiling.h"
#include "legion/legion_instances.h"
#include "legion/legion_analysis.h"
#include "legion/legion_views.h"
#include "legion/legion_replication.h"

#include <algorithm>

#define PRINT_REG(reg) (reg).index_space.id,(reg).field_space.id, (reg).tree_id

namespace Legion {
  namespace Internal {

    LEGION_EXTERN_LOGGER_DECLARATIONS

    /////////////////////////////////////////////////////////////
    // Resource Tracker 
    /////////////////////////////////////////////////////////////

    //--------------------------------------------------------------------------
    ResourceTracker::ResourceTracker(void)
    //--------------------------------------------------------------------------
    {
    }

    //--------------------------------------------------------------------------
    ResourceTracker::ResourceTracker(const ResourceTracker &rhs)
    //--------------------------------------------------------------------------
    {
      // should never be called
      assert(false);
    }

    //--------------------------------------------------------------------------
    ResourceTracker::~ResourceTracker(void)
    //--------------------------------------------------------------------------
    {
    }

    //--------------------------------------------------------------------------
    ResourceTracker& ResourceTracker::operator=(const ResourceTracker&rhs)
    //--------------------------------------------------------------------------
    {
      // should never be called
      assert(false);
      return *this;
    } 

    //--------------------------------------------------------------------------
    void ResourceTracker::return_privilege_state(ResourceTracker *target) const
    //--------------------------------------------------------------------------
    {
      if (!created_regions.empty())
        target->register_region_creations(created_regions);
      if (!deleted_regions.empty())
        target->register_region_deletions(deleted_regions);
      if (!created_fields.empty())
        target->register_field_creations(created_fields);
      if (!deleted_fields.empty())
        target->register_field_deletions(deleted_fields);
      if (!created_field_spaces.empty())
        target->register_field_space_creations(created_field_spaces);
      if (!deleted_field_spaces.empty())
        target->register_field_space_deletions(deleted_field_spaces);
      if (!created_index_spaces.empty())
        target->register_index_space_creations(created_index_spaces);
      if (!deleted_index_spaces.empty())
        target->register_index_space_deletions(deleted_index_spaces);
      if (!created_index_partitions.empty())
        target->register_index_partition_creations(created_index_partitions);
      if (!deleted_index_partitions.empty())
        target->register_index_partition_deletions(deleted_index_partitions);
    }

    //--------------------------------------------------------------------------
    void ResourceTracker::pack_privilege_state(Serializer &rez, 
                                    AddressSpaceID target, bool returning) const
    //--------------------------------------------------------------------------
    {
      // Shouldn't need the lock here since we only do this
      // while there is no one else executing
      RezCheck z(rez);
      if (returning)
      {
        // Only non-local task regions get returned
        size_t non_local = 0;
        for (std::map<LogicalRegion,bool>::const_iterator it =
             created_regions.begin(); it != created_regions.end(); it++)
        {
          if (it->second)
            continue;
          non_local++;
        }
        rez.serialize(non_local);
        if (non_local > 0)
        {
          for (std::map<LogicalRegion,bool>::const_iterator it =
               created_regions.begin(); it != created_regions.end(); it++)
            if (!it->second)
            {
              rez.serialize(it->first);
              rez.serialize<bool>(it->second);
            }
        }
      }
      else
      {
        rez.serialize<size_t>(created_regions.size());
        if (!created_regions.empty())
        {
          for (std::map<LogicalRegion,bool>::const_iterator it =
              created_regions.begin(); it != created_regions.end(); it++)
          {
            rez.serialize(it->first);
            rez.serialize<bool>(it->second);
          }
        }
      }
      rez.serialize<size_t>(deleted_regions.size());
      if (!deleted_regions.empty())
      {
        for (std::set<LogicalRegion>::const_iterator it =
              deleted_regions.begin(); it != deleted_regions.end(); it++)
        {
          rez.serialize(*it);
        }
      }
      if (returning)
      {
        // Only non-local fields get returned
        size_t non_local = 0;
        for (std::map<std::pair<FieldSpace,FieldID>,bool>::const_iterator it =
              created_fields.begin(); it != created_fields.end(); it++)
        {
          if (it->second)
            continue;
          non_local++;
        }
        rez.serialize(non_local);
        if (non_local > 0)
        {
          for (std::map<std::pair<FieldSpace,FieldID>,bool>::const_iterator it =
                created_fields.begin(); it != created_fields.end(); it++)
            if (!it->second)
            {
              rez.serialize(it->first.first);
              rez.serialize(it->first.second);
              rez.serialize<bool>(it->second);
            }
        }
      }
      else
      {
        rez.serialize<size_t>(created_fields.size());
        if (!created_fields.empty())
        {
          for (std::map<std::pair<FieldSpace,FieldID>,bool>::const_iterator it =
                created_fields.begin(); it != created_fields.end(); it++)
          {
            rez.serialize(it->first.first);
            rez.serialize(it->first.second);
            rez.serialize<bool>(it->second);
          }
        }
      }
      rez.serialize<size_t>(deleted_fields.size());
      if (!deleted_fields.empty())
      {
        for (std::set<std::pair<FieldSpace,FieldID> >::const_iterator it = 
              deleted_fields.begin(); it != deleted_fields.end(); it++)
        {
          rez.serialize(it->first);
          rez.serialize(it->second);
        }
      }
      rez.serialize<size_t>(created_field_spaces.size());
      if (!created_field_spaces.empty())
      {
        for (std::set<FieldSpace>::const_iterator it = 
              created_field_spaces.begin(); it != 
              created_field_spaces.end(); it++)
        {
          rez.serialize(*it);
        }
      }
      rez.serialize<size_t>(deleted_field_spaces.size());
      if (!deleted_field_spaces.empty())
      {
        for (std::set<FieldSpace>::const_iterator it = 
              deleted_field_spaces.begin(); it !=
              deleted_field_spaces.end(); it++)
        {
          rez.serialize(*it);
        }
      }
      rez.serialize<size_t>(created_index_spaces.size());
      if (!created_index_spaces.empty())
      {
        for (std::set<IndexSpace>::const_iterator it = 
              created_index_spaces.begin(); it != 
              created_index_spaces.end(); it++)
        {
          rez.serialize(*it);
        }
      }
      rez.serialize<size_t>(deleted_index_spaces.size());
      if (!deleted_index_spaces.empty())
      {
        for (std::set<IndexSpace>::const_iterator it = 
              deleted_index_spaces.begin(); it !=
              deleted_index_spaces.end(); it++)
        {
          rez.serialize(*it);
        }
      }
      rez.serialize<size_t>(created_index_partitions.size());
      if (!created_index_partitions.empty())
      {
        for (std::set<IndexPartition>::const_iterator it = 
              created_index_partitions.begin(); it !=
              created_index_partitions.end(); it++)
        {
          rez.serialize(*it);
        }
      }
      rez.serialize<size_t>(deleted_index_partitions.size());
      if (!deleted_index_partitions.empty())
      {
        for (std::set<IndexPartition>::const_iterator it = 
              deleted_index_partitions.begin(); it !=
              deleted_index_partitions.end(); it++)
        {
          rez.serialize(*it);
        }
      }
    }

    //--------------------------------------------------------------------------
    /*static*/ void ResourceTracker::unpack_privilege_state(Deserializer &derez,
                                                        ResourceTracker *target)
    //--------------------------------------------------------------------------
    {
      // Hold the lock while doing the unpack to avoid conflicting
      // with anyone else returning state
      DerezCheck z(derez);
      size_t num_created_regions;
      derez.deserialize(num_created_regions);
      if (num_created_regions > 0)
      {
        std::map<LogicalRegion,bool> created_regions;
        for (unsigned idx = 0; idx < num_created_regions; idx++)
        {
          LogicalRegion reg;
          bool local;
          derez.deserialize(reg);
          derez.deserialize(local);
          created_regions[reg] = local;
        }
        target->register_region_creations(created_regions);
      }
      size_t num_deleted_regions;
      derez.deserialize(num_deleted_regions);
      if (num_deleted_regions > 0)
      {
        std::set<LogicalRegion> deleted_regions;
        for (unsigned idx = 0; idx < num_deleted_regions; idx++)
        {
          LogicalRegion reg;
          derez.deserialize(reg);
          deleted_regions.insert(reg);
        }
        target->register_region_deletions(deleted_regions);
      }
      size_t num_created_fields;
      derez.deserialize(num_created_fields);
      if (num_created_fields > 0)
      {
        std::map<std::pair<FieldSpace,FieldID>,bool> created_fields;
        for (unsigned idx = 0; idx < num_created_fields; idx++)
        {
          FieldSpace sp;
          derez.deserialize(sp);
          FieldID fid;
          derez.deserialize(fid);
          derez.deserialize<bool>(
              created_fields[std::pair<FieldSpace,FieldID>(sp,fid)]);
        }
        target->register_field_creations(created_fields);
      }
      size_t num_deleted_fields;
      derez.deserialize(num_deleted_fields);
      if (num_deleted_fields > 0)
      {
        std::set<std::pair<FieldSpace,FieldID> > deleted_fields;
        for (unsigned idx = 0; idx < num_deleted_fields; idx++)
        {
          FieldSpace sp;
          derez.deserialize(sp);
          FieldID fid;
          derez.deserialize(fid);
          deleted_fields.insert(std::pair<FieldSpace,FieldID>(sp,fid));
        }
        target->register_field_deletions(deleted_fields);
      }
      size_t num_created_field_spaces;
      derez.deserialize(num_created_field_spaces);
      if (num_created_field_spaces > 0)
      {
        std::set<FieldSpace> created_field_spaces;
        for (unsigned idx = 0; idx < num_created_field_spaces; idx++)
        {
          FieldSpace sp;
          derez.deserialize(sp);
          created_field_spaces.insert(sp);
        }
        target->register_field_space_creations(created_field_spaces);
      }
      size_t num_deleted_field_spaces;
      derez.deserialize(num_deleted_field_spaces);
      if (num_deleted_field_spaces > 0)
      {
        std::set<FieldSpace> deleted_field_spaces;
        for (unsigned idx = 0; idx < num_deleted_field_spaces; idx++)
        {
          FieldSpace sp;
          derez.deserialize(sp);
          deleted_field_spaces.insert(sp);
        }
        target->register_field_space_deletions(deleted_field_spaces);
      }
      size_t num_created_index_spaces;
      derez.deserialize(num_created_index_spaces);
      if (num_created_index_spaces > 0)
      {
        std::set<IndexSpace> created_index_spaces;
        for (unsigned idx = 0; idx < num_created_index_spaces; idx++)
        {
          IndexSpace sp;
          derez.deserialize(sp);
          created_index_spaces.insert(sp);
        }
        target->register_index_space_creations(created_index_spaces);
      }
      size_t num_deleted_index_spaces;
      derez.deserialize(num_deleted_index_spaces);
      if (num_deleted_index_spaces > 0)
      {
        std::set<IndexSpace> deleted_index_spaces;
        for (unsigned idx = 0; idx < num_deleted_index_spaces; idx++)
        {
          IndexSpace sp;
          derez.deserialize(sp);
          deleted_index_spaces.insert(sp);
        }
        target->register_index_space_deletions(deleted_index_spaces);
      }
      size_t num_created_index_partitions;
      derez.deserialize(num_created_index_partitions);
      if (num_created_index_partitions > 0)
      {
        std::set<IndexPartition> created_index_partitions;
        for (unsigned idx = 0; idx < num_created_index_partitions; idx++)
        {
          IndexPartition ip;
          derez.deserialize(ip);
          created_index_partitions.insert(ip);
        }
        target->register_index_partition_creations(created_index_partitions);
      }
      size_t num_deleted_index_partitions;
      derez.deserialize(num_deleted_index_partitions);
      if (num_deleted_index_partitions > 0)
      {
        std::set<IndexPartition> deleted_index_partitions;
        for (unsigned idx = 0; idx < num_deleted_index_partitions; idx++)
        {
          IndexPartition ip;
          derez.deserialize(ip);
          deleted_index_partitions.insert(ip);
        }
        target->register_index_partition_deletions(deleted_index_partitions);
      }
    }

    /////////////////////////////////////////////////////////////
    // External Task 
    /////////////////////////////////////////////////////////////

    //--------------------------------------------------------------------------
    ExternalTask::ExternalTask(void)
      : Task(), arg_manager(NULL)
    //--------------------------------------------------------------------------
    {
    }

    //--------------------------------------------------------------------------
    void ExternalTask::pack_external_task(Serializer &rez,AddressSpaceID target)
    //--------------------------------------------------------------------------
    {
      RezCheck z(rez);
      rez.serialize(task_id);
      rez.serialize(indexes.size());
      for (unsigned idx = 0; idx < indexes.size(); idx++)
        pack_index_space_requirement(indexes[idx], rez);
      rez.serialize(regions.size());
      for (unsigned idx = 0; idx < regions.size(); idx++)
        pack_region_requirement(regions[idx], rez);
      rez.serialize(futures.size());
      // If we are remote we can just do the normal pack
      for (unsigned idx = 0; idx < futures.size(); idx++)
        rez.serialize(futures[idx].impl->did);
      rez.serialize(grants.size());
      for (unsigned idx = 0; idx < grants.size(); idx++)
        pack_grant(grants[idx], rez);
      rez.serialize(wait_barriers.size());
      for (unsigned idx = 0; idx < wait_barriers.size(); idx++)
        pack_phase_barrier(wait_barriers[idx], rez);
      rez.serialize(arrive_barriers.size());
      for (unsigned idx = 0; idx < arrive_barriers.size(); idx++)
        pack_phase_barrier(arrive_barriers[idx], rez);
      rez.serialize<bool>((arg_manager != NULL));
      rez.serialize(arglen);
      rez.serialize(args,arglen);
      rez.serialize(map_id);
      rez.serialize(tag);
      rez.serialize(mapper_data_size);
      if (mapper_data_size > 0)
        rez.serialize(mapper_data, mapper_data_size);
      rez.serialize(is_index_space);
      rez.serialize(must_epoch_task);
      rez.serialize(index_domain);
      rez.serialize(index_point);
      rez.serialize(sharding_space);
      rez.serialize(local_arglen);
      rez.serialize(local_args,local_arglen);
      rez.serialize(orig_proc);
      // No need to pack current proc, it will get set when we unpack
      rez.serialize(steal_count);
      // No need to pack remote, it will get set
      rez.serialize(speculated);
      rez.serialize<unsigned>(get_context_index());
    }

    //--------------------------------------------------------------------------
    void ExternalTask::unpack_external_task(Deserializer &derez,
                                    Runtime *runtime, ReferenceMutator *mutator)
    //--------------------------------------------------------------------------
    {
      DerezCheck z(derez);
      derez.deserialize(task_id);
      size_t num_indexes;
      derez.deserialize(num_indexes);
      indexes.resize(num_indexes);
      for (unsigned idx = 0; idx < indexes.size(); idx++)
        unpack_index_space_requirement(indexes[idx], derez);
      size_t num_regions;
      derez.deserialize(num_regions);
      regions.resize(num_regions);
      for (unsigned idx = 0; idx < regions.size(); idx++)
        unpack_region_requirement(regions[idx], derez); 
      size_t num_futures;
      derez.deserialize(num_futures);
      futures.resize(num_futures);
      for (unsigned idx = 0; idx < futures.size(); idx++)
      {
        DistributedID future_did;
        derez.deserialize(future_did);
        FutureImpl *impl = 
          runtime->find_or_create_future(future_did, mutator);
        impl->add_base_gc_ref(FUTURE_HANDLE_REF, mutator);
        futures[idx] = Future(impl, false/*need reference*/);
      }
      size_t num_grants;
      derez.deserialize(num_grants);
      grants.resize(num_grants);
      for (unsigned idx = 0; idx < grants.size(); idx++)
        unpack_grant(grants[idx], derez);
      size_t num_wait_barriers;
      derez.deserialize(num_wait_barriers);
      wait_barriers.resize(num_wait_barriers);
      for (unsigned idx = 0; idx < wait_barriers.size(); idx++)
        unpack_phase_barrier(wait_barriers[idx], derez);
      size_t num_arrive_barriers;
      derez.deserialize(num_arrive_barriers);
      arrive_barriers.resize(num_arrive_barriers);
      for (unsigned idx = 0; idx < arrive_barriers.size(); idx++)
        unpack_phase_barrier(arrive_barriers[idx], derez);
      bool has_arg_manager;
      derez.deserialize(has_arg_manager);
      derez.deserialize(arglen);
      if (arglen > 0)
      {
        if (has_arg_manager)
        {
#ifdef DEBUG_LEGION
          assert(arg_manager == NULL);
#endif
          arg_manager = new AllocManager(arglen);
          arg_manager->add_reference();
          args = arg_manager->get_allocation();
        }
        else
          args = legion_malloc(TASK_ARGS_ALLOC, arglen);
        derez.deserialize(args,arglen);
      }
      derez.deserialize(map_id);
      derez.deserialize(tag);
      derez.deserialize(mapper_data_size);
      if (mapper_data_size > 0)
      {
        // If we already have mapper data, then we are going to replace it
        if (mapper_data != NULL)
          free(mapper_data);
        mapper_data = malloc(mapper_data_size);
        derez.deserialize(mapper_data, mapper_data_size);
      }
      else if (mapper_data != NULL)
      {
        // If we freed it remotely then we can free it here too
        free(mapper_data);
        mapper_data = NULL;
      }
      derez.deserialize(is_index_space);
      derez.deserialize(must_epoch_task);
      derez.deserialize(index_domain);
      derez.deserialize(index_point);
      derez.deserialize(sharding_space);
      derez.deserialize(local_arglen);
      if (local_arglen > 0)
      {
        local_args = malloc(local_arglen);
        derez.deserialize(local_args,local_arglen);
      }
      derez.deserialize(orig_proc);
      derez.deserialize(steal_count);
      derez.deserialize(speculated);
      unsigned ctx_index;
      derez.deserialize(ctx_index);
      set_context_index(ctx_index);
    }

    //--------------------------------------------------------------------------
    /*static*/ void ExternalTask::pack_index_space_requirement(
                              const IndexSpaceRequirement &req, Serializer &rez)
    //--------------------------------------------------------------------------
    {
      RezCheck z(rez);
      rez.serialize(req.handle);
      rez.serialize(req.privilege);
      rez.serialize(req.parent);
      // no need to send verified
    }

    //--------------------------------------------------------------------------
    /*static*/ void ExternalTask::unpack_index_space_requirement(
                                IndexSpaceRequirement &req, Deserializer &derez)
    //--------------------------------------------------------------------------
    {
      DerezCheck z(derez);
      derez.deserialize(req.handle);
      derez.deserialize(req.privilege);
      derez.deserialize(req.parent);
      req.verified = true;
    }

    //--------------------------------------------------------------------------
    /*static*/ void ExternalTask::pack_region_requirement(
                                  const RegionRequirement &req, Serializer &rez)
    //--------------------------------------------------------------------------
    {
      RezCheck z(rez);
      rez.serialize(req.region);
      rez.serialize(req.partition);
      rez.serialize(req.privilege_fields.size());
      for (std::set<FieldID>::const_iterator it = req.privilege_fields.begin();
            it != req.privilege_fields.end(); it++)
      {
        rez.serialize(*it);
      }
      rez.serialize(req.instance_fields.size());
      for (std::vector<FieldID>::const_iterator it = 
            req.instance_fields.begin(); it != req.instance_fields.end(); it++)
      {
        rez.serialize(*it);
      }
      rez.serialize(req.privilege);
      rez.serialize(req.prop);
      rez.serialize(req.parent);
      rez.serialize(req.redop);
      rez.serialize(req.tag);
      rez.serialize(req.flags);
      rez.serialize(req.handle_type);
      rez.serialize(req.projection);
    }

    //--------------------------------------------------------------------------
    /*static*/ void ExternalTask::unpack_region_requirement(
                                    RegionRequirement &req, Deserializer &derez)
    //--------------------------------------------------------------------------
    {
      DerezCheck z(derez);
      derez.deserialize(req.region);
      derez.deserialize(req.partition);
      size_t num_privilege_fields;
      derez.deserialize(num_privilege_fields);
      for (unsigned idx = 0; idx < num_privilege_fields; idx++)
      {
        FieldID fid;
        derez.deserialize(fid);
        req.privilege_fields.insert(fid);
      }
      size_t num_instance_fields;
      derez.deserialize(num_instance_fields);
      for (unsigned idx = 0; idx < num_instance_fields; idx++)
      {
        FieldID fid;
        derez.deserialize(fid);
        req.instance_fields.push_back(fid);
      }
      derez.deserialize(req.privilege);
      derez.deserialize(req.prop);
      derez.deserialize(req.parent);
      derez.deserialize(req.redop);
      derez.deserialize(req.tag);
      derez.deserialize(req.flags);
      derez.deserialize(req.handle_type);
      derez.deserialize(req.projection);
      req.flags |= VERIFIED_FLAG;
    }

    //--------------------------------------------------------------------------
    /*static*/ void ExternalTask::pack_grant(const Grant &grant,Serializer &rez)
    //--------------------------------------------------------------------------
    {
      grant.impl->pack_grant(rez);
    }

    //--------------------------------------------------------------------------
    /*static*/ void ExternalTask::unpack_grant(Grant &grant,Deserializer &derez)
    //--------------------------------------------------------------------------
    {
      // Create a new grant impl object to perform the unpack
      grant = Grant(new GrantImpl());
      grant.impl->unpack_grant(derez);
    }

    //--------------------------------------------------------------------------
    /*static*/ void ExternalTask::pack_phase_barrier(
                                  const PhaseBarrier &barrier, Serializer &rez)
    //--------------------------------------------------------------------------
    {
      RezCheck z(rez);
      rez.serialize(barrier.phase_barrier);
    }  

    //--------------------------------------------------------------------------
    /*static*/ void ExternalTask::unpack_phase_barrier(
                                    PhaseBarrier &barrier, Deserializer &derez)
    //--------------------------------------------------------------------------
    {
      DerezCheck z(derez);
      derez.deserialize(barrier.phase_barrier);
    }

    /////////////////////////////////////////////////////////////
    // Task Operation 
    /////////////////////////////////////////////////////////////
  
    //--------------------------------------------------------------------------
    TaskOp::TaskOp(Runtime *rt)
      : ExternalTask(), MemoizableOp<SpeculativeOp>(rt)
    //--------------------------------------------------------------------------
    {
    }

    //--------------------------------------------------------------------------
    TaskOp::~TaskOp(void)
    //--------------------------------------------------------------------------
    {
    }

    //--------------------------------------------------------------------------
    UniqueID TaskOp::get_unique_id(void) const
    //--------------------------------------------------------------------------
    {
      return unique_op_id;
    }

    //--------------------------------------------------------------------------
    unsigned TaskOp::get_context_index(void) const
    //--------------------------------------------------------------------------
    {
      return context_index;
    }

    //--------------------------------------------------------------------------
    void TaskOp::set_context_index(unsigned index)
    //--------------------------------------------------------------------------
    {
      context_index = index;
    }

    //--------------------------------------------------------------------------
    int TaskOp::get_depth(void) const
    //--------------------------------------------------------------------------
    {
#ifdef DEBUG_LEGION
      assert(parent_ctx != NULL);
#endif
      return (parent_ctx->get_depth() + 1);
    }

    //--------------------------------------------------------------------------
    const char* TaskOp::get_task_name(void) const
    //--------------------------------------------------------------------------
    {
      TaskImpl *impl = runtime->find_or_create_task_impl(task_id);
      return impl->get_name();
    }

    //--------------------------------------------------------------------------
    bool TaskOp::is_remote(void) const
    //--------------------------------------------------------------------------
    {
      if (local_cached)
        return !is_local;
      if (!orig_proc.exists())
        is_local = runtime->is_local(parent_ctx->get_executing_processor());
      else
        is_local = runtime->is_local(orig_proc);
      local_cached = true;
      return !is_local;
    }

    //--------------------------------------------------------------------------
    void TaskOp::set_current_proc(Processor current)
    //--------------------------------------------------------------------------
    {
#ifdef DEBUG_LEGION
      assert(current.exists());
      assert(runtime->is_local(current));
#endif
      // Always clear target_proc and the mapper when setting a new current proc
      mapper = NULL;
      current_proc = current;
      target_proc = current;
    }

    //--------------------------------------------------------------------------
    void TaskOp::activate_task(void)
    //--------------------------------------------------------------------------
    {
      activate_speculative();
      activate_memoizable();
      complete_received = false;
      commit_received = false;
      children_complete = false;
      children_commit = false;
      stealable = false;
      options_selected = false;
      map_origin = false;
<<<<<<< HEAD
      replicate = false;
=======
      valid_instances = false;
>>>>>>> bf15c418
      true_guard = PredEvent::NO_PRED_EVENT;
      false_guard = PredEvent::NO_PRED_EVENT;
      local_cached = false;
      arg_manager = NULL;
      target_proc = Processor::NO_PROC;
      mapper = NULL;
      must_epoch = NULL;
      must_epoch_task = false;
      orig_proc = Processor::NO_PROC; // for is_remote
    }

    //--------------------------------------------------------------------------
    void TaskOp::deactivate_task(void)
    //--------------------------------------------------------------------------
    {
      deactivate_speculative();
      indexes.clear();
      regions.clear();
      futures.clear();
      grants.clear();
      wait_barriers.clear();
      arrive_barriers.clear();
      if (args != NULL)
      {
        if (arg_manager != NULL)
        {
          // If the arg manager is not NULL then we delete the
          // argument manager and just zero out the arguments
          if (arg_manager->remove_reference())
            delete (arg_manager);
          arg_manager = NULL;
        }
        else
          legion_free(TASK_ARGS_ALLOC, args, arglen);
        args = NULL;
        arglen = 0;
      }
      if (local_args != NULL)
      {
        free(local_args);
        local_args = NULL;
        local_arglen = 0;
      }
      if (mapper_data != NULL)
      {
        free(mapper_data);
        mapper_data = NULL;
        mapper_data_size = 0;
      }
      early_mapped_regions.clear();
      atomic_locks.clear(); 
      effects_postconditions.clear();
      parent_req_indexes.clear();
    }

    //--------------------------------------------------------------------------
    void TaskOp::set_must_epoch(MustEpochOp *epoch, unsigned index,
                                bool do_registration)
    //--------------------------------------------------------------------------
    {
      Operation::set_must_epoch(epoch, do_registration);
      must_epoch_index = index;
    }

    //--------------------------------------------------------------------------
    void TaskOp::pack_base_task(Serializer &rez, AddressSpaceID target)
    //--------------------------------------------------------------------------
    {
      DETAILED_PROFILER(runtime, PACK_BASE_TASK_CALL);
      // pack all the user facing data first
      pack_external_task(rez, target); 
      pack_memoizable(rez);
      RezCheck z(rez);
#ifdef DEBUG_LEGION
      assert(regions.size() == parent_req_indexes.size());
#endif
      for (unsigned idx = 0; idx < regions.size(); idx++)
        rez.serialize(parent_req_indexes[idx]);
      rez.serialize(map_origin);
      if (map_origin)
      {
        rez.serialize<size_t>(atomic_locks.size());
        for (std::map<Reservation,bool>::const_iterator it = 
              atomic_locks.begin(); it != atomic_locks.end(); it++)
        {
          rez.serialize(it->first);
          rez.serialize(it->second);
        }
      }
      rez.serialize(valid_instances);
      rez.serialize(execution_fence_event);
      rez.serialize(replicate);
      rez.serialize(true_guard);
      rez.serialize(false_guard);
      rez.serialize(early_mapped_regions.size());
      for (std::map<unsigned,InstanceSet>::iterator it = 
            early_mapped_regions.begin(); it != 
            early_mapped_regions.end(); it++)
      {
        rez.serialize(it->first);
        it->second.pack_references(rez);
      }
    }

    //--------------------------------------------------------------------------
    void TaskOp::unpack_base_task(Deserializer &derez,
                                  std::set<RtEvent> &ready_events)
    //--------------------------------------------------------------------------
    {
      DETAILED_PROFILER(runtime, UNPACK_BASE_TASK_CALL);
      // unpack all the user facing data
      unpack_external_task(derez, runtime, this); 
      unpack_memoizable(derez);
      DerezCheck z(derez);
      parent_req_indexes.resize(regions.size());
      for (unsigned idx = 0; idx < parent_req_indexes.size(); idx++)
        derez.deserialize(parent_req_indexes[idx]);
      derez.deserialize(map_origin);
      if (map_origin)
      {
        size_t num_atomic;
        derez.deserialize(num_atomic);
        for (unsigned idx = 0; idx < num_atomic; idx++)
        {
          Reservation lock;
          derez.deserialize(lock);
          derez.deserialize(atomic_locks[lock]);
        }
      }
      derez.deserialize(valid_instances);
      derez.deserialize(execution_fence_event);
      derez.deserialize(replicate);
      derez.deserialize(true_guard);
      derez.deserialize(false_guard);
      size_t num_early;
      derez.deserialize(num_early);
      for (unsigned idx = 0; idx < num_early; idx++)
      {
        unsigned index;
        derez.deserialize(index);
        early_mapped_regions[index].unpack_references(runtime, derez, 
                                                      ready_events);
      }
    }

    //--------------------------------------------------------------------------
    /*static*/ void TaskOp::process_unpack_task(Runtime *rt, 
                                                Deserializer &derez)
    //--------------------------------------------------------------------------
    {
      // Figure out what kind of task this is and where it came from
      DerezCheck z(derez);
      Processor current;
      derez.deserialize(current);
      TaskKind kind;
      derez.deserialize(kind);
      switch (kind)
      {
        case INDIVIDUAL_TASK_KIND:
          {
            IndividualTask *task = rt->get_available_individual_task();
            std::set<RtEvent> ready_events;
            if (task->unpack_task(derez, current, ready_events))
            {
              RtEvent ready;
              if (!ready_events.empty())
                ready = Runtime::merge_events(ready_events);
              // Origin mapped tasks can go straight to launching 
              // themselves since they are already mapped
              if (task->is_origin_mapped())
              {
                TriggerTaskArgs trigger_args(task);
                rt->issue_runtime_meta_task(trigger_args, 
                      LG_THROUGHPUT_WORK_PRIORITY, ready);
              }
              else
                rt->add_to_ready_queue(current, task, ready);
            }
            break;
          }
        case SLICE_TASK_KIND:
          {
            SliceTask *task = rt->get_available_slice_task();
            std::set<RtEvent> ready_events;
            if (task->unpack_task(derez, current, ready_events))
            {
              RtEvent ready;
              if (!ready_events.empty())
                ready = Runtime::merge_events(ready_events);
              // Origin mapped tasks can go straight to launching 
              // themselves since they are already mapped
              if (task->is_origin_mapped())
              {
                TriggerTaskArgs trigger_args(task);
                rt->issue_runtime_meta_task(trigger_args, 
                      LG_THROUGHPUT_WORK_PRIORITY, ready);
              }
              else
                rt->add_to_ready_queue(current, task, ready);
            }
            break;
          }
        case POINT_TASK_KIND:
        case INDEX_TASK_KIND:
        default:
          assert(false); // no other tasks should be sent anywhere
      }
    }

    //--------------------------------------------------------------------------
    void TaskOp::mark_stolen(void)
    //--------------------------------------------------------------------------
    {
      steal_count++;
    }

    //--------------------------------------------------------------------------
    void TaskOp::initialize_base_task(TaskContext *ctx, bool track, 
                  const std::vector<StaticDependence> *dependences,
                  const Predicate &p, Processor::TaskFuncID tid)
    //--------------------------------------------------------------------------
    {
      initialize_speculation(ctx, track, regions.size(), dependences, p);
      initialize_memoizable();
      parent_task = ctx->get_task(); // initialize the parent task
      // Fill in default values for all of the Task fields
      orig_proc = ctx->get_executing_processor();
      current_proc = orig_proc;
      steal_count = 0;
      speculated = false;
    }

    //--------------------------------------------------------------------------
    void TaskOp::check_empty_field_requirements(void)
    //--------------------------------------------------------------------------
    {
      for (unsigned idx = 0; idx < regions.size(); idx++)
      {
        if (regions[idx].privilege != NO_ACCESS && 
            regions[idx].privilege_fields.empty())
        {
          REPORT_LEGION_WARNING(LEGION_WARNING_REGION_REQUIREMENT_TASK,
                           "REGION REQUIREMENT %d OF "
                           "TASK %s (ID %lld) HAS NO PRIVILEGE "
                           "FIELDS! DID YOU FORGET THEM?!?",
                           idx, get_task_name(), get_unique_id());
        }
      }
    }

    //--------------------------------------------------------------------------
    size_t TaskOp::check_future_size(FutureImpl *impl)
    //--------------------------------------------------------------------------
    {
#ifdef DEBUG_LEGION
      assert(impl != NULL);
#endif
      const size_t result_size = impl->get_untyped_size();
      // TODO: figure out a way to put this check back in with dynamic task
      // registration where we might not know the return size until later
#ifdef PERFORM_PREDICATE_SIZE_CHECKS
      if (result_size != variants->return_size)
        REPORT_LEGION_ERROR(ERROR_PREDICATED_TASK_LAUNCH,
                      "Predicated task launch for task %s "
                      "in parent task %s (UID %lld) has predicated "
                      "false future of size %ld bytes, but the "
                      "expected return size is %ld bytes.",
                      get_task_name(), parent_ctx->get_task_name(),
                      parent_ctx->get_unique_id(),
                      result_size, variants->return_size)
#endif
      return result_size;
    }

    //--------------------------------------------------------------------------
    bool TaskOp::select_task_options(void)
    //--------------------------------------------------------------------------
    {
#ifdef DEBUG_LEGION
      assert(!options_selected);
#endif
      if (mapper == NULL)
        mapper = runtime->find_mapper(current_proc, map_id);
      Mapper::TaskOptions options;
      options.initial_proc = current_proc;
      options.inline_task = false;
      options.stealable = false;
      options.map_locally = false;
      options.valid_instances = true;
      options.memoize = false;
      options.replicate = false;
      const TaskPriority parent_priority = parent_ctx->is_priority_mutable() ?
        parent_ctx->get_current_priority() : 0;
      options.parent_priority = parent_priority;
      mapper->invoke_select_task_options(this, &options);
      options_selected = true;
      target_proc = options.initial_proc;
      stealable = options.stealable;
      map_origin = options.map_locally;
<<<<<<< HEAD
      replicate = options.replicate;
      if (replicate && !runtime->unsafe_mapper)
      {
        // Reduction-only privileges and relaxed coherence modes
        // are not permitted for tasks that are going to be replicated
        for (unsigned idx = 0; idx < regions.size(); idx++)
        {
          if (IS_REDUCE(regions[idx]))
            REPORT_LEGION_ERROR(ERROR_INVALID_MAPPER_OUTPUT,
                          "Mapper %s requested to replicate task %s (UID %lld) "
                          "but region requirement %d has reduction privileges. "
                          "Tasks with reduction-only privileges are not "
                          "permitted to be replicated.", 
                          mapper->get_mapper_name(), get_task_name(),
                          get_unique_id(), idx)
          else if (!IS_EXCLUSIVE(regions[idx]))
            REPORT_LEGION_ERROR(ERROR_INVALID_MAPPER_OUTPUT,
                          "Mapper %s requested to replicate task %s (UID %lld) "
                          "but region requirement %d has relaxed coherence. "
                          "Tasks with relaxed coherence modes are not "
                          "permitted to be replicated.", 
                          mapper->get_mapper_name(), get_task_name(),
                          get_unique_id(), idx)
        }
      }
=======
      valid_instances = options.valid_instances;
>>>>>>> bf15c418
      if (parent_priority != options.parent_priority)
      {
        // Request for priority change see if it is legal or not
        if (parent_ctx->is_priority_mutable())
          parent_ctx->set_current_priority(options.parent_priority);
        else
          REPORT_LEGION_WARNING(LEGION_WARNING_INVALID_PRIORITY_CHANGE,
                                "Mapper %s requested change of priority "
                                "for parent task %s (UID %lld) when launching "
                                "child task %s (UID %lld), but the parent "
                                "context does not support parent task priority "
                                "mutation", mapper->get_mapper_name(),
                                parent_ctx->get_task_name(),
                                parent_ctx->get_unique_id(), 
                                get_task_name(), get_unique_id())
      }
      if (is_recording() && !runtime->is_local(target_proc))
        REPORT_LEGION_ERROR(ERROR_PHYSICAL_TRACING_REMOTE_MAPPING,
                            "Mapper %s remotely mapped task %s (UID %lld) "
                            "that is being memoized, but physical tracing "
                            "does not support remotely mapped operations "
                            "yet. Please change your mapper to map this task "
                            "locally.", mapper->get_mapper_name(),
                            get_task_name(), get_unique_id())
      return options.inline_task;
    }

    //--------------------------------------------------------------------------
    const char* TaskOp::get_logging_name(void) const
    //--------------------------------------------------------------------------
    {
      return get_task_name();
    }

    //--------------------------------------------------------------------------
    Operation::OpKind TaskOp::get_operation_kind(void) const
    //--------------------------------------------------------------------------
    {
      return TASK_OP_KIND;
    }

    //--------------------------------------------------------------------------
    size_t TaskOp::get_region_count(void) const
    //--------------------------------------------------------------------------
    {
      return regions.size();
    }

    //--------------------------------------------------------------------------
    Mappable* TaskOp::get_mappable(void)
    //--------------------------------------------------------------------------
    {
      return this;
    }

    //--------------------------------------------------------------------------
    void TaskOp::trigger_complete(void) 
    //--------------------------------------------------------------------------
    {
      bool task_complete = false;
      {
        AutoLock o_lock(op_lock);
#ifdef DEBUG_LEGION
        assert(!complete_received);
        assert(!commit_received);
#endif
        complete_received = true;
        // If all our children are also complete then we are done
        task_complete = children_complete;
      }
      if (task_complete)
        trigger_task_complete();
    }

    //--------------------------------------------------------------------------
    void TaskOp::trigger_commit(void)
    //--------------------------------------------------------------------------
    {
      bool task_commit = false; 
      {
        AutoLock o_lock(op_lock);
#ifdef DEBUG_LEGION
        assert(complete_received);
        assert(!commit_received);
#endif
        commit_received = true;
        // If we already received the child commit then we
        // are ready to commit this task
        task_commit = children_commit;
      }
      if (task_commit)
        trigger_task_commit();
    } 

    //--------------------------------------------------------------------------
    bool TaskOp::query_speculate(bool &value, bool &mapping_only)
    //--------------------------------------------------------------------------
    {
      if (mapper == NULL)  
        mapper = runtime->find_mapper(current_proc, map_id);
      Mapper::SpeculativeOutput output;
      output.speculate = false;
      output.speculate_mapping_only = true;
      mapper->invoke_task_speculate(this, &output);
      if (output.speculate)
      {
        value = output.speculative_value;
        mapping_only = output.speculate_mapping_only;
        if (!mapping_only)
        {
          REPORT_LEGION_ERROR(ERROR_MAPPER_REQUESTED_EXECUTION,
                         "Mapper requested execution speculation for task %s "
                         "(UID %lld). Full execution speculation is a planned "
                         "feature but is not currently supported.",
                         get_task_name(), get_unique_id());
          assert(false);
        }
#ifdef DEBUG_LEGION
        assert(!true_guard.exists());
        assert(!false_guard.exists());
#endif
        predicate->get_predicate_guards(true_guard, false_guard);
        // Switch any write-discard privileges back to read-write
        // so we can make sure we get the right data if we end up
        // predicating false
        for (unsigned idx = 0; idx < regions.size(); idx++)
        {
          RegionRequirement &req = regions[idx];
          if (HAS_WRITE_DISCARD(req))
            req.privilege &= ~DISCARD_MASK;
        }
      }
      return output.speculate;
    }

    //--------------------------------------------------------------------------
    void TaskOp::resolve_true(bool speculated, bool launched)
    //--------------------------------------------------------------------------
    {
      // Nothing to do
    }

    //--------------------------------------------------------------------------
    void TaskOp::select_sources(const InstanceRef &target,
                                const InstanceSet &sources,
                                std::vector<unsigned> &ranking)
    //--------------------------------------------------------------------------
    {
      Mapper::SelectTaskSrcInput input;
      Mapper::SelectTaskSrcOutput output;
      prepare_for_mapping(target, input.target);
      prepare_for_mapping(sources, input.source_instances);
      input.region_req_index = current_mapping_index;
      if (mapper == NULL)
        mapper = runtime->find_mapper(current_proc, map_id);
      mapper->invoke_select_task_sources(this, &input, &output);
    }

    //--------------------------------------------------------------------------
    void TaskOp::update_atomic_locks(Reservation lock, bool exclusive)
    //--------------------------------------------------------------------------
    {
      // Only one region should be in the process of being analyzed
      // at a time so there is no need to hold the operation lock
      std::map<Reservation,bool>::iterator finder = atomic_locks.find(lock);
      if (finder != atomic_locks.end())
      {
        if (!finder->second && exclusive)
          finder->second = true;
      }
      else
        atomic_locks[lock] = exclusive;
    }

    //--------------------------------------------------------------------------
    unsigned TaskOp::find_parent_index(unsigned idx)
    //--------------------------------------------------------------------------
    {
#ifdef DEBUG_LEGION
      assert(idx < parent_req_indexes.size());
#endif
      return parent_req_indexes[idx];
    }

    //--------------------------------------------------------------------------
    VersionInfo& TaskOp::get_version_info(unsigned idx)
    //--------------------------------------------------------------------------
    {
      // This should never be called
      assert(false);
      return (*(new VersionInfo()));
    }

    //--------------------------------------------------------------------------
    const std::vector<VersionInfo>* TaskOp::get_version_infos(void)
    //--------------------------------------------------------------------------
    {
      // This should never be called
      assert(false);
      return NULL;
    }

    //--------------------------------------------------------------------------
    RegionTreePath& TaskOp::get_privilege_path(unsigned idx)
    //--------------------------------------------------------------------------
    {
      // This should never be called
      assert(false);
      return (*(new RegionTreePath()));
    }

    //--------------------------------------------------------------------------
    ApEvent TaskOp::compute_sync_precondition(
                                            const PhysicalTraceInfo *info) const
    //--------------------------------------------------------------------------
    {
      ApEvent result;
      if (!wait_barriers.empty() || !grants.empty())
      {
        std::set<ApEvent> sync_preconditions;
        if (!wait_barriers.empty())
        {
          for (std::vector<PhaseBarrier>::const_iterator it = 
                wait_barriers.begin(); it != wait_barriers.end(); it++)
          {
            ApEvent e = Runtime::get_previous_phase(it->phase_barrier);
            sync_preconditions.insert(e);
            if (runtime->legion_spy_enabled)
              LegionSpy::log_phase_barrier_wait(unique_op_id, e);
          }
        }
        if (!grants.empty())
        {
          for (std::vector<Grant>::const_iterator it = grants.begin();
                it != grants.end(); it++)
          {
            ApEvent e = it->impl->acquire_grant();
            sync_preconditions.insert(e);
          }
        }
        // For some reason we don't trace these, not sure why
        result = Runtime::merge_events(NULL, sync_preconditions);
      }
      if ((info != NULL) && info->recording)
        info->record_op_sync_event(result);
      return result;
    }

    //--------------------------------------------------------------------------
    void TaskOp::end_inline_task(const void *result, 
                                 size_t result_size, bool owned)
    //--------------------------------------------------------------------------
    {
      // should never be called
      assert(false);
    }

    //--------------------------------------------------------------------------
    RtEvent TaskOp::defer_distribute_task(RtEvent precondition)
    //--------------------------------------------------------------------------
    {
      DeferDistributeArgs args(this);
      return runtime->issue_runtime_meta_task(args,
          LG_THROUGHPUT_DEFERRED_PRIORITY, precondition);
    }

    //--------------------------------------------------------------------------
    RtEvent TaskOp::defer_perform_mapping(RtEvent precondition, MustEpochOp *op)
    //--------------------------------------------------------------------------
    {
      DeferMappingArgs args(this, op);
      return runtime->issue_runtime_meta_task(args,
          LG_THROUGHPUT_DEFERRED_PRIORITY, precondition);
    }

    //--------------------------------------------------------------------------
    RtEvent TaskOp::defer_launch_task(RtEvent precondition)
    //--------------------------------------------------------------------------
    {
      DeferLaunchArgs args(this);
      return runtime->issue_runtime_meta_task(args,
          LG_THROUGHPUT_DEFERRED_PRIORITY, precondition);
    }

    //--------------------------------------------------------------------------
    void TaskOp::enqueue_ready_task(bool use_target_processor,
                                    RtEvent wait_on /*=RtEvent::NO_RT_EVENT*/)
    //--------------------------------------------------------------------------
    {
      if (use_target_processor)
      {
        set_current_proc(target_proc);
        runtime->add_to_ready_queue(target_proc, this, wait_on);
      }
      else
        runtime->add_to_ready_queue(current_proc, this, wait_on);
    }

    //--------------------------------------------------------------------------
<<<<<<< HEAD
    void TaskOp::pack_version_infos(Serializer &rez,
                                    std::vector<VersionInfo> &infos,
                                    const std::vector<bool> &full_version_infos)
    //--------------------------------------------------------------------------
    {
      RezCheck z(rez);
#ifdef DEBUG_LEGION
      assert(infos.size() == regions.size());
#endif
      for (unsigned idx = 0; idx < infos.size(); idx++)
      {
        rez.serialize<bool>(full_version_infos[idx]);
        if (full_version_infos[idx])
          infos[idx].pack_version_info(rez);
        else
          infos[idx].pack_version_numbers(rez);
      }
    }

    //--------------------------------------------------------------------------
    void TaskOp::unpack_version_infos(Deserializer &derez,
                                      std::vector<VersionInfo> &infos,
                                      std::set<RtEvent> &ready_events)
    //--------------------------------------------------------------------------
    {
      DerezCheck z(derez);
      infos.resize(regions.size());
      for (unsigned idx = 0; idx < regions.size(); idx++)
      {
        bool full_info;
        derez.deserialize(full_info);
        if (full_info)
          infos[idx].unpack_version_info(derez, runtime, ready_events);
        else
          infos[idx].unpack_version_numbers(derez, runtime->forest);
      }
    }

    //--------------------------------------------------------------------------
    void TaskOp::pack_restrict_infos(Serializer &rez,
                                     const std::vector<RestrictInfo> &infos)
    //--------------------------------------------------------------------------
    {
      RezCheck z(rez);
      size_t count = 0;
      for (unsigned idx = 0; idx < infos.size(); idx++)
      {
        if (infos[idx].has_restrictions())
          count++;
      }
      rez.serialize(count);
      if (count > 0)
      {
        rez.serialize(runtime->address_space);
        for (unsigned idx = 0; idx < infos.size(); idx++)
        {
          if (infos[idx].has_restrictions())
          {
            rez.serialize(idx);
            infos[idx].pack_info(rez);
          }
        }
      }
    }

    //--------------------------------------------------------------------------
    void TaskOp::unpack_restrict_infos(Deserializer &derez,
              std::vector<RestrictInfo> &infos, std::set<RtEvent> &ready_events)
    //--------------------------------------------------------------------------
    {
      DerezCheck z(derez);
      // Always resize the restrictions
      infos.resize(regions.size());
      size_t num_restrictions;
      derez.deserialize(num_restrictions);
      if (num_restrictions > 0)
      {
        AddressSpaceID source;
        derez.deserialize(source);
        for (unsigned idx = 0; idx < num_restrictions; idx++)
        {
          unsigned index;
          derez.deserialize(index);
#ifdef DEBUG_LEGION
          assert(index < infos.size());
#endif
          infos[index].unpack_info(derez, runtime, ready_events);
        }
      }
    }

    //--------------------------------------------------------------------------
    void TaskOp::pack_projection_infos(Serializer &rez, 
                                       std::vector<ProjectionInfo> &infos)
    //--------------------------------------------------------------------------
    {
      RezCheck z(rez);
      size_t count = 0;
      for (unsigned idx = 0; idx < infos.size(); idx++)
      {
        if (infos[idx].is_projecting())
          count++;
      }
      rez.serialize(count);
      if (count > 0)
      {
        for (unsigned idx = 0; idx < infos.size(); idx++)
        {
          if (infos[idx].is_projecting())
          {
            rez.serialize(idx);
            infos[idx].pack_info(rez);
          }
        }
      }
    }

    //--------------------------------------------------------------------------
    void TaskOp::unpack_projection_infos(Deserializer &derez,
                                         std::vector<ProjectionInfo> &infos,
                                         IndexSpace launch_space)
    //--------------------------------------------------------------------------
    {
      DerezCheck z(derez);
      infos.resize(regions.size());
      size_t num_projections;
      derez.deserialize(num_projections);
      if (num_projections > 0)
      {
        IndexSpaceNode *launch_node = runtime->forest->get_node(launch_space);
        for (unsigned idx = 0; idx < num_projections; idx++)
        {
          unsigned index;
          derez.deserialize(index);
#ifdef DEBUG_LEGION
          assert(index < infos.size());
#endif
          infos[index].unpack_info(derez, runtime, 
                                   regions[index], launch_node);
        }
      }
    }

    //--------------------------------------------------------------------------
=======
>>>>>>> bf15c418
    void TaskOp::activate_outstanding_task(void)
    //--------------------------------------------------------------------------
    {
      parent_ctx->increment_outstanding();
    }

    //--------------------------------------------------------------------------
    void TaskOp::deactivate_outstanding_task(void)
    //--------------------------------------------------------------------------
    {
      parent_ctx->decrement_outstanding();
    } 

    //--------------------------------------------------------------------------
    void TaskOp::perform_privilege_checks(void)
    //--------------------------------------------------------------------------
    {
      DETAILED_PROFILER(runtime, TASK_PRIVILEGE_CHECK_CALL);
      // First check the index privileges
      for (unsigned idx = 0; idx < indexes.size(); idx++)
      {
        LegionErrorType et = parent_ctx->check_privilege(indexes[idx]);
        switch (et)
        {
          case NO_ERROR:
            break;
          case ERROR_BAD_PARENT_INDEX:
            {
              REPORT_LEGION_ERROR(ERROR_PARENT_TASK_TASK,
                              "Parent task %s (ID %lld) of task %s "
                              "(ID %lld) "
                              "does not have an index requirement for "
                              "index space %x as a parent of "
                              "child task's index requirement index %d",
                              parent_ctx->get_task_name(),
                              parent_ctx->get_unique_id(), get_task_name(),
                              get_unique_id(), indexes[idx].parent.id, idx)
              break;
            }
          case ERROR_BAD_INDEX_PATH:
            {
              REPORT_LEGION_ERROR(ERROR_INDEX_SPACE_NOTSUBSPACE,
                              "Index space %x is not a sub-space "
                              "of parent index space %x for index "
                              "requirement %d of task %s (ID %lld)",
                              indexes[idx].handle.id,
                              indexes[idx].parent.id, idx,
                              get_task_name(), get_unique_id())
              break;
            }
          case ERROR_BAD_INDEX_PRIVILEGES:
            {
              REPORT_LEGION_ERROR(ERROR_PRIVILEGES_INDEX_SPACE,
                              "Privileges %x for index space %x "
                              " are not a subset of privileges of parent "
                              "task's privileges for index space "
                              "requirement %d of task %s (ID %lld)",
                              indexes[idx].privilege,
                              indexes[idx].handle.id, idx,
                              get_task_name(), get_unique_id())
              break;
            }
          default:
            assert(false); // Should never happen
        }
      }
      // Now check the region requirement privileges
      for (unsigned idx = 0; idx < regions.size(); idx++)
      {
        // Verify that the requirement is self-consistent
        FieldID bad_field = AUTO_GENERATE_ID;
        int bad_index = -1;
        LegionErrorType et = runtime->verify_requirement(regions[idx], 
                                                         bad_field); 
        if ((et == NO_ERROR) && !is_index_space && 
            ((regions[idx].handle_type == PART_PROJECTION) || 
             (regions[idx].handle_type == REG_PROJECTION)))
          et = ERROR_BAD_PROJECTION_USE;
        // If that worked, then check the privileges with the parent context
        if (et == NO_ERROR)
          et = parent_ctx->check_privilege(regions[idx], bad_field, bad_index);
        switch (et)
        {
          case NO_ERROR:
            break;
          case ERROR_INVALID_REGION_HANDLE:
            {
              REPORT_LEGION_ERROR(ERROR_INVALID_REGION_HANDLE,
                               "Invalid region handle (%x,%d,%d)"
                               " for region requirement %d of task %s "
                               "(ID %lld)",
                               regions[idx].region.index_space.id,
                               regions[idx].region.field_space.id,
                               regions[idx].region.tree_id, idx,
                               get_task_name(), get_unique_id())
              break;
            }
          case ERROR_INVALID_PARTITION_HANDLE:
            {
              REPORT_LEGION_ERROR(ERROR_INVALID_PARTITION_HANDLE,
                               "Invalid partition handle (%x,%d,%d) "
                               "for partition requirement %d of task %s "
                               "(ID %lld)",
                               regions[idx].partition.index_partition.id,
                               regions[idx].partition.field_space.id,
                               regions[idx].partition.tree_id, idx,
                               get_task_name(), get_unique_id())
              break;
            }
          case ERROR_BAD_PROJECTION_USE:
            {
              REPORT_LEGION_ERROR(ERROR_PROJECTION_REGION_REQUIREMENT,
                               "Projection region requirement %d used "
                               "in non-index space task %s",
                               idx, get_task_name())
              break;
            }
          case ERROR_NON_DISJOINT_PARTITION:
            {
              REPORT_LEGION_ERROR(ERROR_NONDISJOINT_PARTITION_SELECTED,
                               "Non disjoint partition selected for "
                               "writing region requirement %d of task "
                               "%s.  All projection partitions "
                               "which are not read-only and not reduce "
                               "must be disjoint",
                               idx, get_task_name())
              break;
            }
          case ERROR_FIELD_SPACE_FIELD_MISMATCH:
            {
              FieldSpace sp = (regions[idx].handle_type == SINGULAR) ||
                (regions[idx].handle_type == REG_PROJECTION) ? 
                  regions[idx].region.field_space :
                  regions[idx].partition.field_space;
              REPORT_LEGION_ERROR(ERROR_FIELD_NOT_VALID,
                               "Field %d is not a valid field of field "
                               "space %d for region %d of task %s "
                               "(ID %lld)",
                               bad_field, sp.id, idx, get_task_name(),
                               get_unique_id())
              break;
            }
          case ERROR_INVALID_INSTANCE_FIELD:
            {
              REPORT_LEGION_ERROR(ERROR_INSTANCE_FIELD_PRIVILEGE,
                               "Instance field %d is not one of the "
                               "privilege fields for region %d of "
                               "task %s (ID %lld)",
                               bad_field, idx, get_task_name(),
                               get_unique_id())
              break;
            }
          case ERROR_DUPLICATE_INSTANCE_FIELD:
            {
              REPORT_LEGION_ERROR(ERROR_INSTANCE_FIELD_DUPLICATE,
                               "Instance field %d is a duplicate for "
                               "region %d of task %s (ID %lld)",
                               bad_field, idx, get_task_name(),
                               get_unique_id())
              break;
            }
          case ERROR_BAD_PARENT_REGION:
            {
              if (bad_index < 0) 
                REPORT_LEGION_ERROR(ERROR_PARENT_TASK_TASK,
                                 "Parent task %s (ID %lld) of task %s "
                                 "(ID %lld) does not have a region "
                                 "requirement for region "
                                 "(%x,%x,%x) as a parent of child task's "
                                 "region requirement index %d because "
                                 "no 'parent' region had that name.",
                                 parent_ctx->get_task_name(),
                                 parent_ctx->get_unique_id(),
                                 get_task_name(), get_unique_id(),
                                 regions[idx].parent.index_space.id,
                                 regions[idx].parent.field_space.id,
                                 regions[idx].parent.tree_id, idx)
              else if (bad_field == AUTO_GENERATE_ID) 
                REPORT_LEGION_ERROR(ERROR_PARENT_TASK_TASK,
                                 "Parent task %s (ID %lld) of task %s "
                                 "(ID %lld) does not have a region "
                                 "requirement for region "
                                 "(%x,%x,%x) as a parent of child task's "
                                 "region requirement index %d because "
                                 "parent requirement %d did not have "
                                 "sufficient privileges.",
                                 parent_ctx->get_task_name(),
                                 parent_ctx->get_unique_id(),
                                 get_task_name(), get_unique_id(),
                                 regions[idx].parent.index_space.id,
                                 regions[idx].parent.field_space.id,
                                 regions[idx].parent.tree_id, idx, bad_index)
              else 
                REPORT_LEGION_ERROR(ERROR_PARENT_TASK_TASK,
                                 "Parent task %s (ID %lld) of task %s "
                                 "(ID %lld) does not have a region "
                                 "requirement for region "
                                 "(%x,%x,%x) as a parent of child task's "
                                 "region requirement index %d because "
                                 "parent requirement %d was missing field %d.",
                                 parent_ctx->get_task_name(),
                                 parent_ctx->get_unique_id(),
                                 get_task_name(), get_unique_id(),
                                 regions[idx].parent.index_space.id,
                                 regions[idx].parent.field_space.id,
                                 regions[idx].parent.tree_id, idx,
                                 bad_index, bad_field)
              break;
            }
          case ERROR_BAD_REGION_PATH:
            {
              REPORT_LEGION_ERROR(ERROR_REGION_NOT_SUBREGION,
                               "Region (%x,%x,%x) is not a "
                               "sub-region of parent region "
                               "(%x,%x,%x) for region requirement %d of "
                               "task %s (ID %lld)",
                               regions[idx].region.index_space.id,
                               regions[idx].region.field_space.id,
                               regions[idx].region.tree_id,
                               PRINT_REG(regions[idx].parent), idx,
                               get_task_name(), get_unique_id())
              break;
            }
          case ERROR_BAD_PARTITION_PATH:
            {
              REPORT_LEGION_ERROR(ERROR_PARTITION_NOT_SUBPARTITION,
                               "Partition (%x,%x,%x) is not a "
                               "sub-partition of parent region "
                               "(%x,%x,%x) for region "
                               "requirement %d task %s (ID %lld)",
                               regions[idx].partition.index_partition.id,
                               regions[idx].partition.field_space.id,
                               regions[idx].partition.tree_id,
                               PRINT_REG(regions[idx].parent), idx,
                               get_task_name(), get_unique_id())
              break;
            }
          case ERROR_BAD_REGION_TYPE:
            {
              REPORT_LEGION_ERROR(ERROR_REGION_REQUIREMENT_TASK,
                               "Region requirement %d of task %s "
                               "(ID %lld) "
                               "cannot find privileges for field %d in "
                               "parent task",
                               idx, get_task_name(),
                               get_unique_id(), bad_field)
              break;
            }
          case ERROR_BAD_REGION_PRIVILEGES:
            {
              REPORT_LEGION_ERROR(ERROR_PRIVILEGES_REGION_NOTSUBSET,
                               "Privileges %x for region "
                               "(%x,%x,%x) are not a subset of privileges "
                               "of parent task's privileges for "
                               "region requirement %d of task %s "
                               "(ID %lld)",
                               regions[idx].privilege,
                               regions[idx].region.index_space.id,
                               regions[idx].region.field_space.id,
                               regions[idx].region.tree_id, idx,
                               get_task_name(), get_unique_id())
              break;
            }
          case ERROR_BAD_PARTITION_PRIVILEGES:
            {
              REPORT_LEGION_ERROR(ERROR_PRIVILEGES_PARTITION_NOTSUBSET,
                               "Privileges %x for partition (%x,%x,%x) "
                               "are not a subset of privileges of parent "
                               "task's privileges for "
                               "region requirement %d of task %s "
                               "(ID %lld)",
                               regions[idx].privilege,
                               regions[idx].partition.index_partition.id,
                               regions[idx].partition.field_space.id,
                               regions[idx].partition.tree_id, idx,
                               get_task_name(), get_unique_id())
              break;
            }
          default:
            assert(false); // Should never happen
        }
      }
    }

    //--------------------------------------------------------------------------
    void TaskOp::find_early_mapped_region(unsigned idx, InstanceSet &ref)
    //--------------------------------------------------------------------------
    {
      std::map<unsigned,InstanceSet>::const_iterator finder =
        early_mapped_regions.find(idx);
      if (finder != early_mapped_regions.end())
        ref = finder->second;
    }

    //--------------------------------------------------------------------------
    void TaskOp::clone_task_op_from(TaskOp *rhs, Processor p, 
                                    bool can_steal, bool duplicate_args)
    //--------------------------------------------------------------------------
    {
      DETAILED_PROFILER(runtime, CLONE_TASK_CALL);
#ifdef DEBUG_LEGION
      assert(p.exists());
#endif
      // From Operation
      this->parent_ctx = rhs->parent_ctx;
      this->context_index = rhs->context_index;
      this->execution_fence_event = rhs->get_execution_fence_event();
      // Don't register this an operation when setting the must epoch info
      if (rhs->must_epoch != NULL)
        this->set_must_epoch(rhs->must_epoch, rhs->must_epoch_index,
                             false/*do registration*/);
      // From Task
      this->task_id = rhs->task_id;
      this->indexes = rhs->indexes;
      this->regions = rhs->regions;
      this->futures = rhs->futures;
      this->grants = rhs->grants;
      this->wait_barriers = rhs->wait_barriers;
      this->arrive_barriers = rhs->arrive_barriers;
      this->arglen = rhs->arglen;
      if (rhs->arg_manager != NULL)
      {
        if (duplicate_args)
        {
#ifdef DEBUG_LEGION
          assert(arg_manager == NULL);
#endif
          this->arg_manager = new AllocManager(this->arglen); 
          this->arg_manager->add_reference();
          this->args = this->arg_manager->get_allocation();
          memcpy(this->args, rhs->args, this->arglen);
        }
        else
        {
          // No need to actually do the copy in this case
          this->arg_manager = rhs->arg_manager; 
          this->arg_manager->add_reference();
          this->args = arg_manager->get_allocation();
        }
      }
      else if (arglen > 0)
      {
        // If there is no argument manager then we do the copy no matter what
        this->args = legion_malloc(TASK_ARGS_ALLOC, arglen);
        memcpy(args,rhs->args,arglen);
      }
      this->map_id = rhs->map_id;
      this->tag = rhs->tag;
      if (rhs->mapper_data_size > 0)
      {
#ifdef DEBUG_LEGION
        assert(rhs->mapper_data != NULL);
#endif
        this->mapper_data_size = rhs->mapper_data_size;
        this->mapper_data = malloc(this->mapper_data_size);
        memcpy(this->mapper_data, rhs->mapper_data, this->mapper_data_size);
      }
      this->is_index_space = rhs->is_index_space;
      this->orig_proc = rhs->orig_proc;
      this->current_proc = rhs->current_proc;
      this->steal_count = rhs->steal_count;
      this->stealable = can_steal;
      this->speculated = rhs->speculated;
      this->parent_task = rhs->parent_task;
      this->map_origin = rhs->map_origin;
      this->replicate = rhs->replicate;
      this->sharding_space = rhs->sharding_space;
      this->valid_instances = rhs->valid_instances;
      // From TaskOp
      this->atomic_locks = rhs->atomic_locks;
      this->early_mapped_regions = rhs->early_mapped_regions;
      this->parent_req_indexes = rhs->parent_req_indexes;
      this->current_proc = rhs->current_proc;
      this->target_proc = p;
      this->true_guard = rhs->true_guard;
      this->false_guard = rhs->false_guard;
    }

    //--------------------------------------------------------------------------
    void TaskOp::update_grants(const std::vector<Grant> &requested_grants)
    //--------------------------------------------------------------------------
    {
      grants = requested_grants;
      for (unsigned idx = 0; idx < grants.size(); idx++)
        grants[idx].impl->register_operation(get_task_completion());
    }

    //--------------------------------------------------------------------------
    void TaskOp::update_arrival_barriers(
                                const std::vector<PhaseBarrier> &phase_barriers)
    //--------------------------------------------------------------------------
    {
      ApEvent arrive_pre = get_task_completion();
      for (std::vector<PhaseBarrier>::const_iterator it = 
            phase_barriers.begin(); it != phase_barriers.end(); it++)
      {
        arrive_barriers.push_back(*it);
        Runtime::phase_barrier_arrive(*it, 1/*count*/, arrive_pre);
        if (runtime->legion_spy_enabled)
          LegionSpy::log_phase_barrier_arrival(unique_op_id, it->phase_barrier);
      }
    }

    //--------------------------------------------------------------------------
    void TaskOp::compute_point_region_requirements(void)
    //--------------------------------------------------------------------------
    {
      DETAILED_PROFILER(runtime, COMPUTE_POINT_REQUIREMENTS_CALL);
      // Update the region requirements for this point
      for (unsigned idx = 0; idx < regions.size(); idx++)
      {
        if (regions[idx].handle_type != SINGULAR)
        {
          ProjectionFunction *function = 
            runtime->find_projection_function(regions[idx].projection);
          regions[idx].region = function->project_point(this, idx, runtime, 
                                                index_domain, index_point);
          // Update the region requirement kind 
          regions[idx].handle_type = SINGULAR;
        }
        // Check to see if the region is a NO_REGION,
        // if it is then switch the privilege to NO_ACCESS
        if (regions[idx].region == LogicalRegion::NO_REGION)
        {
          regions[idx].privilege = NO_ACCESS;
          continue;
        }
      }
      complete_point_projection(); 
    }

    //--------------------------------------------------------------------------
    void TaskOp::complete_point_projection(void)
    //--------------------------------------------------------------------------
    {
      SingleTask *single_task = dynamic_cast<SingleTask*>(this);
      if (single_task != NULL)
        single_task->update_no_access_regions();
      // Log our requirements that we computed
      if (runtime->legion_spy_enabled)
      {
        UniqueID our_uid = get_unique_id();
        for (unsigned idx = 0; idx < regions.size(); idx++)
          log_requirement(our_uid, idx, regions[idx]);
      }
#ifdef DEBUG_LEGION
      {
        std::vector<RegionTreePath> privilege_paths(regions.size());
        for (unsigned idx = 0; idx < regions.size(); idx++)
          initialize_privilege_path(privilege_paths[idx], regions[idx]);
        perform_intra_task_alias_analysis(false/*tracing*/, NULL/*trace*/,
                                          privilege_paths);
      }
#endif
    }

    //--------------------------------------------------------------------------
    void TaskOp::early_map_regions(std::set<RtEvent> &applied_conditions,
                                   const std::vector<unsigned> &must_premap)
    //--------------------------------------------------------------------------
    {
      DETAILED_PROFILER(runtime, EARLY_MAP_REGIONS_CALL);
      const PhysicalTraceInfo trace_info(this, false/*initialize*/);
      ApEvent init_precondition = compute_init_precondition(trace_info);;
      // A little bit of suckinesss here, it's unclear if we have
      // our version infos with the proper versioning information
      // so we might need to "page" it in now.  We'll overlap it as
      // much as possible, but it will still suck. The common case is that
      // we don't have anything to premap though so we shouldn't be
      // doing this all that often.
      std::set<RtEvent> version_ready_events;
      for (std::vector<unsigned>::const_iterator it = must_premap.begin();
            it != must_premap.end(); it++)
      {
        VersionInfo &version_info = get_version_info(*it); 
        if (version_info.has_version_info())
          continue;
        runtime->forest->perform_versioning_analysis(this, *it, regions[*it],
                                         version_info, version_ready_events);
      }
      Mapper::PremapTaskInput input;
      Mapper::PremapTaskOutput output;
      // Initialize this to not have a new target processor
      output.new_target_proc = Processor::NO_PROC;
      // Set up the inputs and outputs 
      std::set<Memory> visible_memories;
      runtime->machine.get_visible_memories(target_proc, visible_memories);
      // At this point if we have any version ready events we need to wait
      if (!version_ready_events.empty())
      {
        RtEvent wait_on = Runtime::merge_events(version_ready_events);
        // This wait sucks but whatever for now
        wait_on.wait();
      }
      for (std::vector<unsigned>::const_iterator it = must_premap.begin();
            it != must_premap.end(); it++)
      {
        InstanceSet valid;    
        VersionInfo &version_info = get_version_info(*it);
        // Do the premapping
        runtime->forest->physical_premap_only(this, *it, regions[*it],
                                              version_info, valid);
        // If we need visible instances, filter them as part of the conversion
        if (regions[*it].is_no_access())
          prepare_for_mapping(valid, input.valid_instances[*it]);
        else
          prepare_for_mapping(valid, visible_memories, 
                              input.valid_instances[*it]);
      }
      // Now invoke the mapper call
      if (mapper == NULL)
        mapper = runtime->find_mapper(current_proc, map_id);
      mapper->invoke_premap_task(this, &input, &output);
      // See if we need to update the new target processor
      if (output.new_target_proc.exists())
        this->target_proc = output.new_target_proc;
      // Now do the registration
      for (std::vector<unsigned>::const_iterator it = must_premap.begin();
            it != must_premap.end(); it++)
      {
        VersionInfo &version_info = get_version_info(*it);
        InstanceSet &chosen_instances = early_mapped_regions[*it];
        std::map<unsigned,std::vector<MappingInstance> >::const_iterator 
          finder = output.premapped_instances.find(*it);
        if (finder == output.premapped_instances.end())
          REPORT_LEGION_ERROR(ERROR_INVALID_MAPPER_OUTPUT,
                        "Invalid mapper output from 'premap_task' invocation "
                        "on mapper %s. Mapper failed to map required premap "
                        "region requirement %d of task %s (ID %lld) launched "
                        "in parent task %s (ID %lld).", 
                        mapper->get_mapper_name(), *it, 
                        get_task_name(), get_unique_id(),
                        parent_ctx->get_task_name(), 
                        parent_ctx->get_unique_id())
        RegionTreeID bad_tree = 0;
        std::vector<FieldID> missing_fields;
        std::vector<PhysicalManager*> unacquired;
        int composite_index = runtime->forest->physical_convert_mapping(
            this, regions[*it], finder->second, 
            chosen_instances, bad_tree, missing_fields,
            runtime->unsafe_mapper ? NULL : get_acquired_instances_ref(),
            unacquired, !runtime->unsafe_mapper);
        if (bad_tree > 0)
          REPORT_LEGION_ERROR(ERROR_INVALID_MAPPER_OUTPUT,
                        "Invalid mapper output from 'premap_task' invocation "
                        "on mapper %s. Mapper provided an instance from "
                        "region tree %d for use in satisfying region "
                        "requirement %d of task %s (ID %lld) whose region "
                        "is from region tree %d.", mapper->get_mapper_name(),
                        bad_tree, *it,get_task_name(),get_unique_id(),
                        regions[*it].region.get_tree_id())
        if (!missing_fields.empty())
        {
          for (std::vector<FieldID>::const_iterator fit = 
                missing_fields.begin(); fit != missing_fields.end(); fit++)
          {
            const void *name; size_t name_size;
            if (!runtime->retrieve_semantic_information(
                regions[*it].region.get_field_space(), *fit,
                NAME_SEMANTIC_TAG, name, name_size, true, false))
              name = "(no name)";
            log_run.error("Missing instance for field %s (FieldID: %d)",
                          static_cast<const char*>(name), *it);
          }
          REPORT_LEGION_ERROR(ERROR_MISSING_INSTANCE_FIELD,
                        "Invalid mapper output from 'premap_task' invocation "
                        "on mapper %s. Mapper failed to specify instances "
                        "for %zd fields of region requirement %d of task %s "
                        "(ID %lld) launched in parent task %s (ID %lld). "
                        "The missing fields are listed below.",
                        mapper->get_mapper_name(), missing_fields.size(),
                        *it, get_task_name(), get_unique_id(),
                        parent_ctx->get_task_name(), 
                        parent_ctx->get_unique_id())
          
        }
        if (!unacquired.empty())
        {
          std::map<PhysicalManager*,std::pair<unsigned,bool> > 
            *acquired_instances = get_acquired_instances_ref();
          for (std::vector<PhysicalManager*>::const_iterator uit = 
                unacquired.begin(); uit != unacquired.end(); uit++)
          {
            if (acquired_instances->find(*uit) == acquired_instances->end())
              REPORT_LEGION_ERROR(ERROR_INVALID_MAPPER_OUTPUT,
                            "Invalid mapper output from 'premap_task' "
                            "invocation on mapper %s. Mapper selected "
                            "physical instance for region requirement "
                            "%d of task %s (ID %lld) which has already "
                            "been collected. If the mapper had properly "
                            "acquired this instance as part of the mapper "
                            "call it would have detected this. Please "
                            "update the mapper to abide by proper mapping "
                            "conventions.", mapper->get_mapper_name(),
                            (*it), get_task_name(), get_unique_id())
          }
          // If we did successfully acquire them, still issue the warning
          REPORT_LEGION_WARNING(LEGION_WARNING_MAPPER_FAILED_ACQUIRE,
                          "mapper %s failed to acquire instances "
                          "for region requirement %d of task %s (ID %lld) "
                          "in 'premap_task' call. You may experience "
                          "undefined behavior as a consequence.",
                          mapper->get_mapper_name(), *it, 
                          get_task_name(), get_unique_id());
        }
        if (composite_index >= 0)
          REPORT_LEGION_ERROR(ERROR_INVALID_MAPPER_OUTPUT,
                        "Invalid mapper output from 'premap_task' invocation "
                        "on mapper %s. Mapper requested composite instance "
                        "creation on region requirement %d of task %s "
                        "(ID %lld) launched in parent task %s (ID %lld).",
                        mapper->get_mapper_name(), *it,
                        get_task_name(), get_unique_id(),
                        parent_ctx->get_task_name(),
                        parent_ctx->get_unique_id())
        if (runtime->legion_spy_enabled)
          runtime->forest->log_mapping_decision(unique_op_id, *it,
                                                regions[*it],
                                                chosen_instances);
        if (!runtime->unsafe_mapper)
        {
          std::vector<LogicalRegion> regions_to_check(1, 
                                        regions[*it].region);
          for (unsigned check_idx = 0; 
                check_idx < chosen_instances.size(); check_idx++)
          {
            if (!chosen_instances[check_idx].get_manager()->meets_regions(
                                                          regions_to_check))
              REPORT_LEGION_ERROR(ERROR_INVALID_MAPPER_OUTPUT,
                            "Invalid mapper output from invocation of "
                            "'premap_task' on mapper %s. Mapper specified an "
                            "instance region requirement %d of task %s "
                            "(ID %lld) that does not meet the logical region "
                            "requirement. Task was launched in task %s "
                            "(ID %lld).", mapper->get_mapper_name(), *it, 
                            get_task_name(), get_unique_id(), 
                            parent_ctx->get_task_name(), 
                            parent_ctx->get_unique_id())
          }
        }
        // Set the current mapping index before doing anything that
        // could result in the generation of a copy
        set_current_mapping_index(*it);
        // TODO: Implement physical tracing for premapped regions
        if (is_memoizing())
          assert(false);
        // Passed all the error checking tests so register it
        // Always defer the users, the point tasks will do that
        // for themselves when they map their regions
        ApEvent effects_done = 
          runtime->forest->physical_register_only(regions[*it], version_info, 
                              this, *it, init_precondition, completion_event,
                              chosen_instances, trace_info
#ifdef DEBUG_LEGION
                              , get_logging_name(), unique_op_id
#endif
                              );
        if (effects_done.exists())
          effects_postconditions.insert(effects_done);
        version_info.finalize_mapping(applied_conditions);
      }
    }

    //--------------------------------------------------------------------------
    bool TaskOp::prepare_steal(void)
    //--------------------------------------------------------------------------
    {
      if (is_origin_mapped())
        return false;
      if (!is_remote())
        early_map_task();
      return true;
    }

    //--------------------------------------------------------------------------
    void TaskOp::perform_intra_task_alias_analysis(bool is_tracing,
               LegionTrace *trace, std::vector<RegionTreePath> &privilege_paths)
    //--------------------------------------------------------------------------
    {
      DETAILED_PROFILER(runtime, INTRA_TASK_ALIASING_CALL);
#ifdef DEBUG_LEGION
      assert(regions.size() == privilege_paths.size());
#endif
      // Quick out if we've already traced this
      if (!is_tracing && (trace != NULL))
      {
        trace->replay_aliased_children(privilege_paths);
        return;
      }
      std::map<RegionTreeID,std::vector<unsigned> > tree_indexes;
      // Find the indexes of requirements with the same tree
      for (unsigned idx = 0; idx < regions.size(); idx++)
      {
        if (IS_NO_ACCESS(regions[idx]))
          continue;
        tree_indexes[regions[idx].parent.get_tree_id()].push_back(idx);
      }
      // Iterate over the trees with multiple requirements
      for (std::map<RegionTreeID,std::vector<unsigned> >::const_iterator 
            tree_it = tree_indexes.begin(); 
            tree_it != tree_indexes.end(); tree_it++)
      {
        const std::vector<unsigned> &indexes = tree_it->second;
        if (indexes.size() <= 1)
          continue;
        // Get the field masks for each of the requirements
        LegionVector<FieldMask>::aligned field_masks(indexes.size());
        std::vector<IndexTreeNode*> index_nodes(indexes.size());
        {
          FieldSpaceNode *field_space_node = 
           runtime->forest->get_node(regions[indexes[0]].parent)->column_source;
          for (unsigned idx = 0; idx < indexes.size(); idx++)
          {
            field_masks[idx] = field_space_node->get_field_mask(
                                        regions[indexes[idx]].privilege_fields);
            if (regions[indexes[idx]].handle_type == PART_PROJECTION)
              index_nodes[idx] = runtime->forest->get_node(
                        regions[indexes[idx]].partition.get_index_partition());
            else
              index_nodes[idx] = runtime->forest->get_node(
                        regions[indexes[idx]].region.get_index_space());
          }
        }
        // Find the sets of fields which are interfering
        for (unsigned i = 1; i < indexes.size(); i++)
        {
          RegionUsage usage1(regions[indexes[i]]);
          for (unsigned j = 0; j < i; j++)
          {
            FieldMask overlap = field_masks[i] & field_masks[j];
            // No field overlap, so there is nothing to do
            if (!overlap)
              continue;
            // No check for region overlap
            IndexTreeNode *common_ancestor = NULL;
            if (runtime->forest->are_disjoint_tree_only(index_nodes[i],
                  index_nodes[j], common_ancestor))
              continue;
#ifdef DEBUG_LEGION
            assert(common_ancestor != NULL); // should have a counterexample
#endif
            // Get the interference kind and report it if it is bad
            RegionUsage usage2(regions[indexes[j]]);
            DependenceType dtype = check_dependence_type(usage1, usage2);
            // We can only reporting interfering requirements precisely
            // if at least one of these is not a projection requireemnts
            if (((dtype == TRUE_DEPENDENCE) || (dtype == ANTI_DEPENDENCE)) &&
                ((regions[indexes[i]].handle_type == SINGULAR) ||
                 (regions[indexes[j]].handle_type == SINGULAR)))
              report_interfering_requirements(indexes[j], indexes[i]);
            // Special case, if the parents are not the same,
            // then we don't have to do anything cause their
            // path will not overlap
            if (regions[indexes[i]].parent != regions[indexes[j]].parent)
              continue;
            // Record it in the earlier path as the latter path doesn't matter
            privilege_paths[indexes[j]].record_aliased_children(
                                    common_ancestor->depth, overlap);
            // If we have a trace, record the aliased requirements
            if (trace != NULL)
              trace->record_aliased_children(indexes[j], 
                                             common_ancestor->depth, overlap);
          }
        }
      }
    }

    //--------------------------------------------------------------------------
    void TaskOp::compute_parent_indexes(void)
    //--------------------------------------------------------------------------
    {
      parent_req_indexes.resize(regions.size());
      for (unsigned idx = 0; idx < regions.size(); idx++)
      {
        int parent_index = 
          parent_ctx->find_parent_region_req(regions[idx]);
        if (parent_index < 0)
          REPORT_LEGION_ERROR(ERROR_PARENT_TASK_TASK,
                           "Parent task %s (ID %lld) of task %s "
                           "(ID %lld) does not have a region "
                           "requirement for region "
                           "(%x,%x,%x) as a parent of child task's "
                           "region requirement index %d",
                           parent_ctx->get_task_name(), 
                           parent_ctx->get_unique_id(),
                           get_task_name(), get_unique_id(),
                           regions[idx].parent.index_space.id,
                           regions[idx].parent.field_space.id, 
                           regions[idx].parent.tree_id, idx)
        parent_req_indexes[idx] = parent_index;
      }
    }

    //--------------------------------------------------------------------------
    void TaskOp::trigger_children_complete(void)
    //--------------------------------------------------------------------------
    {
      bool task_complete = false;
      {
        AutoLock o_lock(op_lock); 
#ifdef DEBUG_LEGION
        assert(!children_complete);
        // Small race condition here which is alright as
        // long as we haven't committed yet
        assert(!children_commit || !commit_received);
#endif
        children_complete = true;
        task_complete = complete_received;
      }
      if (task_complete)
        trigger_task_complete();
    }

    //--------------------------------------------------------------------------
    void TaskOp::trigger_children_committed(void)
    //--------------------------------------------------------------------------
    {
      bool task_commit = false;
      {
        AutoLock o_lock(op_lock);
#ifdef DEBUG_LEGION
        // There is a small race condition here which is alright
        // as long as we haven't committed yet
        assert(children_complete || !commit_received);
        assert(!children_commit);
#endif
        children_commit = true;
        task_commit = commit_received;
      }
      if (task_commit)
        trigger_task_commit();
    } 

    //--------------------------------------------------------------------------
    /*static*/ void TaskOp::log_requirement(UniqueID uid, unsigned idx,
                                            const RegionRequirement &req)
    //--------------------------------------------------------------------------
    {
      const bool reg = (req.handle_type == SINGULAR) ||
                       (req.handle_type == REG_PROJECTION);
      const bool proj = (req.handle_type == REG_PROJECTION) ||
                        (req.handle_type == PART_PROJECTION); 

      LegionSpy::log_logical_requirement(uid, idx, reg,
          reg ? req.region.index_space.id :
                req.partition.index_partition.id,
          reg ? req.region.field_space.id :
                req.partition.field_space.id,
          reg ? req.region.tree_id : 
                req.partition.tree_id,
          req.privilege, req.prop, req.redop, req.parent.index_space.id);
      LegionSpy::log_requirement_fields(uid, idx, req.privilege_fields);
      if (proj)
        LegionSpy::log_requirement_projection(uid, idx, req.projection);
    }

    /////////////////////////////////////////////////////////////
    // Single Task 
    /////////////////////////////////////////////////////////////

    //--------------------------------------------------------------------------
    SingleTask::SingleTask(Runtime *rt)
      : TaskOp(rt)
    //--------------------------------------------------------------------------
    {
    }
    
    //--------------------------------------------------------------------------
    SingleTask::~SingleTask(void)
    //--------------------------------------------------------------------------
    {
    }

    //--------------------------------------------------------------------------
    void SingleTask::activate_single(void)
    //--------------------------------------------------------------------------
    {
      DETAILED_PROFILER(runtime, ACTIVATE_SINGLE_CALL);
      activate_task();
      outstanding_profiling_requests = 1; // start at 1 as a guard
      profiling_priority = LG_THROUGHPUT_WORK_PRIORITY;
      profiling_reported = RtUserEvent::NO_RT_USER_EVENT;
      selected_variant = 0;
      task_priority = 0;
      perform_postmap = false;
      execution_context = NULL;
      shard_manager = NULL;
      leaf_cached = false;
      inner_cached = false;
      has_virtual_instances_result = false;
      has_virtual_instances_cached = false;
    }

    //--------------------------------------------------------------------------
    void SingleTask::deactivate_single(void)
    //--------------------------------------------------------------------------
    {
      DETAILED_PROFILER(runtime, DEACTIVATE_SINGLE_CALL);
      deactivate_task();
      target_processors.clear();
      physical_instances.clear();
      virtual_mapped.clear();
      no_access_regions.clear();
      version_infos.clear();
      map_applied_conditions.clear();
      task_profiling_requests.clear();
      copy_profiling_requests.clear();
      if ((execution_context != NULL) && execution_context->remove_reference())
        delete execution_context;
      if (shard_manager != NULL)
        delete shard_manager;
#ifdef DEBUG_LEGION
      premapped_instances.clear();
      assert(!deferred_complete_mapping.exists());
#endif
    }

    //--------------------------------------------------------------------------
    bool SingleTask::is_leaf(void) const
    //--------------------------------------------------------------------------
    {
      if (!leaf_cached)
      {
        VariantImpl *var = runtime->find_variant_impl(task_id,selected_variant);
        is_leaf_result = var->is_leaf();
        leaf_cached = true;
      }
      return is_leaf_result;
    }

    //--------------------------------------------------------------------------
    bool SingleTask::is_inner(void) const
    //--------------------------------------------------------------------------
    {
      if (!inner_cached)
      {
        VariantImpl *var = runtime->find_variant_impl(task_id,selected_variant);
        is_inner_result = var->is_inner();
        inner_cached = true;
      }
      return is_inner_result;
    }

    //--------------------------------------------------------------------------
    bool SingleTask::has_virtual_instances(void) const
    //--------------------------------------------------------------------------
    {
      if (!has_virtual_instances_cached)
      {
        for (unsigned idx = 0; idx < regions.size(); idx++)
        {
          if (virtual_mapped[idx])
          {
            has_virtual_instances_result = true;
            break;
          }
        }
        has_virtual_instances_cached = true;
      }
      return has_virtual_instances_result;
    }

    //--------------------------------------------------------------------------
    bool SingleTask::is_created_region(unsigned index) const
    //--------------------------------------------------------------------------
    {
      return (index >= regions.size());
    }

    //--------------------------------------------------------------------------
    void SingleTask::update_no_access_regions(void)
    //--------------------------------------------------------------------------
    {
      no_access_regions.resize(regions.size());
      for (unsigned idx = 0; idx < regions.size(); idx++)
        no_access_regions[idx] = IS_NO_ACCESS(regions[idx]) || 
                                  regions[idx].privilege_fields.empty();
    } 

    //--------------------------------------------------------------------------
    void SingleTask::clone_single_from(SingleTask *rhs)
    //--------------------------------------------------------------------------
    {
      this->clone_task_op_from(rhs, this->target_proc, 
                               false/*stealable*/, true/*duplicate*/);
      this->virtual_mapped = rhs->virtual_mapped;
      this->no_access_regions = rhs->no_access_regions;
      this->target_processors = rhs->target_processors;
      this->physical_instances = rhs->physical_instances;
      // no need to copy the control replication map
      this->selected_variant  = rhs->selected_variant;
      this->task_priority     = rhs->task_priority;
      this->shard_manager     = rhs->shard_manager;
      // For now don't copy anything else below here
      // In the future we may need to copy the profiling requests
    }

    //--------------------------------------------------------------------------
    void SingleTask::pack_single_task(Serializer &rez, AddressSpaceID target)
    //--------------------------------------------------------------------------
    {
      DETAILED_PROFILER(runtime, PACK_SINGLE_TASK_CALL);
      RezCheck z(rez);
      pack_base_task(rez, target);
      if (map_origin)
      {
        rez.serialize(selected_variant);
        rez.serialize(task_priority);
        rez.serialize<size_t>(target_processors.size());
        for (unsigned idx = 0; idx < target_processors.size(); idx++)
          rez.serialize(target_processors[idx]);
        for (unsigned idx = 0; idx < regions.size(); idx++)
          rez.serialize<bool>(virtual_mapped[idx]);
        rez.serialize(deferred_complete_mapping);
        deferred_complete_mapping = RtUserEvent::NO_RT_USER_EVENT;
      }
      else
      {
        rez.serialize<size_t>(copy_profiling_requests.size());
        for (unsigned idx = 0; idx < copy_profiling_requests.size(); idx++)
          rez.serialize(copy_profiling_requests[idx]);
        if (!deferred_complete_mapping.exists())
        {
#ifdef DEBUG_LEGION
          assert(!is_remote()); // should only happen on the owner
#endif
          // Make a user event to send remotely to serve as the 
          // mapping completion trigger
          RtUserEvent remote_deferred_complete_mapping = 
            Runtime::create_rt_user_event();
          rez.serialize(remote_deferred_complete_mapping);
          // We can do the trigger now and defer it
          complete_mapping(remote_deferred_complete_mapping);
        }
        else
        {
          rez.serialize(deferred_complete_mapping);
          // Clear it once we've packed it up
          deferred_complete_mapping = RtUserEvent::NO_RT_USER_EVENT;
        }
      }
      rez.serialize<size_t>(physical_instances.size());
      for (unsigned idx = 0; idx < physical_instances.size(); idx++)
        physical_instances[idx].pack_references(rez);
      rez.serialize<size_t>(task_profiling_requests.size());
      for (unsigned idx = 0; idx < task_profiling_requests.size(); idx++)
        rez.serialize(task_profiling_requests[idx]);
      if (!task_profiling_requests.empty() || !copy_profiling_requests.empty())
        rez.serialize(profiling_priority);
    }

    //--------------------------------------------------------------------------
    void SingleTask::unpack_single_task(Deserializer &derez,
                                        std::set<RtEvent> &ready_events)
    //--------------------------------------------------------------------------
    {
      DETAILED_PROFILER(runtime, UNPACK_SINGLE_TASK_CALL);
      DerezCheck z(derez);
      unpack_base_task(derez, ready_events);
#ifdef DEBUG_LEGION
      assert(!deferred_complete_mapping.exists());
#endif
      if (map_origin)
      {
        derez.deserialize(selected_variant);
        derez.deserialize(task_priority);
        size_t num_target_processors;
        derez.deserialize(num_target_processors);
        target_processors.resize(num_target_processors);
        for (unsigned idx = 0; idx < num_target_processors; idx++)
          derez.deserialize(target_processors[idx]);
        virtual_mapped.resize(regions.size());
        for (unsigned idx = 0; idx < regions.size(); idx++)
        {
          bool result;
          derez.deserialize(result);
          virtual_mapped[idx] = result;
        }
        derez.deserialize(deferred_complete_mapping);
        complete_mapping(deferred_complete_mapping);
      }
      else
      {
        size_t num_copy_requests;
        derez.deserialize(num_copy_requests);
        if (num_copy_requests > 0)
        {
          copy_profiling_requests.resize(num_copy_requests);
          for (unsigned idx = 0; idx < num_copy_requests; idx++)
            derez.deserialize(copy_profiling_requests[idx]);
        }
        derez.deserialize(deferred_complete_mapping);
      }
      size_t num_phy;
      derez.deserialize(num_phy);
      physical_instances.resize(num_phy);
      for (unsigned idx = 0; idx < num_phy; idx++)
        physical_instances[idx].unpack_references(runtime,
                                                  derez, ready_events);
      update_no_access_regions();
      size_t num_task_requests;
      derez.deserialize(num_task_requests);
      if (num_task_requests > 0)
      {
        task_profiling_requests.resize(num_task_requests);
        for (unsigned idx = 0; idx < num_task_requests; idx++)
          derez.deserialize(task_profiling_requests[idx]);
      }
      if (!task_profiling_requests.empty() || !copy_profiling_requests.empty())
        derez.deserialize(profiling_priority);
    } 

    //--------------------------------------------------------------------------
    void SingleTask::send_remote_context(AddressSpaceID remote_instance,
                                         RemoteTask *remote_ctx)
    //--------------------------------------------------------------------------
    {
#ifdef DEBUG_LEGION
      assert(remote_instance != runtime->address_space);
#endif
      Serializer rez;
      {
        RezCheck z(rez);
        rez.serialize(remote_ctx);
        execution_context->pack_remote_context(rez, remote_instance);
      }
      runtime->send_remote_context_response(remote_instance, rez);
      AutoLock o_lock(op_lock);
#ifdef DEBUG_LEGION
      assert(remote_instances.find(remote_instance) == remote_instances.end());
#endif
      remote_instances[remote_instance] = remote_ctx;
    }

    //--------------------------------------------------------------------------
    void SingleTask::trigger_mapping(void)
    //--------------------------------------------------------------------------
    {
      DETAILED_PROFILER(runtime, TRIGGER_SINGLE_CALL);
      if (is_remote())
      {
        if (distribute_task())
        {
          // Still local
          if (is_origin_mapped())
          {
            // Remote and origin mapped means
            // we were already mapped so we can
            // just launch the task
            launch_task();
          }
          else
          {
            // Remote but still need to map
            RtEvent done_mapping = perform_mapping();
            if (done_mapping.exists() && !done_mapping.has_triggered())
              defer_launch_task(done_mapping);
            else
              launch_task();
          }
        }
        // otherwise it was sent away
      }
      else
      {
        // Not remote
        early_map_task();
        // See if we have a must epoch in which case
        // we can simply record ourselves and we are done
        if (must_epoch != NULL)
        {
          must_epoch->register_single_task(this, must_epoch_index);
        }
        else
        {
#ifdef DEBUG_LEGION
          assert(target_proc.exists());
#endif
          // See if this task is going to be sent
          // remotely in which case we need to do the
          // mapping now, otherwise we can defer it
          // until the task ends up on the target processor
          if (is_origin_mapped() && target_proc.exists() &&
              !runtime->is_local(target_proc))
          {
            RtEvent done_mapping = perform_mapping();
            if (done_mapping.exists() && !done_mapping.has_triggered())
              defer_distribute_task(done_mapping);
            else
            {
#ifdef DEBUG_LEGION
#ifndef NDEBUG
              bool still_local = 
#endif
#endif
              distribute_task();
#ifdef DEBUG_LEGION
              assert(!still_local);
#endif
            }
          }
          else
          {
            if (distribute_task())
            {
              // Still local so try mapping and launching
              RtEvent done_mapping = perform_mapping();
              if (done_mapping.exists() && !done_mapping.has_triggered())
                defer_launch_task(done_mapping);
              else
              {
                launch_task();
              }
            }
          }
        }
      }
    } 

    //--------------------------------------------------------------------------
    RtEvent SingleTask::perform_versioning_analysis(const bool post_mapper)
    //--------------------------------------------------------------------------
    {
      if (is_replaying())
        return RtEvent::NO_RT_EVENT;
      // If we're remote and origin mapped, then we are already done
      if (is_remote() && is_origin_mapped())
        return RtEvent::NO_RT_EVENT;
#ifdef DEBUG_LEGION
      assert(version_infos.empty() || (version_infos.size() == regions.size()));
#endif
      version_infos.resize(regions.size());
      std::set<RtEvent> ready_events;
      LegionVector<FieldMask>::aligned version_masks(regions.size());
      const bool multiple_reqs = (regions.size() > 1);
      std::vector<unsigned> to_skip;
      for (unsigned idx = 0; idx < regions.size(); idx++)
      {
        if (no_access_regions[idx] || 
            (post_mapper && virtual_mapped[idx]) ||
            (early_mapped_regions.find(idx) != early_mapped_regions.end()))
        {
          if (multiple_reqs)
            to_skip.push_back(idx);
          continue;
        }
        VersionInfo &version_info = version_infos[idx];
        if (version_info.has_version_info())
        {
          if (multiple_reqs)
            to_skip.push_back(idx);
          continue;
        }
        runtime->forest->perform_versioning_analysis(this, idx, regions[idx],
              version_info, ready_events, multiple_reqs, &version_masks[idx]);
      }
      if (multiple_reqs && (to_skip.size() < regions.size()))
      {
        // Do the acquires first
        std::set<Reservation> eq_reservations;
        if (!to_skip.empty())
        {
          unsigned skip_index = 0;
          for (unsigned idx = 0; idx < regions.size(); idx++)
          {
            if ((skip_index < to_skip.size()) && (idx == to_skip[skip_index]))
              skip_index++;
            else
              version_infos[idx].acquire_equivalence_sets(regions[idx],
                                  version_masks[idx], eq_reservations);
          }
#ifdef DEBUG_LEGION
          assert(skip_index == to_skip.size());
#endif
        }
        else
        {
          // Easy case with no skip indexes
          for (unsigned idx = 0; idx < regions.size(); idx++)
            version_infos[idx].acquire_equivalence_sets(regions[idx],
                                version_masks[idx], eq_reservations);
        }
        if (!eq_reservations.empty())
        {
          RtEvent locks_acquired;
          for (std::set<Reservation>::const_iterator it = 
                eq_reservations.begin(); it != eq_reservations.end(); it++)
          {
            RtEvent next = Runtime::acquire_rt_reservation(*it,
                              true/*exclusive*/, locks_acquired);
            locks_acquired = next;
          }
          if (locks_acquired.exists() && !locks_acquired.has_triggered())
            locks_acquired.wait();
        }
        if (!to_skip.empty())
        {
          unsigned skip_index = 0;
          for (unsigned idx = 0; idx < regions.size(); idx++)
          {
            if ((skip_index < to_skip.size()) && (idx == to_skip[skip_index]))
              skip_index++;
            else
              version_infos[idx].make_ready(regions[idx], 
                        version_masks[idx], ready_events);
          }
#ifdef DEBUG_LEGION
          assert(skip_index == to_skip.size());
#endif
        }
        else
        {
          // Easy case with no skip indexes
          for (unsigned idx = 0; idx < regions.size(); idx++)
            version_infos[idx].make_ready(regions[idx],
                      version_masks[idx], ready_events);
        }
        if (!ready_events.empty())
        {
          const RtEvent ready = Runtime::merge_events(ready_events);
          if (!eq_reservations.empty())
          {
            for (std::set<Reservation>::const_iterator it = 
                  eq_reservations.begin(); it != eq_reservations.end(); it++)
              Runtime::release_reservation(*it, ready);
          }
          return ready;
        }
        else
        {
          if (!eq_reservations.empty())
          {
            for (std::set<Reservation>::const_iterator it = 
                  eq_reservations.begin(); it != eq_reservations.end(); it++)
              Runtime::release_reservation(*it);
          }
          return RtEvent::NO_RT_EVENT;
        }
      }
      else
      {
        if (!ready_events.empty())
          return Runtime::merge_events(ready_events);
        return RtEvent::NO_RT_EVENT;
      }
    }

    //--------------------------------------------------------------------------
    void SingleTask::initialize_map_task_input(Mapper::MapTaskInput &input,
                                               Mapper::MapTaskOutput &output,
                                               MustEpochOp *must_epoch_owner,
                                               std::vector<InstanceSet> &valid)
    //--------------------------------------------------------------------------
    {
      DETAILED_PROFILER(runtime, INITIALIZE_MAP_TASK_CALL);
      // Do the traversals for all the non-early mapped regions and find
      // their valid instances, then fill in the mapper input structure
      valid.resize(regions.size());
      input.valid_instances.resize(regions.size());
      output.chosen_instances.resize(regions.size());
      // If we have must epoch owner, we have to check for any 
      // constrained mappings which must be heeded
      if (must_epoch_owner != NULL)
        must_epoch_owner->must_epoch_map_task_callback(this, input, output);
      std::set<Memory> visible_memories;
      runtime->machine.get_visible_memories(target_proc, visible_memories);
      RegionTreeContext enclosing = parent_ctx->get_context();
      for (unsigned idx = 0; idx < regions.size(); idx++)
      {
        // Skip any early mapped regions
        std::map<unsigned,InstanceSet>::const_iterator early_mapped_finder = 
          early_mapped_regions.find(idx);
        if (early_mapped_finder != early_mapped_regions.end())
        {
          input.premapped_regions.push_back(idx);
          // Still fill in the valid regions so that mappers can use
          // the instance names for constraints
          prepare_for_mapping(early_mapped_finder->second, 
                              input.valid_instances[idx]);
          // We can also copy them over to the output too
          output.chosen_instances[idx] = input.valid_instances[idx];
          continue;
        }
        // Skip any NO_ACCESS or empty privilege field regions
        if (IS_NO_ACCESS(regions[idx]) || regions[idx].privilege_fields.empty())
          continue;
        // Always have to do the traversal at this point to mark open children
        InstanceSet &current_valid = valid[idx];
        perform_physical_traversal(idx, enclosing, current_valid);
        // See if we've already got an output from a must-epoch mapping
        if (!output.chosen_instances[idx].empty())
        {
#ifdef DEBUG_LEGION
          assert(must_epoch_owner != NULL);
#endif
          // We can skip this since we already know the result
          continue;
        }
        // Now we can prepare this for mapping,
        // filter for visible memories if necessary
        if (regions[idx].is_no_access())
          prepare_for_mapping(current_valid, input.valid_instances[idx]);
        // There are no valid instances for reduction-only cases
        else if (regions[idx].privilege != REDUCE)
          prepare_for_mapping(current_valid, visible_memories,
                              input.valid_instances[idx]);
      }
#ifdef DEBUG_LEGION
      // Save the inputs for premapped regions so we can check them later
      if (!input.premapped_regions.empty())
      {
        for (std::vector<unsigned>::const_iterator it = 
              input.premapped_regions.begin(); it !=
              input.premapped_regions.end(); it++)
          premapped_instances[*it] = output.chosen_instances[*it];
      }
#endif
      // Prepare the output too
      output.chosen_variant = 0;
      output.postmap_task = false;
      output.task_priority = 0;
      output.postmap_task = false;
    }

    //--------------------------------------------------------------------------
    void SingleTask::finalize_map_task_output(Mapper::MapTaskInput &input,
                                              Mapper::MapTaskOutput &output,
                                              MustEpochOp *must_epoch_owner,
                                              std::vector<InstanceSet> &valid)
    //--------------------------------------------------------------------------
    {
      DETAILED_PROFILER(runtime, FINALIZE_MAP_TASK_CALL);
      if (mapper == NULL)
        mapper = runtime->find_mapper(current_proc, map_id);
      // first check the processors to make sure they are all on the
      // same node and of the same kind, if we know we have a must epoch
      // owner then we also know there is only one valid choice
      if (must_epoch_owner == NULL)
      {
        if (output.target_procs.empty())
        {
          REPORT_LEGION_WARNING(LEGION_WARNING_EMPTY_OUTPUT_TARGET,
                          "Empty output target_procs from call to 'map_task' "
                          "by mapper %s for task %s (ID %lld). Adding the "
                          "'target_proc' " IDFMT " as the default.",
                          mapper->get_mapper_name(), get_task_name(),
                          get_unique_id(), this->target_proc.id);
          output.target_procs.push_back(this->target_proc);
        }
        else if (runtime->separate_runtime_instances && 
                  (output.target_procs.size() > 1))
        {
          // Ignore additional processors in separate runtime instances
          output.target_procs.resize(1);
        }
        if (!runtime->unsafe_mapper)
          validate_target_processors(output.target_procs);
        // Special case for when we run in hl:separate mode
        if (runtime->separate_runtime_instances)
        {
          target_processors.resize(1);
          target_processors[0] = this->target_proc;
        }
        else // the common case
          target_processors = output.target_procs;
      }
      else
      {
        if (output.target_procs.size() > 1)
        {
          REPORT_LEGION_WARNING(LEGION_WARNING_IGNORING_SPURIOUS_TARGET,
                          "Ignoring spurious additional target processors "
                          "requested in 'map_task' for task %s (ID %lld) "
                          "by mapper %s because task is part of a must "
                          "epoch launch.", get_task_name(), get_unique_id(),
                          mapper->get_mapper_name());
        }
        if (!output.target_procs.empty() && 
                 (output.target_procs[0] != this->target_proc))
        {
          REPORT_LEGION_WARNING(LEGION_WARNING_IGNORING_PROCESSOR_REQUEST,
                          "Ignoring processor request of " IDFMT " for "
                          "task %s (ID %lld) by mapper %s because task "
                          "has already been mapped to processor " IDFMT
                          " as part of a must epoch launch.", 
                          output.target_procs[0].id, get_task_name(), 
                          get_unique_id(), mapper->get_mapper_name(),
                          this->target_proc.id);
        }
        // Only one valid choice in this case, ignore everything else
        target_processors.push_back(this->target_proc);
      }
      // Sort out any profiling requests that we need to perform
      if (!output.task_prof_requests.empty())
      {
        profiling_priority = output.profiling_priority;
        // If we do any legion specific checks, make sure we ask
        // Realm for the proc profiling info so that we can get
        // a callback to report our profiling information
        bool has_proc_request = false;
        // Filter profiling requests into those for copies and the actual task
        for (std::set<ProfilingMeasurementID>::const_iterator it = 
              output.task_prof_requests.requested_measurements.begin(); it !=
              output.task_prof_requests.requested_measurements.end(); it++)
        {
          if ((*it) > Mapping::PMID_LEGION_FIRST)
          {
            // If we haven't seen a proc usage yet, then add it
            // to the realm requests to ensure we get a callback
            // for this task. We know we'll see it before this
            // because the measurement IDs are in order
            if (!has_proc_request)
              task_profiling_requests.push_back(
                  (ProfilingMeasurementID)Realm::PMID_OP_PROC_USAGE);
            // These are legion profiling requests and currently
            // are only profiling task information
            task_profiling_requests.push_back(*it);
            continue;
          }
          switch ((Realm::ProfilingMeasurementID)*it)
          {
            case Realm::PMID_OP_PROC_USAGE:
              has_proc_request = true; // Then fall through
            case Realm::PMID_OP_STATUS:
            case Realm::PMID_OP_BACKTRACE:
            case Realm::PMID_OP_TIMELINE:
            case Realm::PMID_PCTRS_CACHE_L1I:
            case Realm::PMID_PCTRS_CACHE_L1D:
            case Realm::PMID_PCTRS_CACHE_L2:
            case Realm::PMID_PCTRS_CACHE_L3:
            case Realm::PMID_PCTRS_IPC:
            case Realm::PMID_PCTRS_TLB:
            case Realm::PMID_PCTRS_BP:
              {
                // Just task
                task_profiling_requests.push_back(*it);
                break;
              }
            default:
              {
                REPORT_LEGION_WARNING(LEGION_WARNING_MAPPER_REQUESTED_PROFILING,
                              "Mapper %s requested a profiling "
                    "measurement of type %d which is not applicable to "
                    "task %s (UID %lld) and will be ignored.",
                    mapper->get_mapper_name(), *it, get_task_name(),
                    get_unique_id());
              }
          }
        }
      }
      if (!output.copy_prof_requests.empty())
      {
        filter_copy_request_kinds(mapper, 
            output.copy_prof_requests.requested_measurements,
            copy_profiling_requests, true/*warn*/);
        profiling_priority = output.profiling_priority;
      }
      // See whether the mapper picked a variant or a generator
      VariantImpl *variant_impl = NULL;
      if (output.chosen_variant > 0)
        variant_impl = runtime->find_variant_impl(task_id, 
                                output.chosen_variant, true/*can fail*/);
      else // TODO: invoke a generator if one exists
        REPORT_LEGION_ERROR(ERROR_INVALID_MAPPER_OUTPUT,
                      "Invalid mapper output from invocation of '%s' on "
                      "mapper %s. Mapper specified an invalid task variant "
                      "of ID 0 for task %s (ID %lld), but Legion does not yet "
                      "support task generators.", "map_task", 
                      mapper->get_mapper_name(), 
                      get_task_name(), get_unique_id())
      if (variant_impl == NULL)
        // If we couldn't find or make a variant that is bad
        REPORT_LEGION_ERROR(ERROR_INVALID_MAPPER_OUTPUT,
                      "Invalid mapper output from invocation of '%s' on "
                      "mapper %s. Mapper failed to specify a valid "
                      "task variant or generator capable of create a variant "
                      "implementation of task %s (ID %lld).",
                      "map_task", mapper->get_mapper_name(), get_task_name(),
                      get_unique_id())
      // Save variant validation until we know which instances we'll be using 
#ifdef DEBUG_LEGION
      // Check to see if any premapped region mappings changed
      if (!premapped_instances.empty())
      {
        for (std::map<unsigned,std::vector<Mapping::PhysicalInstance> >::
              const_iterator it = premapped_instances.begin(); it !=
              premapped_instances.end(); it++)
        {
          if (it->second.size() != output.chosen_instances[it->first].size())
            REPORT_LEGION_ERROR(ERROR_INVALID_MAPPER_OUTPUT,
                        "Invalid mapper output from invocation of '%s' on "
                        "mapper %s. Mapper modified the premapped output "
                        "for region requirement %d of task %s (ID %lld).",
                        "map_task", mapper->get_mapper_name(), it->first,
                        get_task_name(), get_unique_id())
          for (unsigned idx = 0; idx < it->second.size(); idx++)
            if (it->second[idx] != output.chosen_instances[it->first][idx])
              REPORT_LEGION_ERROR(ERROR_INVALID_MAPPER_OUTPUT,
                        "Invalid mapper output from invocation of '%s' on "
                        "mapper %s. Mapper modified the premapped output "
                        "for region requirement %d of task %s (ID %lld).",
                        "map_task", mapper->get_mapper_name(), it->first,
                        get_task_name(), get_unique_id())
        }
      }
#endif
      // fill in virtual_mapped
      virtual_mapped.resize(regions.size(),false);
      // Convert all the outputs into our set of physical instances and
      // validate them by checking the following properites:
      // - all are either pure virtual or pure physical 
      // - no missing fields
      // - all satisfy the region requirement
      // - all are visible from all the target processors
      physical_instances.resize(regions.size());
      // If we're doing safety checks, we need the set of memories
      // visible from all the target processors
      std::set<Memory> visible_memories;
      if (!runtime->unsafe_mapper)
      {
        if (target_processors.size() > 1)
        {
          // If we have multiple processor, we want the set of 
          // memories visible to all of them
          Machine::MemoryQuery visible_query(runtime->machine);
          for (std::vector<Processor>::const_iterator it = 
                target_processors.begin(); it != target_processors.end(); it++)
            visible_query.has_affinity_to(*it);
          for (Machine::MemoryQuery::iterator it = visible_query.begin();
                it != visible_query.end(); it++)
            visible_memories.insert(*it);
        }
        else
          runtime->find_visible_memories(target_proc, visible_memories);
      }
      for (unsigned idx = 0; idx < regions.size(); idx++)
      {
        // If it was early mapped then it is easy
        std::map<unsigned,InstanceSet>::const_iterator finder = 
          early_mapped_regions.find(idx);
        if (finder != early_mapped_regions.end())
        {
          physical_instances[idx] = finder->second;
          // Check to see if it is visible or not from the target processors
          if (!runtime->unsafe_mapper && !regions[idx].is_no_access())
          {
            InstanceSet &req_instances = physical_instances[idx];
            for (unsigned idx2 = 0; idx2 < req_instances.size(); idx2++)
            {
              Memory mem = req_instances[idx2].get_memory();
              if (visible_memories.find(mem) == visible_memories.end())
              {
                // Not visible from all target processors
                // Different error messages depending on the cause
                if (regions[idx].is_restricted()) 
                  REPORT_LEGION_ERROR(ERROR_INVALID_MAPPER_OUTPUT,
                                "Invalid mapper output from invocation of '%s' "
                                "on mapper %s. Mapper selected processor(s) "
                                "which restricted instance of region "
                                "requirement %d in memory " IDFMT " is not "
                                "visible for task %s (ID %lld).",
                                "map_task", mapper->get_mapper_name(), idx,
                                mem.id, get_task_name(), get_unique_id())
                else 
                  REPORT_LEGION_ERROR(ERROR_INVALID_MAPPER_OUTPUT,
                                "Invalid mapper output from invocation of '%s' "
                                "on mapper %s. Mapper selected processor(s) "
                                "for which premapped instance of region "
                                "requirement %d in memory " IDFMT " is not "
                                "visible for task %s (ID %lld).",
                                "map_task", mapper->get_mapper_name(), idx,
                                mem.id, get_task_name(), get_unique_id())
              }
            }
          }
          if (runtime->legion_spy_enabled)
            runtime->forest->log_mapping_decision(unique_op_id, idx,
                                                  regions[idx],
                                                  physical_instances[idx]);
          continue;
        }
        // Skip any NO_ACCESS or empty privilege field regions
        if (no_access_regions[idx])
          continue;
        // Do the conversion
        InstanceSet &result = physical_instances[idx];
        RegionTreeID bad_tree = 0;
        std::vector<FieldID> missing_fields;
        std::vector<PhysicalManager*> unacquired;
        bool free_acquired = false;
        std::map<PhysicalManager*,std::pair<unsigned,bool> > *acquired = NULL;
        // Get the acquired instances only if we are checking
        if (!runtime->unsafe_mapper)
        {
          if (this->must_epoch != NULL)
          {
            acquired = new std::map<PhysicalManager*,
                     std::pair<unsigned,bool> >(*get_acquired_instances_ref());
            free_acquired = true;
            // Merge the must epoch owners acquired instances too 
            // if we need to check for all our instances being acquired
            std::map<PhysicalManager*,std::pair<unsigned,bool> > 
              *epoch_acquired = this->must_epoch->get_acquired_instances_ref();
            if (epoch_acquired != NULL)
              acquired->insert(epoch_acquired->begin(), epoch_acquired->end());
          }
          else
            acquired = get_acquired_instances_ref();
        }
        int composite_idx = 
          runtime->forest->physical_convert_mapping(this, regions[idx],
                output.chosen_instances[idx], result, bad_tree, missing_fields,
                acquired, unacquired, !runtime->unsafe_mapper);
        if (free_acquired)
          delete acquired;
        if (bad_tree > 0)
          REPORT_LEGION_ERROR(ERROR_INVALID_MAPPER_OUTPUT,
                        "Invalid mapper output from invocation of '%s' on "
                        "mapper %s. Mapper specified an instance from region "
                        "tree %d for use with region requirement %d of task "
                        "%s (ID %lld) whose region is from region tree %d.",
                        "map_task",mapper->get_mapper_name(), bad_tree,
                        idx, get_task_name(), get_unique_id(),
                        regions[idx].region.get_tree_id())
        if (!missing_fields.empty())
        {
          for (std::vector<FieldID>::const_iterator it = 
                missing_fields.begin(); it != missing_fields.end(); it++)
          {
            const void *name; size_t name_size;
            if(!runtime->retrieve_semantic_information(
                regions[idx].region.get_field_space(), *it, NAME_SEMANTIC_TAG,
                name, name_size, true/*can fail*/, false))
	          name = "(no name)";
              log_run.error("Missing instance for field %s (FieldID: %d)",
                          static_cast<const char*>(name), *it);
          }
          REPORT_LEGION_ERROR(ERROR_MISSING_INSTANCE_FIELD,
                        "Invalid mapper output from invocation of '%s' on "
                        "mapper %s. Mapper failed to specify an instance for "
                        "%zd fields of region requirement %d on task %s "
                        "(ID %lld). The missing fields are listed below.",
                        "map_task", mapper->get_mapper_name(), 
                        missing_fields.size(), idx, get_task_name(), 
                        get_unique_id())
          
        }
        if (!unacquired.empty())
        {
          std::map<PhysicalManager*,std::pair<unsigned,bool> > 
            *acquired_instances = get_acquired_instances_ref();
          for (std::vector<PhysicalManager*>::const_iterator it = 
                unacquired.begin(); it != unacquired.end(); it++)
          {
            if (acquired_instances->find(*it) == acquired_instances->end())
              REPORT_LEGION_ERROR(ERROR_INVALID_MAPPER_OUTPUT,
                            "Invalid mapper output from 'map_task' "
                            "invocation on mapper %s. Mapper selected "
                            "physical instance for region requirement "
                            "%d of task %s (ID %lld) which has already "
                            "been collected. If the mapper had properly "
                            "acquired this instance as part of the mapper "
                            "call it would have detected this. Please "
                            "update the mapper to abide by proper mapping "
                            "conventions.", mapper->get_mapper_name(),
                            idx, get_task_name(), get_unique_id())
          }
          // Event if we did successfully acquire them, still issue the warning
          REPORT_LEGION_WARNING(LEGION_WARNING_MAPPER_FAILED_ACQUIRE,
                          "mapper %s failed to acquire instances "
                          "for region requirement %d of task %s (ID %lld) "
                          "in 'map_task' call. You may experience "
                          "undefined behavior as a consequence.",
                          mapper->get_mapper_name(), idx, 
                          get_task_name(), get_unique_id())
        }
        // See if they want a virtual mapping
        if (composite_idx >= 0)
        {
          // Everything better be all virtual or all real
          if (result.size() > 1)
            REPORT_LEGION_ERROR(ERROR_INVALID_MAPPER_OUTPUT,
                          "Invalid mapper output from invocation of '%s' on "
                          "mapper %s. Mapper specified mixed composite and "
                          "concrete instances for region requirement %d of "
                          "task %s (ID %lld). Only full concrete instances "
                          "or a single composite instance is supported.",
                          "map_task", mapper->get_mapper_name(), idx, 
                          get_task_name(), get_unique_id())
          if (IS_REDUCE(regions[idx]))
            REPORT_LEGION_ERROR(ERROR_INVALID_MAPPER_OUTPUT,
                          "Invalid mapper output from invocation of '%s' on "
                          "mapper %s. Illegal composite mapping requested on "
                          "region requirement %d of task %s (UID %lld) which "
                          "has only reduction privileges.", 
                          "map_task", mapper->get_mapper_name(), idx, 
                          get_task_name(), get_unique_id())
          if (!IS_EXCLUSIVE(regions[idx]))
            REPORT_LEGION_ERROR(ERROR_INVALID_MAPPER_OUTPUT,
                          "Invalid mapper output from invocation of '%s' on "
                          "mapper %s. Illegal composite instance requested "
                          "on region requirement %d of task %s (ID %lld) "
                          "which has a relaxed coherence mode. Virtual "
                          "mappings are only permitted for exclusive "
                          "coherence.", "map_task", mapper->get_mapper_name(),
                          idx, get_task_name(), get_unique_id())
          virtual_mapped[idx] = true;
        } 
        if (runtime->legion_spy_enabled)
          runtime->forest->log_mapping_decision(unique_op_id, idx,
                                                regions[idx],
                                                physical_instances[idx]);
        // Skip checks if the mapper promises it is safe
        if (runtime->unsafe_mapper)
          continue;
        // If this is anything other than a virtual mapping, check that
        // the instances align with the privileges
        if (!virtual_mapped[idx])
        {
          std::vector<LogicalRegion> regions_to_check(1, regions[idx].region);
          for (unsigned idx2 = 0; idx2 < result.size(); idx2++)
          {
            if (!result[idx2].get_manager()->meets_regions(regions_to_check))
              // Doesn't satisfy the region requirement
              REPORT_LEGION_ERROR(ERROR_INVALID_MAPPER_OUTPUT,
                            "Invalid mapper output from invocation of '%s' on "
                            "mapper %s. Mapper specified instance that does "
                            "not meet region requirement %d for task %s "
                            "(ID %lld). The index space for the instance has "
                            "insufficient space for the requested logical "
                            "region.", "map_task", mapper->get_mapper_name(),
                            idx, get_task_name(), get_unique_id())
          }
          if (!regions[idx].is_no_access() &&
              !variant_impl->is_no_access_region(idx))
          {
            for (unsigned idx2 = 0; idx2 < result.size(); idx2++)
            {
              Memory mem = result[idx2].get_memory();
              if (visible_memories.find(mem) == visible_memories.end())
                // Not visible from all target processors
                REPORT_LEGION_ERROR(ERROR_INVALID_MAPPER_OUTPUT,
                              "Invalid mapper output from invocation of '%s' "
                              "on mapper %s. Mapper selected an instance for "
                              "region requirement %d in memory " IDFMT " "
                              "which is not visible from the target processors "
                              "for task %s (ID %lld).", "map_task", 
                              mapper->get_mapper_name(), idx, mem.id, 
                              get_task_name(), get_unique_id())
            }
          }
          // If this is a reduction region requirement make sure all the 
          // managers are reduction instances
          if (IS_REDUCE(regions[idx]))
          {
            std::map<PhysicalManager*,std::pair<unsigned,bool> > 
              *acquired = get_acquired_instances_ref();
            for (unsigned idx2 = 0; idx2 < result.size(); idx2++)
            {
              if (!result[idx2].get_manager()->is_reduction_manager())
                REPORT_LEGION_ERROR(ERROR_INVALID_MAPPER_OUTPUT,
                              "Invalid mapper output from invocation of '%s' "
                              "on mapper %s. Mapper failed to choose a "
                              "specialized reduction instance for region "
                              "requirement %d of task %s (ID %lld) which has "
                              "reduction privileges.", "map_task", 
                              mapper->get_mapper_name(), idx,
                              get_task_name(), get_unique_id())
              std::map<PhysicalManager*,std::pair<unsigned,bool> >::
                const_iterator finder = acquired->find(
                    result[idx2].get_manager());
#ifdef DEBUG_LEGION
              assert(finder != acquired->end());
#endif
              // Permit this if we are doing replay mapping
              if (!finder->second.second && (runtime->replay_file == NULL))
                REPORT_LEGION_ERROR(ERROR_INVALID_MAPPER_OUTPUT,
                              "Invalid mapper output from invocation of '%s' "
                              "on mapper %s. Mapper made an illegal decision "
                              "to re-use a reduction instance for region "
                              "requirement %d of task %s (ID %lld). Reduction "
                              "instances are not currently permitted to be "
                              "recycled.", "map_task",mapper->get_mapper_name(),
                              idx, get_task_name(), get_unique_id())
            }
          }
          else
          {
            for (unsigned idx2 = 0; idx2 < result.size(); idx2++)
            {
              if (!result[idx2].get_manager()->is_instance_manager())
                REPORT_LEGION_ERROR(ERROR_INVALID_MAPPER_OUTPUT,
                              "Invalid mapper output from invocation of '%s' "
                              "on mapper %s. Mapper selected illegal "
                              "specialized reduction instance for region "
                              "requirement %d of task %s (ID %lld) which "
                              "does not have reduction privileges.", "map_task",
                              mapper->get_mapper_name(), idx, 
                              get_task_name(), get_unique_id())
            }
          }
        }
      }
      // Now that we have our physical instances we can validate the variant
      if (!runtime->unsafe_mapper)
        validate_variant_selection(mapper, variant_impl, "map_task");
      early_mapped_regions.clear(); 
      // Record anything else that needs to be recorded 
      selected_variant = output.chosen_variant;
      task_priority = output.task_priority;
      perform_postmap = output.postmap_task;
    }

    //--------------------------------------------------------------------------
    void SingleTask::replay_map_task_output()
    //--------------------------------------------------------------------------
    {
      std::vector<Processor> procs;
      tpl->get_mapper_output(this, selected_variant,
          task_priority, perform_postmap, procs, physical_instances);

      if (runtime->separate_runtime_instances)
      {
        target_processors.resize(1);
        target_processors[0] = this->target_proc;
      }
      else // the common case
        target_processors = procs;

      virtual_mapped.resize(regions.size(), false);
      for (unsigned idx = 0; idx < regions.size(); idx++)
      {
        InstanceSet &instances = physical_instances[idx];
        if (IS_NO_ACCESS(regions[idx]))
          continue;
        if (instances.is_virtual_mapping())
          virtual_mapped[idx] = true;
        if (runtime->legion_spy_enabled)
          runtime->forest->log_mapping_decision(unique_op_id, idx,
                                                regions[idx],
                                                instances);
      }
    }

    //--------------------------------------------------------------------------
    void SingleTask::validate_target_processors(
                                 const std::vector<Processor> &processors) const
    //--------------------------------------------------------------------------
    {
      // Make sure that they are all on the same node and of the same kind
      Processor::Kind kind = this->target_proc.kind();
      AddressSpace space = this->target_proc.address_space();
      for (unsigned idx = 0; idx < processors.size(); idx++)
      {
        const Processor &proc = processors[idx];
        if (proc.kind() != kind)
          REPORT_LEGION_ERROR(ERROR_INVALID_MAPPER_OUTPUT,
                        "Invalid mapper output. Mapper %s requested processor "
                        IDFMT " which is of kind %s when mapping task %s "
                        "(ID %lld), but the target processor " IDFMT " has "
                        "kind %s. Only one kind of processor is permitted.",
                        mapper->get_mapper_name(), proc.id, 
                        Processor::get_kind_name(proc.kind()), get_task_name(),
                        get_unique_id(), this->target_proc.id, 
                        Processor::get_kind_name(kind))
        if (proc.address_space() != space)
          REPORT_LEGION_ERROR(ERROR_INVALID_MAPPER_OUTPUT,
                        "Invalid mapper output. Mapper %s requested processor "
                        IDFMT " which is in address space %d when mapping "
                        "task %s (ID %lld) but the target processor " IDFMT 
                        "is in address space %d. All target processors must "
                        "be in the same address space.", 
                        mapper->get_mapper_name(), proc.id,
                        proc.address_space(), get_task_name(), get_unique_id(), 
                        this->target_proc.id, space)
      }
    }

    //--------------------------------------------------------------------------
    void SingleTask::validate_variant_selection(MapperManager *local_mapper,
                          VariantImpl *impl, const char *mapper_call_name) const
    //--------------------------------------------------------------------------
    {
      DETAILED_PROFILER(runtime, VALIDATE_VARIANT_SELECTION_CALL);
      // Check the layout constraints first
      const TaskLayoutConstraintSet &layout_constraints = 
        impl->get_layout_constraints();
      for (std::multimap<unsigned,LayoutConstraintID>::const_iterator it = 
            layout_constraints.layouts.begin(); it != 
            layout_constraints.layouts.end(); it++)
      {
        // Might have constraints for extra region requirements
        if (it->first >= physical_instances.size())
          continue;
        const InstanceSet &instances = physical_instances[it->first]; 
        if (no_access_regions[it->first])
          continue;
        LayoutConstraints *constraints = 
          runtime->find_layout_constraints(it->second);
        bool all_conflicts = true;
        for (unsigned idx = 0; idx < instances.size(); idx++)
        {
          PhysicalManager *manager = instances[idx].get_manager();
          all_conflicts = all_conflicts && manager->conflicts(constraints);
        }
        if (all_conflicts)
        {
          if (local_mapper == NULL)
            local_mapper = runtime->find_mapper(current_proc, map_id);
          REPORT_LEGION_ERROR(ERROR_INVALID_MAPPER_OUTPUT,
                        "Invalid mapper output. Mapper %s selected variant "
                        "%ld for task %s (ID %lld). But instance selected "
                        "for region requirement %d fails to satisfy the "
                        "corresponding constraints.", 
                        local_mapper->get_mapper_name(), impl->vid,
                        get_task_name(), get_unique_id(), it->first)
        }
      }
      // Now we can test against the execution constraints
      const ExecutionConstraintSet &execution_constraints = 
        impl->get_execution_constraints();
      // TODO: Check ISA, resource, and launch constraints
      // First check the processor constraint
      if (execution_constraints.processor_constraint.is_valid() &&
          (execution_constraints.processor_constraint.get_kind() != 
           this->target_proc.kind()))
      {
        if (local_mapper == NULL)
          local_mapper = runtime->find_mapper(current_proc, map_id);
        REPORT_LEGION_ERROR(ERROR_INVALID_MAPPER_OUTPUT,
                      "Invalid mapper output. Mapper %s selected variant %ld "
                      "for task %s (ID %lld). However, this variant has a "
                      "processor constraint for processors of kind %s, but "
                      "the target processor " IDFMT " is of kind %s.",
                      local_mapper->get_mapper_name(),impl->vid,get_task_name(),
                      get_unique_id(), Processor::get_kind_name(
                        execution_constraints.processor_constraint.get_kind()),
                      this->target_proc.id, Processor::get_kind_name(
                        this->target_proc.kind()))
      }
      // Then check the colocation constraints
      for (std::vector<ColocationConstraint>::const_iterator con_it = 
            execution_constraints.colocation_constraints.begin(); con_it !=
            execution_constraints.colocation_constraints.end(); con_it++)
      {
        if (con_it->indexes.size() < 2)
          continue;
        if (con_it->fields.empty())
          continue;
        // First check to make sure that all these region requirements have
        // the same region tree ID.
        bool first = true;
        FieldSpace handle = FieldSpace::NO_SPACE;
        std::vector<InstanceSet*> instances(con_it->indexes.size());
        unsigned idx = 0;
        for (std::set<unsigned>::const_iterator it = con_it->indexes.begin();
              it != con_it->indexes.end(); it++, idx++)
        {
#ifdef DEBUG_LEGION
          assert(regions[*it].handle_type == SINGULAR);
          for (std::set<FieldID>::const_iterator fit = con_it->fields.begin();
                fit != con_it->fields.end(); fit++)
          {
            if (regions[*it].privilege_fields.find(*fit) ==
                regions[*it].privilege_fields.end())
            {
              REPORT_LEGION_ERROR(ERROR_INVALID_LOCATION_CONSTRAINT,
                            "Invalid location constraint. Location constraint "
                            "specifies field %d which is not included in "
                            "region requirement %d of task %s (ID %lld).",
                            *fit, *it, get_task_name(), get_unique_id());
              assert(false);
            }
          }
#endif
          if (first)
          {
            handle = regions[*it].region.get_field_space();
            first = false;
          }
          else
          {
            if (regions[*it].region.get_field_space() != handle)
            {
              if (local_mapper == NULL)
                local_mapper = runtime->find_mapper(current_proc, map_id);
              REPORT_LEGION_ERROR(ERROR_INVALID_MAPPER_OUTPUT,
                            "Invalid mapper output. Mapper %s selected variant "
                            "%ld for task %s (ID %lld). However, this variant "
                            "has colocation constraints for indexes %d and %d "
                            "which have region requirements with different "
                            "field spaces which is illegal.",
                            local_mapper->get_mapper_name(), impl->vid, 
                            get_task_name(), get_unique_id(), 
                            *(con_it->indexes.begin()), *it)
            }
          }
          instances[idx] = const_cast<InstanceSet*>(&physical_instances[*it]);
        }
        // Now do the test for colocation
        unsigned bad1 = 0, bad2 = 0; 
        if (!runtime->forest->are_colocated(instances, handle, 
                                            con_it->fields, bad1, bad2))
        {
          // Used for translating the indexes back from their linearized form
          std::vector<unsigned> lin_indexes(con_it->indexes.begin(),
                                            con_it->indexes.end());
          if (local_mapper == NULL)
            local_mapper = runtime->find_mapper(current_proc, map_id);
          REPORT_LEGION_ERROR(ERROR_INVALID_MAPPER_OUTPUT,
                        "Invalid mapper output. Mapper %s selected variant "
                        "%ld for task %s (ID %lld). However, this variant "
                        "requires that region requirements %d and %d be "
                        "co-located for some set of field, but they are not.",
                        local_mapper->get_mapper_name(), impl->vid, 
                        get_task_name(), get_unique_id(), lin_indexes[bad1],
                        lin_indexes[bad2])
        }
      }
    }

    //--------------------------------------------------------------------------
    void SingleTask::invoke_mapper(MustEpochOp *must_epoch_owner)
    //--------------------------------------------------------------------------
    {
      Mapper::MapTaskInput input;
      Mapper::MapTaskOutput output;
      output.profiling_priority = LG_THROUGHPUT_WORK_PRIORITY;
      // Initialize the mapping input which also does all the traversal
      // down to the target nodes
      std::vector<InstanceSet> valid_instances(regions.size());
      initialize_map_task_input(input, output, must_epoch_owner, 
                                valid_instances);
      // Now we can invoke the mapper to do the mapping
      if (mapper == NULL)
        mapper = runtime->find_mapper(current_proc, map_id);
      mapper->invoke_map_task(this, &input, &output);
      // Now we can convert the mapper output into our physical instances
      finalize_map_task_output(input, output, must_epoch_owner, 
                               valid_instances);
      if (is_recording())
      {
#ifdef DEBUG_LEGION
        assert(tpl != NULL && tpl->is_recording());
#endif
        tpl->record_mapper_output(this, output, physical_instances);
      }
    }

    //--------------------------------------------------------------------------
    void SingleTask::invoke_mapper_replicated(MustEpochOp *must_epoch_owner)
    //--------------------------------------------------------------------------
    {
      if (mapper == NULL)
        mapper = runtime->find_mapper(current_proc, map_id);
      if (must_epoch_owner != NULL)
        REPORT_LEGION_ERROR(ERROR_INVALID_MAPPER_OUTPUT,
                      "Mapper %s requested to replicate task %s (UID %lld) "
                      "which is part of a must epoch launch. Replication of "
                      "tasks in must epoch launches is not permitted.",
                      mapper->get_mapper_name(), get_task_name(),
                      get_unique_id())
      Mapper::MapTaskInput input;
      Mapper::MapTaskOutput default_output;
      Mapper::MapReplicateTaskOutput output;
      // Initialize the mapping input which also does all the traversal
      // down to the target nodes
      std::vector<InstanceSet> valid_instances(regions.size());
      initialize_map_task_input(input, default_output, 
                                must_epoch_owner, valid_instances);
      // Now we can invoke the mapper to do the mapping
      mapper->invoke_map_replicate_task(this, &input, &default_output, &output);
      if (output.task_mappings.empty())
        REPORT_LEGION_ERROR(ERROR_INVALID_MAPPER_OUTPUT,
                      "Mapper %s failed to provide any mappings for task %s "
                      "(UID %lld) in 'map_replicate_task' mapper call.",
                      mapper->get_mapper_name(), get_task_name(),
                      get_unique_id())
      // Quick test to see if there is only one output requested in which
      // case then there is no replication
      else if (output.task_mappings.size() == 1)
      {
        finalize_map_task_output(input, output.task_mappings[0], 
                                 must_epoch_owner, valid_instances);
        return;
      }
      else
      {
#ifdef DEBUG_LEGION
        assert(shard_manager == NULL);
#endif
        // First make a shard manager to handle the all the shard tasks
        const size_t total_shards = output.task_mappings.size();
        const ReplicationID repl_context = runtime->get_unique_replication_id();
        if (runtime->legion_spy_enabled)
          LegionSpy::log_replication(get_unique_id(), repl_context,
                                     !output.control_replication_map.empty());
        if (!output.control_replication_map.empty())
        {
          shard_manager = new ShardManager(runtime, repl_context, true/*cr*/,
              is_top_level_task(), total_shards, runtime->address_space, this);
          if (output.control_replication_map.size() != total_shards)
            REPORT_LEGION_ERROR(ERROR_INVALID_MAPPER_OUTPUT,
                          "Mapper %s specified a non-empty control replication "
                          "map of size %zd that does not match the requested "
                          "number of %zd shards for task %s (UID %lld).",
                          mapper->get_mapper_name(), 
                          output.control_replication_map.size(), total_shards,
                          get_task_name(), get_unique_id())
          else
            shard_manager->set_shard_mapping(output.control_replication_map);
          if (!runtime->unsafe_mapper)
          {
            // Check to make sure that they all picked the same variant
            // and that it is a replicable variant
            VariantID chosen_variant = output.task_mappings[0].chosen_variant;
            for (unsigned idx = 1; idx < total_shards; idx++)
            {
              if (output.task_mappings[idx].chosen_variant != chosen_variant)
                REPORT_LEGION_ERROR(ERROR_INVALID_MAPPER_OUTPUT,
                              "Invalid mapper output from invocation of '%s' "
                              "on mapper %s. Mapper picked different variants "
                              "%ld and %ld for task %s (UID %lld) that was "
                              "designated to be control replicated.", 
                              "map_replicate_task", mapper->get_mapper_name(),
                              chosen_variant, 
                              output.task_mappings[idx].chosen_variant,
                              get_task_name(), get_unique_id())
            }
            VariantImpl *var_impl = runtime->find_variant_impl(task_id,
                                      chosen_variant, true/*can_fail*/);
            // If it's NULL we'll catch it later in the checks
            if ((var_impl != NULL) && !var_impl->is_replicable())
              REPORT_LEGION_ERROR(ERROR_INVALID_MAPPER_OUTPUT,
                            "Invalid mapper output from invocation of '%s' on "
                            "mapper %s. Mapper failed to pick a replicable "
                            "variant for task %s (UID %lld) that was designated"
                            " to be control replicated.", "map_replicate_task",
                            mapper->get_mapper_name(), get_task_name(),
                            get_unique_id())
          }
        }
        else
        {
          shard_manager = new ShardManager(runtime, repl_context, false/*cr*/,
              is_top_level_task(), total_shards, runtime->address_space, this);
          if (!runtime->unsafe_mapper)
          {
            // Currently we only support non-control replication of 
            // leaf task variants because there is no way to guarantee
            // that the physical instances chosen by the sub-operations
            // launched by the replicated tasks are not the same and we
            // could end up with interfering sub-operations
            for (unsigned idx = 0; idx < total_shards; idx++)
            {
              VariantID variant = output.task_mappings[idx].chosen_variant;
              VariantImpl *var_impl = runtime->find_variant_impl(task_id,
                                                variant, true/*can_fail*/);
              // If it's NULL we'll catch it later in the checks
              if ((var_impl != NULL) && !var_impl->is_leaf())
                REPORT_LEGION_ERROR(ERROR_INVALID_MAPPER_OUTPUT,
                              "Invalid mapper output from invocation of '%s' "
                              "on mapper %s. Mapper failed to pick a leaf task "
                              "variant for task %s (UID %lld) that was chosen "
                              "to be replicated. Only leaf task variants are "
                              "currently permitted for non-control-replicated "
                              "task invocations.", "map_replicate_task",
                              mapper->get_mapper_name(), get_task_name(),
                              get_unique_id())
            }
          }
        }
        // We're going to store the needed instances locally so we can
        // do the mapping when we return on behalf of all the shards
        physical_instances.resize(regions.size());
        // Create the shard tasks and have them complete their mapping
        for (unsigned shard_idx = 0; shard_idx < total_shards; shard_idx++)
        {
          Processor target = output.control_replication_map.empty() ? 
            output.task_mappings[shard_idx].target_procs[0] : 
            output.control_replication_map[shard_idx];
          ShardTask *shard = shard_manager->create_shard(shard_idx, target);
          shard->clone_single_from(this);
          // Shard tasks are always effectively mapped locally
          shard->map_origin = true;
          // Finalize the mapping output
          shard->finalize_map_task_output(input,output.task_mappings[shard_idx],
                                          must_epoch_owner, valid_instances);
          // Now record the instances that we need locally
          const std::deque<InstanceSet> &shard_instances = 
            shard->get_physical_instances();
          for (unsigned region_idx = 0; 
                region_idx < regions.size(); region_idx++)
          {
            if (no_access_regions[region_idx] || 
                !regions[region_idx].region.exists())
              continue;
            const InstanceSet &instances = shard_instances[region_idx];
            InstanceSet &local_instances = physical_instances[region_idx];
            const bool is_write = IS_WRITE(regions[region_idx]);
            // No virtual mappings are permitted
            if (instances.is_virtual_mapping())
              REPORT_LEGION_ERROR(ERROR_INVALID_MAPPER_OUTPUT,
                            "Invalid mapper output from invocation of '%s' on "
                            "mapper %s. Mapper selected a virtual mapping for "
                            "region %d of replicated copy %d of task %s "
                            "(UID %lld). Virtual mappings are not permitted "
                            "for replicated tasks.", "map_replicate_task",
                            mapper->get_mapper_name(), region_idx, shard_idx,
                            get_task_name(), get_unique_id())
            // For each of the shard instances
            for (unsigned idx1 = 0; idx1 < instances.size(); idx1++)
            {
              const InstanceRef &shard_ref = instances[idx1];
              bool found = false;
              for (unsigned idx2 = 0; idx2 < local_instances.size(); idx2++)
              {
                InstanceRef &local_ref = local_instances[idx2];
                if (shard_ref.get_manager() != local_ref.get_manager())
                  continue;
                // If this is a write then we need to check for 
                // overlapping fields to prevent common writes
                if (is_write && !(local_ref.get_valid_fields() * 
                                  shard_ref.get_valid_fields()))
                  REPORT_LEGION_ERROR(ERROR_INVALID_MAPPER_OUTPUT,
                                "Invalid mapper output from invocation of '%s' "
                                "on mapper %s. Mapper selected the same "
                                "physical instance for write privilege region "
                                "%d of two different replicated copies of task "
                                "%s (UID %lld). All regions with write "
                                "privileges must be mapped to different "
                                "physical instances for replicated tasks.",
                                "map_replicate_task", mapper->get_mapper_name(),
                                region_idx, get_task_name(), get_unique_id())
                // Update the set of needed fields
                local_ref.update_fields(shard_ref.get_valid_fields());
                found = true;
                break;
              }
              if (!found)
                local_instances.add_instance(shard_ref);
            }
          }
        }
      }
    }

    //--------------------------------------------------------------------------
    RtEvent SingleTask::map_all_regions(ApEvent local_termination_event,
                                        const bool first_invocation, 
                                        MustEpochOp *must_epoch_op)
    //--------------------------------------------------------------------------
    {
      DETAILED_PROFILER(runtime, MAP_ALL_REGIONS_CALL);
      if (valid_instances)
      {
        // If the mapper wants valid instances we first need to do our
        // versioning analysis and then call the mapper
        if (first_invocation)
        {
          const RtEvent version_ready_event = 
            perform_versioning_analysis(false/*post mapper*/);
          if (version_ready_event.exists() && 
              !version_ready_event.has_triggered())
          return defer_perform_mapping(version_ready_event, must_epoch_op);
        }
        // Now do the mapping call
        invoke_mapper(must_epoch_op);
      }
      else
      {
        // If the mapper doesn't need valid instances, we do the mapper
        // call first and then see if we need to do any versioning analysis
        if (first_invocation)
        {
          invoke_mapper(must_epoch_op);
          const RtEvent version_ready_event = 
            perform_versioning_analysis(true/*post mapper*/);
          if (version_ready_event.exists() && 
              !version_ready_event.has_triggered())
          return defer_perform_mapping(version_ready_event, must_epoch_op);
        }
      }
      const PhysicalTraceInfo trace_info(this);
      ApEvent init_precondition = compute_init_precondition(trace_info);
#ifdef LEGION_SPY
      {
        ApEvent local_completion = get_completion_event();
        // Yes, these events actually trigger in the opposite order, but
        // it is the logical entailement that is important here
        if (local_completion != local_termination_event)
          LegionSpy::log_event_dependence(local_completion, 
                                          local_termination_event);
      }
#endif
<<<<<<< HEAD
      // Now do the mapping call
      if (is_replicated())
        invoke_mapper_replicated(must_epoch_op);
      else
        invoke_mapper(must_epoch_op);
      const bool multiple_requirements = (regions.size() > 1);
      std::set<Reservation> read_only_reservations;
      // This is the price of allowing read-only requirements to
      // map in parallel: we have to get the reservations for doing
      // read-only mappings to each physical instance prior to performing
      // the mapping. The call to physical_register_only can do this for
      // us if we only have one requirement, but with multiple requirements
      // we need to deduplicate physical instances across requirements
      // so we have to do it here in the caller's context
      if (multiple_requirements)
      {
        for (unsigned idx = 0; idx < regions.size(); idx++)
        {
          // Don't skip early mapped regions
          if (IS_READ_ONLY(regions[idx]) && !virtual_mapped[idx])
            physical_instances[idx].find_read_only_reservations(
                                                  read_only_reservations);
        }
        if (!read_only_reservations.empty())
        {
          RtEvent precondition;
          for (std::set<Reservation>::const_iterator it = 
                read_only_reservations.begin(); it != 
                read_only_reservations.end(); it++)
          {
            RtEvent next = Runtime::acquire_rt_reservation(*it,
                              true/*exclusive*/, precondition);
            precondition = next;
          }
          // Wait until we have our read-only locks
          if (precondition.exists())
            precondition.wait();
        }
      }

=======
>>>>>>> bf15c418
      // After we've got our results, apply the state to the region tree
      for (unsigned idx = 0; idx < regions.size(); idx++)
      {
        if (early_mapped_regions.find(idx) != early_mapped_regions.end())
        {
          if (runtime->legion_spy_enabled)
            LegionSpy::log_task_premapping(unique_op_id, idx);
          continue;
        }
        if (no_access_regions[idx])
          continue;
        VersionInfo &local_info = get_version_info(idx);
        // If we virtual mapped it, there is nothing to do
        if (virtual_mapped[idx])
        {
          local_info.finalize_mapping(map_applied_conditions);
          continue;
        }
        // Set the current mapping index before doing anything
        // that sould result in a copy
        set_current_mapping_index(idx);
        // apply the results of the mapping to the tree
        ApEvent effects = 
          runtime->forest->physical_register_only(regions[idx], local_info, 
                                    this, idx, init_precondition,
                                    local_termination_event, 
                                    physical_instances[idx],
                                    trace_info
#ifdef DEBUG_LEGION
                                    , get_logging_name()
                                    , unique_op_id
#endif
                                    );
        if (effects.exists())
          effects_postconditions.insert(effects);
        // We'll finalize in post mapping if we're doing that
        if (!perform_postmap)
          local_info.finalize_mapping(map_applied_conditions);
#ifdef DEBUG_LEGION
        dump_physical_state(&regions[idx], idx);
#endif
      }
      // If we are replicating the task then we have to extract the conditions
      // under which each of the instances will be ready to be used
      if (shard_manager != NULL)
        shard_manager->extract_event_preconditions(physical_instances);
      // Perform the postmapping for this task if it was requested
      if (perform_postmap)
        perform_post_mapping(trace_info);

      if (is_recording())
      {
#ifdef DEBUG_LEGION
        assert(tpl != NULL && tpl->is_recording());
#endif
        std::set<ApEvent> ready_events;
        for (unsigned idx = 0; idx < regions.size(); idx++)
        {
          if (!virtual_mapped[idx] && !no_access_regions[idx])
            physical_instances[idx].update_wait_on_events(ready_events);
        }
        ApEvent ready_event = Runtime::merge_events(&trace_info, ready_events);
        tpl->record_complete_replay(this, ready_event);
      } 
      return RtEvent::NO_RT_EVENT;
    }  

    //--------------------------------------------------------------------------
    void SingleTask::perform_post_mapping(const PhysicalTraceInfo &trace_info)
    //--------------------------------------------------------------------------
    {
      Mapper::PostMapInput input;
      Mapper::PostMapOutput output;
      input.mapped_regions.resize(regions.size());
      input.valid_instances.resize(regions.size());
      output.chosen_instances.resize(regions.size());
      std::vector<InstanceSet> postmap_valid(regions.size());
      for (unsigned idx = 0; idx < regions.size(); idx++)
      {
        if (early_mapped_regions.find(idx) != early_mapped_regions.end())
          continue;
        if (no_access_regions[idx] || virtual_mapped[idx])
          continue;
        // Don't need to actually traverse very far, but we do need the
        // valid instances for all the regions
        RegionTreePath path;
        initialize_mapping_path(path, regions[idx], regions[idx].region);
        runtime->forest->physical_premap_only(this, idx, regions[idx], 
                                              get_version_info(idx),
                                              postmap_valid[idx]);
        // No need to filter these because they are on the way out
        prepare_for_mapping(postmap_valid[idx], input.valid_instances[idx]);  
        prepare_for_mapping(physical_instances[idx], input.mapped_regions[idx]);
      }
      // Now we can do the mapper call
      if (mapper == NULL)
        mapper = runtime->find_mapper(current_proc, map_id);
      mapper->invoke_post_map_task(this, &input, &output);
      // Check and register the results
      for (unsigned idx = 0; idx < regions.size(); idx++)
      {
        if (early_mapped_regions.find(idx) != early_mapped_regions.end())
          continue;
        if (no_access_regions[idx] || virtual_mapped[idx])
          continue;
        if (output.chosen_instances.empty())
          continue;
        RegionRequirement &req = regions[idx];
        if (req.is_restricted())
        {
          REPORT_LEGION_WARNING(LEGION_WARNING_MAPPER_REQUESTED_POST,
                          "Mapper %s requested post mapping "
                          "instances be created for region requirement %d "
                          "of task %s (ID %lld), but this region requirement "
                          "is restricted. The request is being ignored.",
                          mapper->get_mapper_name(), idx, 
                          get_task_name(), get_unique_id());
          continue;
        }
        if (IS_NO_ACCESS(req))
        {
          REPORT_LEGION_WARNING(LEGION_WARNING_MAPPER_REQUESTED_POST,
                          "Mapper %s requested post mapping "
                          "instances be created for region requirement %d "
                          "of task %s (ID %lld), but this region requirement "
                          "has NO_ACCESS privileges. The request is being "
                          "ignored.", mapper->get_mapper_name(), idx,
                          get_task_name(), get_unique_id());
          continue;
        }
        if (IS_REDUCE(req))
        {
          REPORT_LEGION_WARNING(LEGION_WARNING_MAPPER_REQUESTED_POST,
                          "Mapper %s requested post mapping "
                          "instances be created for region requirement %d "
                          "of task %s (ID %lld), but this region requirement "
                          "has REDUCE privileges. The request is being "
                          "ignored.", mapper->get_mapper_name(), idx,
                          get_task_name(), get_unique_id());
          continue;
        }
        // Convert the post-mapping  
        InstanceSet result;
        RegionTreeID bad_tree = 0;
        std::vector<PhysicalManager*> unacquired;
        bool had_composite = 
          runtime->forest->physical_convert_postmapping(this, req,
                              output.chosen_instances[idx], result, bad_tree,
                              runtime->unsafe_mapper ? NULL : 
                                get_acquired_instances_ref(),
                              unacquired, !runtime->unsafe_mapper);
        if (bad_tree > 0)
          REPORT_LEGION_ERROR(ERROR_INVALID_MAPPER_OUTPUT,
                        "Invalid mapper output from 'postmap_task' invocation "
                        "on mapper %s. Mapper provided an instance from region "
                        "tree %d for use in satisfying region requirement %d "
                        "of task %s (ID %lld) whose region is from region tree "
                        "%d.", mapper->get_mapper_name(), bad_tree,
                        idx, get_task_name(), get_unique_id(), 
                        regions[idx].region.get_tree_id())
        if (!unacquired.empty())
        {
          std::map<PhysicalManager*,std::pair<unsigned,bool> > 
            *acquired_instances = get_acquired_instances_ref();
          for (std::vector<PhysicalManager*>::const_iterator uit = 
                unacquired.begin(); uit != unacquired.end(); uit++)
          {
            if (acquired_instances->find(*uit) == acquired_instances->end())
              REPORT_LEGION_ERROR(ERROR_INVALID_MAPPER_OUTPUT,
                            "Invalid mapper output from 'postmap_task' "
                            "invocation on mapper %s. Mapper selected "
                            "physical instance for region requirement "
                            "%d of task %s (ID %lld) which has already "
                            "been collected. If the mapper had properly "
                            "acquired this instance as part of the mapper "
                            "call it would have detected this. Please "
                            "update the mapper to abide by proper mapping "
                            "conventions.", mapper->get_mapper_name(),
                            idx, get_task_name(), get_unique_id())
          }
          // If we did successfully acquire them, still issue the warning
          REPORT_LEGION_WARNING(LEGION_WARNING_MAPPER_FAILED_ACQUIRE,
                          "mapper %s failed to acquires instances "
                          "for region requirement %d of task %s (ID %lld) "
                          "in 'postmap_task' call. You may experience "
                          "undefined behavior as a consequence.",
                          mapper->get_mapper_name(), idx, 
                          get_task_name(), get_unique_id());
        }
        if (had_composite)
        {
          REPORT_LEGION_WARNING(LEGION_WARNING_MAPPER_REQUESTED_COMPOSITE,
                          "Mapper %s requested a composite "
                          "instance be created for region requirement %d "
                          "of task %s (ID %lld) for a post mapping. The "
                          "request is being ignored.",
                          mapper->get_mapper_name(), idx,
                          get_task_name(), get_unique_id());
          continue;
        }
        if (!runtime->unsafe_mapper)
        {
          std::vector<LogicalRegion> regions_to_check(1, 
                                        regions[idx].region);
          for (unsigned check_idx = 0; check_idx < result.size(); check_idx++)
          {
            if (!result[check_idx].get_manager()->meets_regions(
                                                      regions_to_check))
              REPORT_LEGION_ERROR(ERROR_INVALID_MAPPER_OUTPUT,
                            "Invalid mapper output from invocation of "
                            "'postmap_task' on mapper %s. Mapper specified an "
                            "instance region requirement %d of task %s "
                            "(ID %lld) that does not meet the logical region "
                            "requirement.", mapper->get_mapper_name(), idx, 
                            get_task_name(), get_unique_id())
          }
        }
        if (runtime->legion_spy_enabled)
          runtime->forest->log_mapping_decision(unique_op_id, idx,
                                                regions[idx], result,
                                                true/*postmapping*/);
        // TODO: Implement physical tracing for postmapped regions
        if (is_memoizing())
          assert(false);
        // Register this with a no-event so that the instance can
        // be used as soon as it is valid from the copy to it
        // We also use read-only privileges to ensure that it doesn't
        // invalidate the other valid instances
        const PrivilegeMode mode = regions[idx].privilege;
        regions[idx].privilege = READ_ONLY; 
        VersionInfo &local_version_info = get_version_info(idx);
        ApEvent effects_done = 
          runtime->forest->physical_register_only(regions[idx], 
                            local_version_info, this, idx,
                            completion_event/*wait for task to be done*/,
                            ApEvent::NO_AP_EVENT/*done immediately*/, 
                            result, trace_info
#ifdef DEBUG_LEGION
                            , get_logging_name(), unique_op_id
#endif
                            );
        if (effects_done.exists())
          effects_postconditions.insert(effects_done);
        regions[idx].privilege = mode; 
        local_version_info.finalize_mapping(map_applied_conditions);
      }
    } 

    //--------------------------------------------------------------------------
    void SingleTask::launch_task(void)
    //--------------------------------------------------------------------------
    {
      DETAILED_PROFILER(runtime, LAUNCH_TASK_CALL);
#ifdef DEBUG_LEGION
      assert(regions.size() == physical_instances.size());
      assert(regions.size() == no_access_regions.size());
#endif 
      // If we have a shard manager that means we were replicated so
      // we just do the launch directly from the shard manager
      if ((shard_manager != NULL) && !is_shard_task())
      {
        shard_manager->launch();
        return;
      }
      // If we haven't computed our virtual mapping information
      // yet (e.g. because we origin mapped) then we have to
      // do that now
      if (virtual_mapped.size() != regions.size())
      {
        virtual_mapped.resize(regions.size());
        for (unsigned idx = 0; idx < regions.size(); idx++)
          virtual_mapped[idx] = physical_instances[idx].is_virtual_mapping();
      }
      VariantImpl *variant = 
        runtime->find_variant_impl(task_id, selected_variant);
      // STEP 1: Compute the precondition for the task launch
      std::set<ApEvent> wait_on_events;
      if (execution_fence_event.exists())
        wait_on_events.insert(execution_fence_event);
#ifdef LEGION_SPY
      // TODO: teach legion spy how to check the inner task optimization
      // for now we'll just turn it off whenever we are going to be
      // validating the runtime analysis
      const bool do_inner_task_optimization = false;
#else
      const bool do_inner_task_optimization = variant->is_inner();
#endif
      // Get the event to wait on unless we are 
      // doing the inner task optimization
      if (!do_inner_task_optimization)
      {
        std::set<ApEvent> ready_events;
        for (unsigned idx = 0; idx < regions.size(); idx++)
        {
          if (!virtual_mapped[idx] && !no_access_regions[idx])
            physical_instances[idx].update_wait_on_events(ready_events);
        }
        wait_on_events.insert(Runtime::merge_events(NULL, ready_events));
      }
      // Now add get all the other preconditions for the launch
      for (unsigned idx = 0; idx < futures.size(); idx++)
      {
        FutureImpl *impl = futures[idx].impl; 
        wait_on_events.insert(impl->get_ready_event());
      }
      for (unsigned idx = 0; idx < grants.size(); idx++)
      {
        GrantImpl *impl = grants[idx].impl;
        wait_on_events.insert(impl->acquire_grant());
      }
      for (unsigned idx = 0; idx < wait_barriers.size(); idx++)
      {
	ApEvent e = 
          Runtime::get_previous_phase(wait_barriers[idx].phase_barrier);
        wait_on_events.insert(e);
      }

      // STEP 2: Set up the task's context
      // If we're a leaf task and we have virtual mappings
      // then it's possible for the application to do inline
      // mappings which require a physical context
      {
        if (!variant->is_leaf() || has_virtual_instances())
          execution_context = initialize_inner_execution_context(variant);
        else
          execution_context = new LeafContext(runtime, this);
        // Add a reference to our execution context
        execution_context->add_reference();
        std::vector<ApUserEvent> unmap_events(regions.size());
        std::vector<RegionRequirement> clone_requirements(regions.size());
        // Make physical regions for each our region requirements
        for (unsigned idx = 0; idx < regions.size(); idx++)
        {
#ifdef DEBUG_LEGION
          assert(regions[idx].handle_type == SINGULAR);
#endif
          // If it was virtual mapper so it doesn't matter anyway.
          if (virtual_mapped[idx] || no_access_regions[idx])
          {
            clone_requirements[idx] = regions[idx];
            localize_region_requirement(clone_requirements[idx]);
            execution_context->add_physical_region(clone_requirements[idx],
                false/*mapped*/, map_id, tag, unmap_events[idx],
                virtual_mapped[idx], physical_instances[idx]);
            // Don't switch coherence modes since we virtually
            // mapped it which means we will map in the parent's
            // context
          }
          else if (do_inner_task_optimization)
          {
            // If this is an inner task then we don't map
            // the region with a physical region, but instead
            // we mark that the unmap event which marks when
            // the region can be used by child tasks should
            // be the ready event.
            clone_requirements[idx] = regions[idx];
            localize_region_requirement(clone_requirements[idx]);
            // Also make the region requirement read-write to force
            // people to wait on the value
            if (!IS_REDUCE(regions[idx]))
              clone_requirements[idx].privilege = READ_WRITE;
            unmap_events[idx] = Runtime::create_ap_user_event();
            execution_context->add_physical_region(clone_requirements[idx],
                    false/*mapped*/, map_id, tag, unmap_events[idx],
                    false/*virtual mapped*/, physical_instances[idx]);
            // Trigger the user event when the region is 
            // actually ready to be used
            std::set<ApEvent> ready_events;
            physical_instances[idx].update_wait_on_events(ready_events);
            ApEvent precondition = Runtime::merge_events(NULL, ready_events);
            Runtime::trigger_event(unmap_events[idx], precondition);
          }
          else
          { 
            // If this is not virtual mapped, here is where we
            // switch coherence modes from whatever they are in
            // the enclosing context to exclusive within the
            // context of this task
            clone_requirements[idx] = regions[idx];
            localize_region_requirement(clone_requirements[idx]);
            unmap_events[idx] = Runtime::create_ap_user_event();
            execution_context->add_physical_region(clone_requirements[idx],
                    true/*mapped*/, map_id, tag, unmap_events[idx],
                    false/*virtual mapped*/, physical_instances[idx]);
            // We reset the reference below after we've
            // initialized the local contexts and received
            // back the local instance references
          }
          // Make sure you have the metadata for the region with no access priv
          if (no_access_regions[idx] && regions[idx].region.exists())
            runtime->forest->get_node(clone_requirements[idx].region);
        }
        // Initialize any region tree contexts
        execution_context->initialize_region_tree_contexts(clone_requirements,
            unmap_events, wait_on_events, map_applied_conditions);
      }
      // Merge together all the events for the start condition 
      ApEvent start_condition = Runtime::merge_events(NULL, wait_on_events);
      // Take all the locks in order in the proper way
      if (!atomic_locks.empty())
      {
        for (std::map<Reservation,bool>::const_iterator it = 
              atomic_locks.begin(); it != atomic_locks.end(); it++)
        {
          start_condition = Runtime::acquire_ap_reservation(it->first, 
                                          it->second, start_condition);
        }
      }
      // STEP 3: Finally we get to launch the task
      // Mark that we have an outstanding task in this context 
      parent_ctx->increment_pending();
      // If this is a leaf task and we have no virtual instances
      // and the SingleTask sub-type says it is ok
      // we can trigger the task's completion event as soon as
      // the task is done running.  We first need to mark that this
      // is going to occur before actually launching the task to 
      // avoid the race.
      bool perform_chaining_optimization = false; 
      ApUserEvent chain_complete_event;
      if (variant->is_leaf() && !has_virtual_instances() &&
          can_early_complete(chain_complete_event))
        perform_chaining_optimization = true;
      // Note there is a potential scary race condition to be aware of here: 
      // once we launch this task it's possible for this task to run and 
      // clean up before we finish the execution of this function thereby
      // invalidating this SingleTask object's fields.  This means
      // that we need to save any variables we need for after the task
      // launch here on the stack before they can be invalidated.
      ApEvent term_event = get_task_completion();
#ifdef DEBUG_LEGION
      assert(!target_processors.empty());
#endif
      Processor launch_processor = target_processors[0];
      if (target_processors.size() > 1)
      {
        // Find the processor group for all the target processors
        launch_processor = runtime->find_processor_group(target_processors);
      }
      Realm::ProfilingRequestSet profiling_requests;
      // If the mapper requested profiling add that now too
      if (!task_profiling_requests.empty())
      {
        // See if we have any realm requests
        std::set<Realm::ProfilingMeasurementID> realm_measurements;
        for (std::vector<ProfilingMeasurementID>::const_iterator it = 
              task_profiling_requests.begin(); it != 
              task_profiling_requests.end(); it++)
        {
          if ((*it) < Mapping::PMID_LEGION_FIRST)
            realm_measurements.insert((Realm::ProfilingMeasurementID)(*it));
          else if ((*it) == Mapping::PMID_RUNTIME_OVERHEAD)
            execution_context->initialize_overhead_tracker();
          else
            assert(false); // should never get here
        }
        if (!realm_measurements.empty())
        {
          ProfilingResponseBase base(this);
          Realm::ProfilingRequest &request = profiling_requests.add_request(
              runtime->find_utility_group(), LG_LEGION_PROFILING_ID, 
              &base, sizeof(base));
          request.add_measurements(realm_measurements);
          int previous = 
            __sync_fetch_and_add(&outstanding_profiling_requests, 1);
          if ((previous == 1) && !profiling_reported.exists())
            profiling_reported = Runtime::create_rt_user_event();
        }
      }
      if (runtime->legion_spy_enabled)
      {
        LegionSpy::log_variant_decision(unique_op_id, selected_variant);
#ifdef LEGION_SPY
        if (perform_chaining_optimization)
          LegionSpy::log_operation_events(unique_op_id, start_condition, 
                                          chain_complete_event);
        else
          LegionSpy::log_operation_events(unique_op_id, start_condition, 
                                          get_task_completion());
#endif
        LegionSpy::log_task_priority(unique_op_id, task_priority);
        for (unsigned idx = 0; idx < futures.size(); idx++)
        {
          FutureImpl *impl = futures[idx].impl;
          if (impl->get_ready_event().exists())
            LegionSpy::log_future_use(unique_op_id, impl->get_ready_event());
        }
      }
      ApEvent task_launch_event = variant->dispatch_task(launch_processor, this,
                                 execution_context, start_condition, true_guard,
                                 task_priority, profiling_requests);
      // Finish the chaining optimization if we're doing it
      if (perform_chaining_optimization)
        Runtime::trigger_event(chain_complete_event, task_launch_event);
      // STEP 4: After we've launched the task, then we have to release any 
      // locks that we took for while the task was running.  
      if (!atomic_locks.empty())
      {
        for (std::map<Reservation,bool>::const_iterator it = 
              atomic_locks.begin(); it != atomic_locks.end(); it++)
        {
          Runtime::release_reservation(it->first, term_event);
        }
      }
      // Finally if this is a predicated task and we have a speculative
      // guard then we need to launch a meta task to handle the case
      // where the task misspeculates
      if (false_guard.exists())
      {
        MisspeculationTaskArgs args(this);
        // Make sure this runs on an application processor where the
        // original task was going to go 
        runtime->issue_runtime_meta_task(args, LG_LATENCY_WORK_PRIORITY, 
                                         RtEvent(false_guard));
        // Fun little trick here: decrement the outstanding meta-task
        // counts for the mis-speculation task in case it doesn't run
        // If it does run, we'll increment the counts again
#ifdef DEBUG_LEGION
        runtime->decrement_total_outstanding_tasks(
            MisspeculationTaskArgs::TASK_ID, true/*meta*/);
#else
        runtime->decrement_total_outstanding_tasks();
#endif
#ifdef DEBUG_SHUTDOWN_HANG
        __sync_fetch_and_add(
            &runtime->outstanding_counts[MisspeculationTaskArgs::TASK_ID],-1);
#endif
      }
    }

    //--------------------------------------------------------------------------
    void SingleTask::complete_replay(ApEvent instance_ready_event)
    //--------------------------------------------------------------------------
    {
      if (!arrive_barriers.empty())
      {
        ApEvent done_event = get_task_completion();
        for (std::vector<PhaseBarrier>::const_iterator it =
             arrive_barriers.begin(); it !=
             arrive_barriers.end(); it++)
          Runtime::phase_barrier_arrive(*it, 1/*count*/, done_event);
      }
#ifdef DEBUG_LEGION
      assert(is_leaf() && !has_virtual_instances());
#endif
      for (std::deque<InstanceSet>::iterator it = physical_instances.begin();
           it != physical_instances.end(); ++it)
        for (unsigned idx = 0; idx < it->size(); ++idx)
          (*it)[idx].set_ready_event(instance_ready_event);
      update_no_access_regions();
      launch_task();
    }

    //--------------------------------------------------------------------------
    void SingleTask::add_copy_profiling_request(
                                           Realm::ProfilingRequestSet &requests)
    //--------------------------------------------------------------------------
    {
      // Nothing to do if we don't have any copy profiling requests
      if (copy_profiling_requests.empty())
        return;
      ProfilingResponseBase base(this);
      Realm::ProfilingRequest &request = requests.add_request(
        runtime->find_utility_group(), LG_LEGION_PROFILING_ID, 
        &base, sizeof(base));
      for (std::vector<ProfilingMeasurementID>::const_iterator it = 
            copy_profiling_requests.begin(); it != 
            copy_profiling_requests.end(); it++)
        request.add_measurement((Realm::ProfilingMeasurementID)(*it));
      int previous = __sync_fetch_and_add(&outstanding_profiling_requests, 1);
      if ((previous == 1) && !profiling_reported.exists())
        profiling_reported = Runtime::create_rt_user_event();
    }

    //--------------------------------------------------------------------------
    void SingleTask::handle_profiling_response(
                                       const Realm::ProfilingResponse &response)
    //--------------------------------------------------------------------------
    {
      if (mapper == NULL)
        mapper = runtime->find_mapper(current_proc, map_id); 
      Mapping::Mapper::TaskProfilingInfo info;
      info.profiling_responses.attach_realm_profiling_response(response);
      if (response.has_measurement<
           Mapping::ProfilingMeasurements::OperationProcessorUsage>())
      {
        info.task_response = true;
        // If we had an overhead tracker 
        // see if this is the callback for the task
        if (execution_context->overhead_tracker != NULL)
        {
          // This is the callback for the task itself
          info.profiling_responses.attach_overhead(
              execution_context->overhead_tracker);
          // Mapper takes ownership
          execution_context->overhead_tracker = NULL;
        }
      }
      else
        info.task_response = false;
      mapper->invoke_task_report_profiling(this, &info);
#ifdef DEBUG_LEGION
      assert(outstanding_profiling_requests > 0);
      assert(profiling_reported.exists());
#endif
      int remaining = __sync_add_and_fetch(&outstanding_profiling_requests, -1);
      if (remaining == 0)
        Runtime::trigger_event(profiling_reported);
    } 

    //--------------------------------------------------------------------------
    InnerContext* SingleTask::initialize_inner_execution_context(VariantImpl *v)
    //--------------------------------------------------------------------------
    {
      InnerContext *inner_ctx = new InnerContext(runtime, this, 
          v->is_inner(), regions, parent_req_indexes, 
          virtual_mapped, unique_op_id);
      if (mapper == NULL)
        mapper = runtime->find_mapper(current_proc, map_id);
      inner_ctx->configure_context(mapper, task_priority);
      return inner_ctx;
    }

    /////////////////////////////////////////////////////////////
    // Multi Task 
    /////////////////////////////////////////////////////////////

    //--------------------------------------------------------------------------
    MultiTask::MultiTask(Runtime *rt)
      : TaskOp(rt)
    //--------------------------------------------------------------------------
    {
    }
    
    //--------------------------------------------------------------------------
    MultiTask::~MultiTask(void)
    //--------------------------------------------------------------------------
    {
    }

    //--------------------------------------------------------------------------
    void MultiTask::activate_multi(void)
    //--------------------------------------------------------------------------
    {
      DETAILED_PROFILER(runtime, ACTIVATE_MULTI_CALL);
      activate_task();
      launch_space = IndexSpace::NO_SPACE;
      internal_space = IndexSpace::NO_SPACE;
      sliced = false;
      redop = 0;
      reduction_op = NULL;
      serdez_redop_fns = NULL;
      reduction_state_size = 0;
      reduction_state = NULL;
      children_complete_invoked = false;
      children_commit_invoked = false;
      predicate_false_result = NULL;
      predicate_false_size = 0;
    }

    //--------------------------------------------------------------------------
    void MultiTask::deactivate_multi(void)
    //--------------------------------------------------------------------------
    {
      DETAILED_PROFILER(runtime, DEACTIVATE_MULTI_CALL);
      if (runtime->profiler != NULL)
        runtime->profiler->register_multi_task(this, task_id);
      deactivate_task();
      if (reduction_state != NULL)
      {
        legion_free(REDUCTION_ALLOC, reduction_state, reduction_state_size);
        reduction_state = NULL;
        reduction_state_size = 0;
      }
      // Remove our reference to the point arguments 
      point_arguments = FutureMap();
      slices.clear(); 
      if (predicate_false_result != NULL)
      {
        legion_free(PREDICATE_ALLOC, predicate_false_result, 
                    predicate_false_size);
        predicate_false_result = NULL;
        predicate_false_size = 0;
      }
      predicate_false_future = Future();
    }

    //--------------------------------------------------------------------------
    bool MultiTask::is_sliced(void) const
    //--------------------------------------------------------------------------
    {
      return sliced;
    }

    //--------------------------------------------------------------------------
    void MultiTask::slice_index_space(void)
    //--------------------------------------------------------------------------
    {
      DETAILED_PROFILER(runtime, SLICE_INDEX_SPACE_CALL);
#ifdef DEBUG_LEGION
      assert(!sliced);
#endif
      sliced = true;
      stealable = false; // cannot steal something that has been sliced
      Mapper::SliceTaskInput input;
      Mapper::SliceTaskOutput output;
      input.domain_is = internal_space;
      runtime->forest->find_launch_space_domain(internal_space, input.domain);
      output.verify_correctness = false;
      if (mapper == NULL)
        mapper = runtime->find_mapper(current_proc, map_id);
      mapper->invoke_slice_task(this, &input, &output);
      if (output.slices.empty())
        REPORT_LEGION_ERROR(ERROR_INVALID_MAPPER_OUTPUT,
                      "Invalid mapper output from invocation of 'slice_task' "
                      "call on mapper %s. Mapper failed to specify an slices "
                      "for task %s (ID %lld).", mapper->get_mapper_name(),
                      get_task_name(), get_unique_id())

#ifdef DEBUG_LEGION
      size_t total_points = 0;
#endif
      for (unsigned idx = 0; idx < output.slices.size(); idx++)
      {
        Mapper::TaskSlice &slice = output.slices[idx]; 
        if (!slice.proc.exists())
          REPORT_LEGION_ERROR(ERROR_INVALID_MAPPER_OUTPUT,
                        "Invalid mapper output from invocation of 'slice_task' "
                        "on mapper %s. Mapper returned a slice for task "
                        "%s (ID %lld) with an invalid processor " IDFMT ".",
                        mapper->get_mapper_name(), get_task_name(),
                        get_unique_id(), slice.proc.id)
        // Check to see if we need to get an index space for this domain
        if (!slice.domain_is.exists() && (slice.domain.get_volume() > 0))
          slice.domain_is = 
            runtime->find_or_create_index_launch_space(slice.domain);
        if (slice.domain_is.get_type_tag() != internal_space.get_type_tag())
          REPORT_LEGION_ERROR(ERROR_INVALID_MAPPER_OUTPUT,
                        "Invalid mapper output from invocation of 'slice_task' "
                        "on mapper %s. Mapper returned slice index space %d "
                        "for task %s (UID %lld) with a different type than "
                        "original index space to be sliced.",
                        mapper->get_mapper_name(), slice.domain_is.get_id(),
                        get_task_name(), get_unique_id());
        if (is_recording() && !runtime->is_local(slice.proc))
          REPORT_LEGION_ERROR(ERROR_PHYSICAL_TRACING_REMOTE_MAPPING,
                              "Mapper %s remotely mapped a slice of task %s "
                              "(UID %lld) that is being memoized, but physical "
                              "tracing does not support remotely mapped "
                              "operations yet. Please change your mapper to "
                              "map this slice locally.",
                              mapper->get_mapper_name(),
                              get_task_name(), get_unique_id())
#ifdef DEBUG_LEGION
        // Check to make sure the domain is not empty
        Domain &d = slice.domain;
        if ((d == Domain::NO_DOMAIN) && slice.domain_is.exists())
          runtime->forest->find_launch_space_domain(slice.domain_is, d);
        bool empty = false;
	size_t volume = d.get_volume();
	if (volume == 0)
	  empty = true;
	else
	  total_points += volume;
        if (empty)
          REPORT_LEGION_ERROR(ERROR_INVALID_MAPPER_OUTPUT,
                        "Invalid mapper output from invocation of 'slice_task' "
                        "on mapper %s. Mapper returned an empty slice for task "
                        "%s (ID %lld).", mapper->get_mapper_name(),
                        get_task_name(), get_unique_id())
#endif
        SliceTask *new_slice = this->clone_as_slice_task(slice.domain_is,
                                                         slice.proc,
                                                         slice.recurse,
                                                         slice.stealable,
                                                         output.slices.size());
        slices.push_back(new_slice);
      }
#ifdef DEBUG_LEGION
      // If the volumes don't match, then something bad happend in the mapper
      if (total_points != input.domain.get_volume())
        REPORT_LEGION_ERROR(ERROR_INVALID_MAPPER_OUTPUT,
                      "Invalid mapper output from invocation of 'slice_task' "
                      "on mapper %s. Mapper returned slices with a total "
                      "volume %ld that does not match the expected volume of "
                      "%zd when slicing task %s (ID %lld).", 
                      mapper->get_mapper_name(), long(total_points),
                      input.domain.get_volume(), 
                      get_task_name(), get_unique_id())
#endif
      if (output.verify_correctness)
      {
        std::vector<IndexSpace> slice_spaces(slices.size());
        for (unsigned idx = 0; idx < output.slices.size(); idx++)
          slice_spaces[idx] = output.slices[idx].domain_is;
        runtime->forest->validate_slicing(internal_space, slice_spaces,
                                          this, mapper);
      }
      trigger_slices(); 
      // If we succeeded and this is an intermediate slice task
      // then we can reclaim it, otherwise, if it is the original
      // index task then we want to keep it around. Note it is safe
      // to call get_task_kind here despite the cleanup race because
      // it is a static property of the object.
      if (get_task_kind() == SLICE_TASK_KIND)
        deactivate();
    }

    //--------------------------------------------------------------------------
    void MultiTask::trigger_slices(void)
    //--------------------------------------------------------------------------
    {
      // Add our slices back into the queue of things that are ready to map
      // or send it to its remote node if necessary
      // Watch out for the cleanup race with some acrobatics here
      // to handle the case where the iterator is invalidated
      std::set<RtEvent> wait_for;
      std::list<SliceTask*>::const_iterator it = slices.begin();
      while (true)
      {
        SliceTask *slice = *it;
        // Have to update this before launching the task to avoid 
        // the clean-up race
        it++;
        const bool done = (it == slices.end());
        // Dumb case for must epoch operations, we need these to 
        // be mapped immediately, mapper be damned
        if (must_epoch != NULL)
        {
          TriggerTaskArgs trigger_args(slice);
          RtEvent done = runtime->issue_runtime_meta_task(trigger_args, 
                                           LG_THROUGHPUT_WORK_PRIORITY);
          wait_for.insert(done);
        }
        // Figure out whether this task is local or remote
        else if (!runtime->is_local(slice->target_proc))
        {
          // We can only send it away if it is not origin mapped
          // otherwise it has to stay here until it is fully mapped
          if (!slice->is_origin_mapped())
            runtime->send_task(slice);
          else
            slice->enqueue_ready_task(false/*use target*/);
        }
        else
          slice->enqueue_ready_task(true/*use target*/);
        if (done)
          break;
      }
      // Must-epoch operations are nasty little beasts and have
      // to wait for the effects to finish before returning
      if (!wait_for.empty())
      {
        RtEvent wait_on = Runtime::merge_events(wait_for);
        wait_on.wait();
      }
    }

    //--------------------------------------------------------------------------
    void MultiTask::clone_multi_from(MultiTask *rhs, IndexSpace is,
                                     Processor p, bool recurse, bool stealable)
    //--------------------------------------------------------------------------
    {
      DETAILED_PROFILER(runtime, CLONE_MULTI_CALL);
      this->clone_task_op_from(rhs, p, stealable, false/*duplicate*/);
      this->index_domain = rhs->index_domain;
      this->launch_space = rhs->launch_space;
      this->internal_space = is;
      this->must_epoch_task = rhs->must_epoch_task;
      this->sliced = !recurse;
      this->redop = rhs->redop;
      this->point_arguments = rhs->point_arguments;
      if (this->redop != 0)
      {
        this->reduction_op = rhs->reduction_op;
        this->serdez_redop_fns = rhs->serdez_redop_fns;
        initialize_reduction_state();
      }
      this->predicate_false_future = rhs->predicate_false_future;
      this->predicate_false_size = rhs->predicate_false_size;
      if (this->predicate_false_size > 0)
      {
#ifdef DEBUG_LEGION
        assert(this->predicate_false_result == NULL);
#endif
        this->predicate_false_result = malloc(this->predicate_false_size);
        memcpy(this->predicate_false_result, rhs->predicate_false_result,
               this->predicate_false_size);
      }
    }

    //--------------------------------------------------------------------------
    void MultiTask::trigger_mapping(void)
    //--------------------------------------------------------------------------
    {
      DETAILED_PROFILER(runtime, MULTI_TRIGGER_EXECUTION_CALL);
      if (is_remote())
      {
        // distribute, slice, then map/launch
        if (distribute_task())
        {
          // Still local
          if (is_sliced())
          {
            if (is_origin_mapped())
              launch_task();
            else
              map_and_launch();
          }
          else
            slice_index_space();
        }
      }
      else
      {
        // Not remote
        // If we're doing a must epoch launch then we don't
        // need to early map any regions because any interfering
        // regions that would be handled by this will be handled
        // by the map_must_epoch call
        if (must_epoch == NULL)
          early_map_task();
        if (is_origin_mapped())
        {
          if (is_sliced())
          {
            if (must_epoch != NULL)
              register_must_epoch();
            else
            {
              // See if we're going to send it
              // remotely.  If so we need to do
              // the mapping now.  Otherwise we
              // can defer the mapping until we get
              // on the target processor.
              if (target_proc.exists() && !runtime->is_local(target_proc))
              {
                RtEvent done_mapping = perform_mapping();
                if (done_mapping.exists() && !done_mapping.has_triggered())
                  defer_distribute_task(done_mapping);
                else
                {
#ifdef DEBUG_LEGION
#ifndef NDEBUG
                  bool still_local = 
#endif
#endif
                  distribute_task();
#ifdef DEBUG_LEGION
                  assert(!still_local);
#endif
                }
              }
              else
              {
                // We know that it is staying on one
                // of our local processors.  If it is
                // still this processor then map and run it
                if (distribute_task())
                {
                  // Still local so we can map and launch it
                  map_and_launch();
                }
              }
            }
          }
          else
            slice_index_space();
        }
        else
        {
          if (distribute_task())
          {
            // Still local try slicing, mapping, and launching
            if (is_sliced())
              map_and_launch();
            else
              slice_index_space();
          }
        }
      }
    } 

    //--------------------------------------------------------------------------
    void MultiTask::pack_multi_task(Serializer &rez, AddressSpaceID target)
    //--------------------------------------------------------------------------
    {
      DETAILED_PROFILER(runtime, PACK_MULTI_CALL);
      RezCheck z(rez);
      pack_base_task(rez, target);
      rez.serialize(launch_space);
      rez.serialize(sliced);
      rez.serialize(redop);
    }

    //--------------------------------------------------------------------------
    void MultiTask::unpack_multi_task(Deserializer &derez,
                                      std::set<RtEvent> &ready_events)
    //--------------------------------------------------------------------------
    {
      DETAILED_PROFILER(runtime, UNPACK_MULTI_CALL);
      DerezCheck z(derez);
      unpack_base_task(derez, ready_events); 
      derez.deserialize(launch_space);
      derez.deserialize(sliced);
      derez.deserialize(redop);
      if (redop > 0)
      {
        reduction_op = Runtime::get_reduction_op(redop);
        serdez_redop_fns = Runtime::get_serdez_redop_fns(redop);
        initialize_reduction_state();
      }
    }

    //--------------------------------------------------------------------------
    void MultiTask::initialize_reduction_state(void)
    //--------------------------------------------------------------------------
    {
#ifdef DEBUG_LEGION
      assert(reduction_op != NULL);
      assert(reduction_op->is_foldable);
      assert(reduction_state == NULL);
#endif
      reduction_state_size = reduction_op->sizeof_rhs;
      reduction_state = legion_malloc(REDUCTION_ALLOC, reduction_state_size);
      // If we need to initialize specially, then we do that with a serdez fn
      if (serdez_redop_fns != NULL)
        (*(serdez_redop_fns->init_fn))(reduction_op, reduction_state, 
                                       reduction_state_size);
      else
        reduction_op->init(reduction_state, 1);
    }

    //--------------------------------------------------------------------------
    void MultiTask::fold_reduction_future(const void *result, 
                                          size_t result_size, 
                                          bool owner, bool exclusive)
    //--------------------------------------------------------------------------
    {
      // Apply the reduction operation
#ifdef DEBUG_LEGION
      assert(reduction_op != NULL);
      assert(reduction_op->is_foldable);
      assert(reduction_state != NULL);
#endif
      // Perform the reduction, see if we have to do serdez reductions
      if (serdez_redop_fns != NULL)
      {
        // Need to hold the lock to make the serialize/deserialize
        // process atomic
        AutoLock o_lock(op_lock);
        (*(serdez_redop_fns->fold_fn))(reduction_op, reduction_state,
                                       reduction_state_size, result);
      }
      else
        reduction_op->fold(reduction_state, result, 1, exclusive);

      // If we're the owner, then free the memory
      if (owner)
        free(const_cast<void*>(result));
    } 

    /////////////////////////////////////////////////////////////
    // Individual Task 
    /////////////////////////////////////////////////////////////

    //--------------------------------------------------------------------------
    IndividualTask::IndividualTask(Runtime *rt)
      : SingleTask(rt)
    //--------------------------------------------------------------------------
    {
    }

    //--------------------------------------------------------------------------
    IndividualTask::IndividualTask(const IndividualTask &rhs)
      : SingleTask(NULL)
    //--------------------------------------------------------------------------
    {
      // should never be called
      assert(false);
    }

    //--------------------------------------------------------------------------
    IndividualTask::~IndividualTask(void)
    //--------------------------------------------------------------------------
    {
    }

    //--------------------------------------------------------------------------
    IndividualTask& IndividualTask::operator=(const IndividualTask &rhs)
    //--------------------------------------------------------------------------
    {
      // should never be called
      assert(false);
      return *this;
    }

    //--------------------------------------------------------------------------
    void IndividualTask::activate(void)
    //--------------------------------------------------------------------------
    {
      DETAILED_PROFILER(runtime, ACTIVATE_INDIVIDUAL_CALL);
      activate_individual_task(); 
    }

    //--------------------------------------------------------------------------
    void IndividualTask::activate_individual_task(void)
    //--------------------------------------------------------------------------
    {
      activate_single();
      future_store = NULL;
      future_size = 0;
      predicate_false_result = NULL;
      predicate_false_size = 0;
      orig_task = this;
      remote_owner_uid = 0;
      remote_completion_event = get_completion_event();
      remote_unique_id = get_unique_id();
      sent_remotely = false;
      remote_replicate = false;
      top_level_task = false;
      need_intra_task_alias_analysis = true;
    }

    //--------------------------------------------------------------------------
    void IndividualTask::deactivate(void)
    //--------------------------------------------------------------------------
    {
      DETAILED_PROFILER(runtime, DEACTIVATE_INDIVIDUAL_CALL);
      deactivate_individual_task(); 
      runtime->free_individual_task(this);
    }

    //--------------------------------------------------------------------------
    void IndividualTask::deactivate_individual_task(void)
    //--------------------------------------------------------------------------
    {
      deactivate_single();
      if (future_store != NULL)
      {
        legion_free(FUTURE_RESULT_ALLOC, future_store, future_size);
        future_store = NULL;
        future_size = 0;
      }
      if (predicate_false_result != NULL)
      {
        legion_free(PREDICATE_ALLOC, predicate_false_result, 
                    predicate_false_size);
        predicate_false_result = NULL;
        predicate_false_size = 0;
      }
      // Remove our reference on the future
      result = Future();
      predicate_false_future = Future();
      privilege_paths.clear();
      if (!acquired_instances.empty())
        release_acquired_instances(acquired_instances); 
      acquired_instances.clear();
<<<<<<< HEAD
      restrict_postconditions.clear();
=======
      runtime->free_individual_task(this);
>>>>>>> bf15c418
    }

    //--------------------------------------------------------------------------
    Future IndividualTask::initialize_task(TaskContext *ctx,
                                           const TaskLauncher &launcher,
                                           bool check_privileges,
                                           bool track /*=true*/)
    //--------------------------------------------------------------------------
    {
      parent_ctx = ctx;
      task_id = launcher.task_id;
      indexes = launcher.index_requirements;
      regions = launcher.region_requirements;
      futures = launcher.futures;
      // Can't update these here in case we get restricted postconditions
      grants = launcher.grants;
      wait_barriers = launcher.wait_barriers;
      arrive_barriers = launcher.arrive_barriers;
      arglen = launcher.argument.get_size();
      if (arglen > 0)
      {
        args = legion_malloc(TASK_ARGS_ALLOC, arglen);
        memcpy(args,launcher.argument.get_ptr(),arglen);
      }
      map_id = launcher.map_id;
      tag = launcher.tag;
      index_point = launcher.point;
      index_domain = Domain(index_point, index_point);
      sharding_space = launcher.sharding_space;
      is_index_space = false;
      initialize_base_task(ctx, track, launcher.static_dependences,
                           launcher.predicate, task_id);
      remote_owner_uid = ctx->get_unique_id();
      need_intra_task_alias_analysis = !launcher.independent_requirements;
      if (launcher.predicate != Predicate::TRUE_PRED)
      {
        if (launcher.predicate_false_future.impl != NULL)
          predicate_false_future = launcher.predicate_false_future;
        else
        {
          predicate_false_size = launcher.predicate_false_result.get_size();
          if (predicate_false_size == 0)
          {
            // TODO: Put this check back in
#if 0
            if (variants->return_size > 0)
              log_run.error("Predicated task launch for task %s "
                                  "in parent task %s (UID %lld) has non-void "
                                  "return type but no default value for its "
                                  "future if the task predicate evaluates to "
                                  "false.  Please set either the "
                                  "'predicate_false_result' or "
                                  "'predicate_false_future' fields of the "
                                  "TaskLauncher struct.",
                                  get_task_name(), ctx->get_task_name(),
                                  ctx->get_unique_id())
#endif
          }
          else
          {
            // TODO: Put this check back in
#ifdef PERFORM_PREDICATE_SIZE_CHECKS
            if (predicate_false_size != variants->return_size)
              REPORT_LEGION_ERROR(ERROR_PREDICATED_TASK_LAUNCH,
                            "Predicated task launch for task %s "
                                 "in parent task %s (UID %lld) has predicated "
                                 "false return type of size %ld bytes, but the "
                                 "expected return size is %ld bytes.",
                                 get_task_name(), parent_ctx->get_task_name(),
                                 parent_ctx->get_unique_id(),
                                 predicate_false_size, variants->return_size)
#endif
#ifdef DEBUG_LEGION
            assert(predicate_false_result == NULL);
#endif
            predicate_false_result = 
              legion_malloc(PREDICATE_ALLOC, predicate_false_size);
            memcpy(predicate_false_result, 
                   launcher.predicate_false_result.get_ptr(),
                   predicate_false_size);
          }
        }
      }
      if (check_privileges)
        perform_privilege_checks();
      // Get a future from the parent context to use as the result
      result = Future(new FutureImpl(runtime, true/*register*/,
            runtime->get_available_distributed_id(), 
            runtime->address_space, this));
      check_empty_field_requirements(); 
      if (runtime->legion_spy_enabled)
      {
        LegionSpy::log_individual_task(parent_ctx->get_unique_id(),
                                       unique_op_id,
                                       task_id, get_task_name());
        for (std::vector<PhaseBarrier>::const_iterator it = 
              launcher.wait_barriers.begin(); it !=
              launcher.wait_barriers.end(); it++)
        {
          ApEvent e = Runtime::get_previous_phase(it->phase_barrier);
          LegionSpy::log_phase_barrier_wait(unique_op_id, e);
        }
        LegionSpy::log_future_creation(unique_op_id, 
              result.impl->get_ready_event(), index_point);
      }
      return result;
    }

    //--------------------------------------------------------------------------
    void IndividualTask::set_top_level(void)
    //--------------------------------------------------------------------------
    {
      this->top_level_task = true;
      // Top-level tasks never do dependence analysis, so we
      // need to complete those stages now
      resolve_speculation();
    } 

    //--------------------------------------------------------------------------
    void IndividualTask::trigger_prepipeline_stage(void)
    //--------------------------------------------------------------------------
    {
      // First compute the parent indexes
      compute_parent_indexes();
      privilege_paths.resize(regions.size());
      for (unsigned idx = 0; idx < regions.size(); idx++)
        initialize_privilege_path(privilege_paths[idx], regions[idx]);
      update_no_access_regions();
      if (!options_selected)
      {
        const bool inline_task = select_task_options();
        if (inline_task) 
        {
          REPORT_LEGION_WARNING(LEGION_WARNING_MAPPER_REQUESTED_INLINE,
                          "Mapper %s requested to inline task %s "
                          "(UID %lld) but the 'enable_inlining' option was "
                          "not set on the task launcher so the request is "
                          "being ignored", mapper->get_mapper_name(),
                          get_task_name(), get_unique_id());
        }
      }
      // If we have a trace, it is unsound to do this until the dependence
      // analysis stage when all the operations are serialized in order
      if (need_intra_task_alias_analysis)
      {
        LegionTrace *local_trace = get_trace();
        if (local_trace == NULL)
          perform_intra_task_alias_analysis(false/*tracing*/, NULL/*trace*/,
                                            privilege_paths);
      }
      if (runtime->legion_spy_enabled)
      {
        for (unsigned idx = 0; idx < regions.size(); idx++)
        {
          log_requirement(unique_op_id, idx, regions[idx]);
        }
      }
    }

    //--------------------------------------------------------------------------
    void IndividualTask::trigger_dependence_analysis(void)
    //--------------------------------------------------------------------------
    {
      perform_base_dependence_analysis();
      ProjectionInfo projection_info;
      for (unsigned idx = 0; idx < regions.size(); idx++)
      {
        runtime->forest->perform_dependence_analysis(this, idx, regions[idx], 
                                                     restrict_infos[idx],
                                                     version_infos[idx],
                                                     projection_info,
                                                     privilege_paths[idx]);
      }
    }

    //--------------------------------------------------------------------------
    void IndividualTask::perform_base_dependence_analysis(void)
    //--------------------------------------------------------------------------
    {
#ifdef DEBUG_LEGION
      assert(memo_state != MEMO_REQ);
      assert(privilege_paths.size() == regions.size());
#endif
      // If we have a trace we do our alias analysis now
      if (need_intra_task_alias_analysis)
      {
        LegionTrace *local_trace = get_trace();
        if (local_trace != NULL)
          perform_intra_task_alias_analysis(is_tracing(), local_trace,
                                            privilege_paths);
      }
      // To be correct with the new scheduler we also have to 
      // register mapping dependences on futures
      for (std::vector<Future>::const_iterator it = futures.begin();
            it != futures.end(); it++)
      {
#ifdef DEBUG_LEGION
        assert(it->impl != NULL);
#endif
        it->impl->register_dependence(this);
#ifdef LEGION_SPY
        if (it->impl->producer_op != NULL)
          LegionSpy::log_mapping_dependence(
              parent_ctx->get_unique_id(), it->impl->producer_uid, 0,
              get_unique_id(), 0, TRUE_DEPENDENCE);
#endif
      }
      if (predicate_false_future.impl != NULL)
      {
        predicate_false_future.impl->register_dependence(this);
#ifdef LEGION_SPY
        if (predicate_false_future.impl->producer_op != NULL)
          LegionSpy::log_mapping_dependence(
              parent_ctx->get_unique_id(), 
              predicate_false_future.impl->producer_uid, 0,
              get_unique_id(), 0, TRUE_DEPENDENCE);
#endif
      }
      // Also have to register any dependences on our predicate
      register_predicate_dependence();
<<<<<<< HEAD
      restrict_infos.resize(regions.size());
      version_infos.resize(regions.size());
=======
      ProjectionInfo projection_info;
      for (unsigned idx = 0; idx < regions.size(); idx++)
      {
        runtime->forest->perform_dependence_analysis(this, idx, regions[idx], 
                                                     projection_info,
                                                     privilege_paths[idx]);
      }
>>>>>>> bf15c418
    }

    //--------------------------------------------------------------------------
    void IndividualTask::trigger_ready(void)
    //--------------------------------------------------------------------------
    {
      // Dumb case for must epoch operations, we need these to 
      // be mapped immediately, mapper be damned
      if (must_epoch != NULL)
      {
        TriggerTaskArgs trigger_args(this);
        runtime->issue_runtime_meta_task(trigger_args, 
                                         LG_THROUGHPUT_WORK_PRIORITY);
      }
      // Figure out whether this task is local or remote
      else if (!runtime->is_local(target_proc))
      {
        // We can only send it away if it is not origin mapped
        // otherwise it has to stay here until it is fully mapped
        if (!is_origin_mapped())
          runtime->send_task(this);
        else
          enqueue_ready_task(false/*use target*/);
      }
      else
        enqueue_ready_task(true/*use target*/);
    } 

    //--------------------------------------------------------------------------
    void IndividualTask::report_interfering_requirements(unsigned idx1, 
                                                         unsigned idx2)
    //--------------------------------------------------------------------------
    {
#if 1
      REPORT_LEGION_ERROR(ERROR_ALIASED_INTERFERING_REGION,
                    "Aliased and interfering region requirements for "
                    "individual tasks are not permitted. Region requirements "
                    "%d and %d of task %s (UID %lld) in parent task %s "
                    "(UID %lld) are interfering.", idx1, idx2, get_task_name(),
                    get_unique_id(), parent_ctx->get_task_name(),
                    parent_ctx->get_unique_id())
#else
      REPORT_LEGION_WARNING(LEGION_WARNING_REGION_REQUIREMENTS_INDIVIDUAL,
                      "Region requirements %d and %d of individual task "
                      "%s (UID %lld) in parent task %s (UID %lld) are "
                      "interfering.  This behavior is currently "
                      "undefined. You better really know what you are "
                      "doing.", idx1, idx2, get_task_name(), 
                      get_unique_id(), parent_ctx->get_task_name(), 
                      parent_ctx->get_unique_id())
#endif
    }

    //--------------------------------------------------------------------------
    std::map<PhysicalManager*,std::pair<unsigned,bool> >* 
                                IndividualTask::get_acquired_instances_ref(void)
    //--------------------------------------------------------------------------
    {
      return &acquired_instances;
    }

    //--------------------------------------------------------------------------
    void IndividualTask::resolve_false(bool speculated, bool launched)
    //--------------------------------------------------------------------------
    {
      // If we already launched, then return, otherwise continue
      // through and do the work to clean up the task 
      if (launched)
        return;
      // Set the future to the false result
      RtEvent execution_condition;
      if (predicate_false_future.impl != NULL)
      {
        ApEvent wait_on = predicate_false_future.impl->get_ready_event();
        if (wait_on.has_triggered())
        {
          const size_t result_size = 
            check_future_size(predicate_false_future.impl);
          if (result_size > 0)
            result.impl->set_result(
                predicate_false_future.impl->get_untyped_result(true),
                result_size, false/*own*/);
        }
        else
        {
          // Add references so they aren't garbage collected
          result.impl->add_base_gc_ref(DEFERRED_TASK_REF, this);
          predicate_false_future.impl->add_base_gc_ref(DEFERRED_TASK_REF, this);
          DeferredFutureSetArgs args(result.impl, 
                predicate_false_future.impl, this);
          execution_condition = 
            runtime->issue_runtime_meta_task(args,LG_LATENCY_WORK_PRIORITY,
                                             Runtime::protect_event(wait_on));
        }
      }
      else
      {
        if (predicate_false_size > 0)
          result.impl->set_result(predicate_false_result,
                                  predicate_false_size, false/*own*/);
      }
      // Then clean up this task instance
      complete_mapping();
      complete_execution(execution_condition);
      resolve_speculation();
      trigger_children_complete();
    }

    //--------------------------------------------------------------------------
    void IndividualTask::early_map_task(void)
    //--------------------------------------------------------------------------
    {
      // Nothing to do for now
    }

    //--------------------------------------------------------------------------
    bool IndividualTask::distribute_task(void)
    //--------------------------------------------------------------------------
    {
      if (target_proc.exists() && (target_proc != current_proc))
      {
        runtime->send_task(this);
        return false;
      }
      return true;
    }

    //--------------------------------------------------------------------------
    RtEvent IndividualTask::perform_mapping(
         MustEpochOp *must_epoch_owner/*=NULL*/, bool first_invocation/*=true*/)
    //--------------------------------------------------------------------------
    {
      DETAILED_PROFILER(runtime, INDIVIDUAL_PERFORM_MAPPING_CALL);
      // Now try to do the mapping, we can just use our completion
      // event since we know this task will object will be active
      // throughout the duration of the computation
      const RtEvent deferred = map_all_regions(get_task_completion(), 
                                  first_invocation, must_epoch_owner);
      if (deferred.exists() && !deferred.has_triggered())
        return deferred;
      // Release any acquired instances that we have
      if (!acquired_instances.empty())
        release_acquired_instances(acquired_instances);
      // If we mapped, then we are no longer stealable
      stealable = false;
      // We can now apply any arrives or releases
      if (!arrive_barriers.empty() || !grants.empty())
      {
        ApEvent done_event = get_task_completion();
        if (!effects_postconditions.empty())
        {
          const PhysicalTraceInfo trace_info(this);
          effects_postconditions.insert(done_event);
          done_event = 
            Runtime::merge_events(&trace_info, effects_postconditions);
        }
        for (unsigned idx = 0; idx < grants.size(); idx++)
          grants[idx].impl->register_operation(done_event);
        for (std::vector<PhaseBarrier>::const_iterator it = 
              arrive_barriers.begin(); it != arrive_barriers.end(); it++)
          Runtime::phase_barrier_arrive(*it, 1/*count*/, done_event);
      }
      // If we succeeded in mapping and everything was mapped
      // then we get to mark that we are done mapping
<<<<<<< HEAD
      if ((shard_manager == NULL) && !is_repl_individual_task() && 
          is_leaf() && !has_virtual_instances())
        finish_individual_mapping();
      return RtEvent::NO_RT_EVENT;
    }
    
    //--------------------------------------------------------------------------
    void IndividualTask::finish_individual_mapping(void)
    //--------------------------------------------------------------------------
    {
      RtEvent applied_condition;
      if (!map_applied_conditions.empty())
        applied_condition = Runtime::merge_events(map_applied_conditions);
      if (is_remote())
      {
        // Send back the message saying that we finished mapping
        Serializer rez;
        // Only need to send back the pointer to the task instance
        rez.serialize(orig_task);
        rez.serialize(applied_condition);
        // Special case for control replication when we have to 
        // also return the version numbers for broadcast
        if (remote_replicate && !is_origin_mapped())
          pack_remote_versions(rez);
        runtime->send_individual_remote_mapped(orig_proc, rez);
      }
      // Now we can complete this task
      if (!acquired_instances.empty())
        release_acquired_instances(acquired_instances);
      complete_mapping(applied_condition);
=======
      RtEvent applied_condition;
      if (is_leaf() && !has_virtual_instances())
      {
        if (!map_applied_conditions.empty())
        {
          applied_condition = Runtime::merge_events(map_applied_conditions);
          map_applied_conditions.clear();
        }
        // If we mapped remotely we might have a deferred complete mapping
        // that we can trigger now
        if (deferred_complete_mapping.exists())
        {
#ifdef DEBUG_LEGION
          assert(is_remote());
#endif
          Runtime::trigger_event(deferred_complete_mapping, applied_condition);
          applied_condition = deferred_complete_mapping;
          deferred_complete_mapping = RtUserEvent::NO_RT_USER_EVENT;
        }
      }
      else if (!is_remote())
      {
        // We did this mapping on the owner
#ifdef DEBUG_LEGION
        assert(!deferred_complete_mapping.exists());
#endif
        deferred_complete_mapping = Runtime::create_rt_user_event();
        applied_condition = deferred_complete_mapping;
      }
      else
      {
        // We did this mapping remotely so there better be an event
#ifdef DEBUG_LEGION
        assert(deferred_complete_mapping.exists());
#endif
        applied_condition = deferred_complete_mapping;
      }
      // Mark that we have completed mapping
      complete_mapping(applied_condition);
      return RtEvent::NO_RT_EVENT;
>>>>>>> bf15c418
    }

    //--------------------------------------------------------------------------
    bool IndividualTask::is_stealable(void) const
    //--------------------------------------------------------------------------
    {
      return ((!map_origin) && stealable);
    }

    //--------------------------------------------------------------------------
    bool IndividualTask::can_early_complete(ApUserEvent &chain_event)
    //--------------------------------------------------------------------------
    {
      if (is_remote())
        return false;
      if (runtime->program_order_execution)
        return false;
      // Otherwise we're going to do it mark that we
      // don't need to trigger the underlying completion event.
      // Note we need to do this now to avoid any race condition.
      return request_early_complete_no_trigger(chain_event);
    }

    //--------------------------------------------------------------------------
    VersionInfo& IndividualTask::get_version_info(unsigned idx)
    //--------------------------------------------------------------------------
    {
#ifdef DEBUG_LEGION
      assert(idx < version_infos.size());
#endif
      return version_infos[idx];
    }

    //--------------------------------------------------------------------------
    const std::vector<VersionInfo>* IndividualTask::get_version_infos(void)
    //--------------------------------------------------------------------------
    {
      return &version_infos;
    }

    //--------------------------------------------------------------------------
    RegionTreePath& IndividualTask::get_privilege_path(unsigned idx)
    //--------------------------------------------------------------------------
    {
#ifdef DEBUG_LEGION
      assert(idx < privilege_paths.size());
#endif
      return privilege_paths[idx];
    }

    //--------------------------------------------------------------------------
    ApEvent IndividualTask::get_task_completion(void) const
    //--------------------------------------------------------------------------
    {
      if (is_remote())
        return remote_completion_event;
      else
        return completion_event;
    }

    //--------------------------------------------------------------------------
    TaskOp::TaskKind IndividualTask::get_task_kind(void) const
    //--------------------------------------------------------------------------
    {
      return INDIVIDUAL_TASK_KIND;
    } 

    //--------------------------------------------------------------------------
    void IndividualTask::trigger_task_complete(void)
    //--------------------------------------------------------------------------
    {
      DETAILED_PROFILER(runtime, INDIVIDUAL_TRIGGER_COMPLETE_CALL);
      // Remove profiling our guard and trigger the profiling event if necessary
      if ((__sync_add_and_fetch(&outstanding_profiling_requests, -1) == 0) &&
          profiling_reported.exists())
        Runtime::trigger_event(profiling_reported);
      // Invalidate any state that we had if we didn't already
      // Do this before sending the complete message to avoid the
      // race condition in the remote case where the top-level
      // context cleans on the owner node while we still need it
      if (execution_context != NULL)
      {
        execution_context->invalidate_region_tree_contexts();
        if (runtime->legion_spy_enabled)
          execution_context->log_created_requirements();
      }
      // For remote cases we have to keep track of the events for
      // returning any created logical state, we can't commit until
      // it is returned or we might prematurely release the references
      // that we hold on the version state objects
      if (!is_remote())
      {
        // Pass back our created and deleted operations
        if (!top_level_task && (execution_context != NULL))
          execution_context->return_privilege_state(parent_ctx);
        // The future has already been set so just trigger it
        result.impl->complete_future();
      }
      else
      {
        Serializer rez;
        pack_remote_complete(rez);
        runtime->send_individual_remote_complete(orig_proc,rez);
      }
      // See if we need to trigger that our children are complete
      // Note it is only safe to do this if we were not sent remotely
      bool need_commit = false;
      if (!sent_remotely && (execution_context != NULL))
        need_commit = execution_context->attempt_children_commit();
      if (must_epoch != NULL)
        must_epoch->notify_subop_complete(this);
      // Mark that this operation is complete
      complete_operation();
      if (need_commit)
        trigger_children_committed();
    }

    //--------------------------------------------------------------------------
    void IndividualTask::trigger_task_commit(void)
    //--------------------------------------------------------------------------
    {
      DETAILED_PROFILER(runtime, INDIVIDUAL_TRIGGER_COMMIT_CALL);
      if (is_remote())
      {
        Serializer rez;
        pack_remote_commit(rez);
        runtime->send_individual_remote_commit(orig_proc,rez);
      }
      if (must_epoch != NULL)
        must_epoch->notify_subop_commit(this);
      commit_operation(true/*deactivate*/, profiling_reported);
    }

    //--------------------------------------------------------------------------
    void IndividualTask::handle_future(const void *res, size_t res_size,
                                       bool owned)
    //--------------------------------------------------------------------------
    {
      // Save our future value so we can set it or send it back later
      if (is_remote())
      {
        if (owned)
        {
          future_store = const_cast<void*>(res);
          future_size = res_size;
        }
        else
        {
          future_size = res_size;
          future_store = legion_malloc(FUTURE_RESULT_ALLOC, future_size);
          memcpy(future_store,res,future_size);
        }
      }
      else
      {
        // Set our future, but don't trigger it yet
        if (must_epoch == NULL)
          result.impl->set_result(res, res_size, owned);
        else
          must_epoch->set_future(index_point, res, res_size, owned);
      }
    }

    //--------------------------------------------------------------------------
    void IndividualTask::handle_post_mapped(bool deferral,
                                            RtEvent mapped_precondition)
    //--------------------------------------------------------------------------
    {
      DETAILED_PROFILER(runtime, INDIVIDUAL_POST_MAPPED_CALL);
      if (deferred_complete_mapping.exists())
      {
<<<<<<< HEAD
#ifdef DEBUG_LEGION
        assert(!deferral);
#endif
        SingleTask::DeferredPostMappedArgs args(this);
        runtime->issue_runtime_meta_task(args, LG_THROUGHPUT_DEFERRED_PRIORITY,
                                         mapped_precondition);
        return;
      }
      if (runtime->legion_spy_enabled && (execution_context != NULL))
        execution_context->log_created_requirements();
      // We used to have to apply our virtual state here, but that is now
      // done when the virtual instances are returned in return_virtual_task
      // If we have any virtual instances then we need to apply
      // the changes for them now
      finish_individual_mapping();
=======
        if (mapped_precondition.exists())
          map_applied_conditions.insert(mapped_precondition);
        // Little race condition here so pull it on the stack first
        RtUserEvent to_trigger = deferred_complete_mapping;
        deferred_complete_mapping = RtUserEvent::NO_RT_USER_EVENT;
        if (!map_applied_conditions.empty())
          Runtime::trigger_event(to_trigger, 
              Runtime::merge_events(map_applied_conditions)); 
        else
          Runtime::trigger_event(to_trigger);
      }
#ifdef DEBUG_LEGION
#ifndef NDEBUG
      else
      {
        assert(!mapped_precondition.exists());
        assert(map_applied_conditions.empty());
      }
#endif
#endif
>>>>>>> bf15c418
    } 

    //--------------------------------------------------------------------------
    void IndividualTask::handle_misspeculation(void)
    //--------------------------------------------------------------------------
    {
      // First thing: increment the meta-task counts since we decremented
      // them in case we didn't end up running
#ifdef DEBUG_LEGION
      runtime->increment_total_outstanding_tasks(
          MisspeculationTaskArgs::TASK_ID, true/*meta*/);
#else
      runtime->increment_total_outstanding_tasks();
#endif
#ifdef DEBUG_SHUTDOWN_HANG
      __sync_fetch_and_add(
            &runtime->outstanding_counts[MisspeculationTaskArgs::TASK_ID],1);
#endif
      // Pretend like we executed the task
      execution_context->begin_misspeculation();
      if (predicate_false_future.impl != NULL)
      {
        // Wait for the future to be ready
        ApEvent wait_on = predicate_false_future.impl->get_ready_event();
        wait_on.wait();
        void *ptr = predicate_false_future.impl->get_untyped_result(true);
        size_t size = predicate_false_future.impl->get_untyped_size();
        execution_context->end_misspeculation(ptr, size); 
      }
      else
        execution_context->end_misspeculation(predicate_false_result,
                                              predicate_false_size);
    }

    //--------------------------------------------------------------------------
    void IndividualTask::record_reference_mutation_effect(RtEvent event)
    //--------------------------------------------------------------------------
    {
      map_applied_conditions.insert(event);
    }

    //--------------------------------------------------------------------------
    void IndividualTask::perform_physical_traversal(unsigned idx, 
                                      RegionTreeContext ctx, InstanceSet &valid)
    //--------------------------------------------------------------------------
    {
      runtime->forest->physical_premap_only(this, idx, regions[idx], 
                                            version_infos[idx], valid);
    }

    //--------------------------------------------------------------------------
    bool IndividualTask::pack_task(Serializer &rez, Processor target)
    //--------------------------------------------------------------------------
    {
      DETAILED_PROFILER(runtime, INDIVIDUAL_PACK_TASK_CALL);
      // Check to see if we are stealable, if not and we have not
      // yet been sent remotely, then send the state now
      AddressSpaceID addr_target = runtime->find_address_space(target);
      RezCheck z(rez);
      pack_single_task(rez, addr_target);
      rez.serialize(orig_task);
      rez.serialize(remote_completion_event);
      rez.serialize(remote_unique_id);
      rez.serialize(remote_owner_uid);
      rez.serialize(top_level_task);
<<<<<<< HEAD
      if (!is_remote())
      {
        // We're a remote replicate if we're replicated and we're
        // not part of a must epoch launch which is handled differently
        if (is_repl_individual_task() && (must_epoch == NULL))
          rez.serialize<bool>(true);
        else
          rez.serialize<bool>(false);
      }
      else
        rez.serialize<bool>(remote_replicate);
      if (!is_origin_mapped())
      {
        // have to pack all version info (e.g. split masks)
        std::vector<bool> full_version_infos(regions.size(), true);
        pack_version_infos(rez, version_infos, full_version_infos);
      }
      else
        pack_version_infos(rez, version_infos, virtual_mapped);
      pack_restrict_infos(rez, restrict_infos);
=======
>>>>>>> bf15c418
      if (predicate_false_future.impl != NULL)
        rez.serialize(predicate_false_future.impl->did);
      else
        rez.serialize<DistributedID>(0);
      rez.serialize(predicate_false_size);
      if (predicate_false_size > 0)
        rez.serialize(predicate_false_result, predicate_false_size);
      // Mark that we sent this task remotely
      sent_remotely = true;
      // If this task is remote, then deactivate it, otherwise
      // we're local so we don't want to be deactivated for when
      // return messages get sent back.
      return is_remote();
    }

    //--------------------------------------------------------------------------
    bool IndividualTask::unpack_task(Deserializer &derez, Processor current,
                                     std::set<RtEvent> &ready_events)
    //--------------------------------------------------------------------------
    {
      DETAILED_PROFILER(runtime, INDIVIDUAL_UNPACK_TASK_CALL);
      DerezCheck z(derez);
      unpack_single_task(derez, ready_events);
      derez.deserialize(orig_task);
      derez.deserialize(remote_completion_event);
      derez.deserialize(remote_unique_id);
      set_current_proc(current);
      derez.deserialize(remote_owner_uid);
      derez.deserialize(top_level_task);
<<<<<<< HEAD
      derez.deserialize(remote_replicate);
      unpack_version_infos(derez, version_infos, ready_events);
      unpack_restrict_infos(derez, restrict_infos, ready_events);
=======
>>>>>>> bf15c418
      // Quick check to see if we've been sent back to our original node
      if (!is_remote())
      {
#ifdef DEBUG_LEGION
        // Need to make the deserializer happy in debug mode
        // 2 *sizeof(size_t) since we're two DerezChecks deep
        derez.advance_pointer(derez.get_remaining_bytes() - 2*sizeof(size_t));
#endif
        // If we were sent back then mark that we are no longer remote
        orig_task->sent_remotely = false;
        // Put the original instance back on the mapping queue and
        // deactivate this version of the task
        runtime->add_to_ready_queue(current_proc, orig_task);
        deactivate();
        return false;
      }
      // Unpack the predicate false infos
      DistributedID pred_false_did;
      derez.deserialize(pred_false_did);
      if (pred_false_did != 0)
      {
        WrapperReferenceMutator mutator(ready_events);
        FutureImpl *impl = 
          runtime->find_or_create_future(pred_false_did, &mutator);
        impl->add_base_gc_ref(FUTURE_HANDLE_REF, &mutator);
        predicate_false_future = Future(impl, false/*need reference*/);
      }
      derez.deserialize(predicate_false_size);
      if (predicate_false_size > 0)
      {
#ifdef DEBUG_LEGION
        assert(predicate_false_result == NULL);
#endif
        predicate_false_result = malloc(predicate_false_size);
        derez.deserialize(predicate_false_result, predicate_false_size);
      }
      // Figure out what our parent context is
      parent_ctx = runtime->find_context(remote_owner_uid);
      // Set our parent task for the user
      parent_task = parent_ctx->get_task();
      // Have to do this before resolving speculation in case
      // we get cleaned up after the resolve speculation call
      if (runtime->legion_spy_enabled)
      {
        LegionSpy::log_point_point(remote_unique_id, get_unique_id());
#ifdef LEGION_SPY
        LegionSpy::log_event_dependence(completion_event, 
                                        remote_completion_event);
#endif
      }
      // If we're remote, we've already resolved speculation for now
      resolve_speculation();
      // Return true to add ourselves to the ready queue
      return true;
    }

    //--------------------------------------------------------------------------
    void IndividualTask::pack_as_shard_task(Serializer &rez,AddressSpace target)
    //--------------------------------------------------------------------------
    {
      pack_single_task(rez, target);
      // We know we are mapped so pack the version infos and restrictions
      pack_version_infos(rez, version_infos, virtual_mapped);
      pack_restrict_infos(rez, restrict_infos);
      // Finally pack our context information
      rez.serialize(remote_owner_uid);
    }

    //--------------------------------------------------------------------------
    void IndividualTask::perform_inlining(void)
    //--------------------------------------------------------------------------
    {
      // See if there is anything that we need to wait on before running
      std::set<ApEvent> wait_on_events;
      for (unsigned idx = 0; idx < futures.size(); idx++)
      {
        FutureImpl *impl = futures[idx].impl; 
        wait_on_events.insert(impl->ready_event);
      }
      for (unsigned idx = 0; idx < grants.size(); idx++)
      {
        GrantImpl *impl = grants[idx].impl;
        wait_on_events.insert(impl->acquire_grant());
      }
      for (unsigned idx = 0; idx < wait_barriers.size(); idx++)
      {
        ApEvent e = 
          Runtime::get_previous_phase(wait_barriers[idx].phase_barrier);
        wait_on_events.insert(e);
      }
      // Merge together all the events for the start condition 
      ApEvent start_condition = Runtime::merge_events(NULL, wait_on_events);
      // Get the processor that we will be running on
      Processor current = parent_ctx->get_executing_processor();
      // Select the variant to use
      VariantImpl *variant = parent_ctx->select_inline_variant(this);
      if (!runtime->unsafe_mapper)
      {
        MapperManager *mapper = runtime->find_mapper(current, map_id);
        validate_variant_selection(mapper, variant, "select_task_variant");
      }
      // Now make an inline context to use for the execution
      InlineContext *inline_ctx = new InlineContext(runtime, parent_ctx, this);
      // Save this for when we are done executing
      TaskContext *enclosing = parent_ctx;
      // Set the context to be the current inline context
      parent_ctx = inline_ctx;
      // See if we need to wait for anything
      if (start_condition.exists())
        start_condition.wait();
      variant->dispatch_inline(current, inline_ctx); 
      // Return any created privilege state
      inline_ctx->return_privilege_state(enclosing);
      // Then delete the inline context
      delete inline_ctx;
    }

    //--------------------------------------------------------------------------
    void IndividualTask::end_inline_task(const void *res, 
                                         size_t res_size, bool owned) 
    //--------------------------------------------------------------------------
    {
      // Save the future result and trigger it
      result.impl->set_result(res, res_size, owned);
      result.impl->complete_future();
      // Trigger our completion event
      Runtime::trigger_event(completion_event);
      // Now we're done, someone else will deactivate us
    }

    //--------------------------------------------------------------------------
<<<<<<< HEAD
    void IndividualTask::unpack_remote_versions(Deserializer &derez)
    //--------------------------------------------------------------------------
    {
      // Should only be called by inheriting classes like ReplIndividualTask
      assert(false);
    }

    //--------------------------------------------------------------------------
    void IndividualTask::pack_remote_versions(Serializer &rez)
    //--------------------------------------------------------------------------
    {
#ifdef DEBUG_LEGION
      assert(is_remote());
      assert(remote_replicate);
#endif
      rez.serialize(get_mapped_event());
      std::vector<unsigned> write_indexes;
      for (unsigned idx = 0; idx < regions.size(); idx++)
      {
        if (!IS_WRITE(regions[idx]))
          continue;
        write_indexes.push_back(idx);
      }
      rez.serialize<size_t>(write_indexes.size());
      if (!write_indexes.empty())
      {
        for (unsigned idx = 0; idx < write_indexes.size(); idx++)
        {
          const unsigned index = write_indexes[idx];
          rez.serialize(index);
          LegionMap<DistributedID,FieldMask>::aligned advance_states;
          version_infos[index].capture_base_states(true/*adv*/, advance_states);
          rez.serialize<size_t>(advance_states.size());
          for (LegionMap<DistributedID,FieldMask>::aligned::const_iterator 
                it = advance_states.begin(); it != advance_states.end(); it++)
          {
            rez.serialize(it->first);
            rez.serialize(it->second);
          }
        }
      }
    }

    //--------------------------------------------------------------------------
    void IndividualTask::unpack_remote_mapped(Deserializer &derez)
    //--------------------------------------------------------------------------
    {
      RtEvent applied;
      derez.deserialize(applied);
      if (applied.exists())
        map_applied_conditions.insert(applied);
      // Only have remote versions if we were replicated 
      // and not part of a must epoch launch
      if (is_repl_individual_task() && (must_epoch == NULL) && 
          !is_origin_mapped())
        unpack_remote_versions(derez);
      if (!map_applied_conditions.empty())
        complete_mapping(Runtime::merge_events(map_applied_conditions));
      else
        complete_mapping();
    } 

    //--------------------------------------------------------------------------
=======
>>>>>>> bf15c418
    void IndividualTask::pack_remote_complete(Serializer &rez)
    //--------------------------------------------------------------------------
    {
      DETAILED_PROFILER(runtime, INDIVIDUAL_PACK_REMOTE_COMPLETE_CALL);
      AddressSpaceID target = runtime->find_address_space(orig_proc);
      if ((execution_context != NULL) &&
          execution_context->has_created_requirements())
        execution_context->send_back_created_state(target); 
      // Send back the pointer to the task instance, then serialize
      // everything else that needs to be sent back
      rez.serialize(orig_task);
      RezCheck z(rez);
      // Pack the privilege state
      if (execution_context != NULL)
      {
        rez.serialize<bool>(true);
        execution_context->pack_privilege_state(rez, target, true/*returning*/);
      }
      else
        rez.serialize<bool>(false);
      // Then pack the future result
      {
        RezCheck z2(rez);
        rez.serialize(future_size);
        rez.serialize(future_store,future_size);
      }
    }
    
    //--------------------------------------------------------------------------
    void IndividualTask::unpack_remote_complete(Deserializer &derez)
    //--------------------------------------------------------------------------
    {
      DETAILED_PROFILER(runtime, INDIVIDUAL_UNPACK_REMOTE_COMPLETE_CALL);
      DerezCheck z(derez);
      // First unpack the privilege state
      bool has_privilege_state;
      derez.deserialize(has_privilege_state);
      if (has_privilege_state)
        ResourceTracker::unpack_privilege_state(derez, parent_ctx);
      // Unpack the future result
      {
        DerezCheck z2(derez);
        size_t future_size;
        derez.deserialize(future_size);
        const void *future_ptr = derez.get_current_pointer();
        handle_future(future_ptr, future_size, false/*owned*/); 
        derez.advance_pointer(future_size);
      }
      // Mark that we have both finished executing and that our
      // children are complete
      complete_execution();
      trigger_children_complete();
    }

    //--------------------------------------------------------------------------
    void IndividualTask::pack_remote_commit(Serializer &rez)
    //--------------------------------------------------------------------------
    {
      // Only need to send back the pointer to the task instance
      rez.serialize(orig_task);
    }

    //--------------------------------------------------------------------------
    void IndividualTask::unpack_remote_commit(Deserializer &derez)
    //--------------------------------------------------------------------------
    {
      trigger_children_committed();
    }

    //--------------------------------------------------------------------------
    void IndividualTask::replay_analysis(void)
    //--------------------------------------------------------------------------
    {
#ifdef LEGION_SPY
      LegionSpy::log_replay_operation(unique_op_id);
#endif
      if (runtime->legion_spy_enabled)
      {
        for (unsigned idx = 0; idx < regions.size(); idx++)
          TaskOp::log_requirement(unique_op_id, idx, regions[idx]);
      }
      tpl->register_operation(this);
      complete_mapping();
    }

    //--------------------------------------------------------------------------
    /*static*/ void IndividualTask::process_unpack_remote_complete(
                                                            Deserializer &derez)
    //--------------------------------------------------------------------------
    {
      IndividualTask *task;
      derez.deserialize(task);
      task->unpack_remote_complete(derez);
    }

    //--------------------------------------------------------------------------
    /*static*/ void IndividualTask::process_unpack_remote_commit(
                                                            Deserializer &derez)
    //--------------------------------------------------------------------------
    {
      IndividualTask *task;
      derez.deserialize(task);
      task->unpack_remote_commit(derez);
    }

    /////////////////////////////////////////////////////////////
    // Point Task 
    /////////////////////////////////////////////////////////////

    //--------------------------------------------------------------------------
    PointTask::PointTask(Runtime *rt)
      : SingleTask(rt)
    //--------------------------------------------------------------------------
    {
    }

    //--------------------------------------------------------------------------
    PointTask::PointTask(const PointTask &rhs)
      : SingleTask(NULL)
    //--------------------------------------------------------------------------
    {
      // should never be called
      assert(false);
    }

    //--------------------------------------------------------------------------
    PointTask::~PointTask(void)
    //--------------------------------------------------------------------------
    {
    }

    //--------------------------------------------------------------------------
    PointTask& PointTask::operator=(const PointTask &rhs)
    //--------------------------------------------------------------------------
    {
      // should never be called
      assert(false);
      return *this;
    }

    //--------------------------------------------------------------------------
    void PointTask::activate(void)
    //--------------------------------------------------------------------------
    {
      DETAILED_PROFILER(runtime, POINT_ACTIVATE_CALL);
      activate_single();
      // Point tasks never have to resolve speculation
      resolve_speculation();
      slice_owner = NULL;
      point_termination = ApUserEvent::NO_AP_USER_EVENT;
    }

    //--------------------------------------------------------------------------
    void PointTask::deactivate(void)
    //--------------------------------------------------------------------------
    {
      DETAILED_PROFILER(runtime, POINT_DEACTIVATE_CALL);
      if (runtime->profiler != NULL)
        runtime->profiler->register_slice_owner(
            this->slice_owner->get_unique_op_id(),
            this->get_unique_op_id());
      deactivate_single();
<<<<<<< HEAD
      version_infos.clear();
      restrict_postconditions.clear();
      runtime->free_point_task(this);
    }

    //--------------------------------------------------------------------------
    void PointTask::perform_versioning_analysis(std::set<RtEvent> &ready_events)
    //--------------------------------------------------------------------------
    {
      if (is_replaying())
        return;
#ifdef DEBUG_LEGION
      assert(version_infos.empty());
#endif
      // Copy the version info information over from our slice owner
      version_infos = slice_owner->version_infos;
#ifdef DEBUG_LEGION
      assert(version_infos.size() == regions.size());
#endif
      // We have to walk down the tree from the upper bound node
      // to where we are asking for privileges, along the way we
      // first have to check to see if the tree is open, and then
      // again to see if it has been advanced if we are going to 
      // be writing/reducing below in the tree
      const LegionMap<unsigned,FieldMask>::aligned empty_dirty_previous;
      const UniqueID logical_context_uid = parent_ctx->get_context_uid();
      for (unsigned idx = 0; idx < regions.size(); idx++)
      {
        if (IS_NO_ACCESS(regions[idx]))
          continue;
        // If this is an early mapped region then we don't need to do anything
        if (early_mapped_regions.find(idx) != early_mapped_regions.end())
          continue;
        ProjectionInfo &proj_info = slice_owner->projection_infos[idx]; 
        RegionTreeNode *parent_node;
        const RegionRequirement &slice_req = slice_owner->regions[idx];
        if (slice_req.handle_type == PART_PROJECTION)
          parent_node = runtime->forest->get_node(slice_req.partition);
        else
          parent_node = runtime->forest->get_node(slice_req.region);
#ifdef DEBUG_LEGION
        assert(regions[idx].handle_type == SINGULAR);
#endif
        RegionTreeNode *child_node = 
          runtime->forest->get_node(regions[idx].region);
        // If they are the same node, we are already done
        if (child_node == parent_node)
          continue;
        // Compute our privilege full projection path 
        RegionTreePath projection_path;
        runtime->forest->initialize_path(child_node->get_row_source(),
                       parent_node->get_row_source(), projection_path);
        // Any opens/advances have already been generated to the
        // upper bound node, so we don't have to handle that node, 
        // therefore all our paths must start at one node below the
        // upper bound node
        RegionTreeNode *one_below = parent_node->get_tree_child(
                projection_path.get_child(parent_node->get_depth()));
        RegionTreePath one_below_path;
        one_below_path.initialize(projection_path.get_min_depth()+1, 
                                  projection_path.get_max_depth());
        for (unsigned idx2 = projection_path.get_min_depth()+1; 
              idx2 < projection_path.get_max_depth(); idx2++)
          one_below_path.register_child(idx2, projection_path.get_child(idx2));
        const LegionMap<ProjectionEpochID,FieldMask>::aligned &proj_epochs = 
          proj_info.get_projection_epochs();
        // Do the analysis to see if we've opened all the nodes to the child
        {
          for (LegionMap<ProjectionEpochID,FieldMask>::aligned::const_iterator
                it = proj_epochs.begin(); it != proj_epochs.end(); it++)
          {
            // Advance version numbers from one below the upper bound
            // all the way down to the child
            runtime->forest->advance_version_numbers(this, idx, 
                false/*update parent state*/, false/*doesn't matter*/,
                logical_context_uid, true/*dedup opens*/, 
                false/*dedup advance*/, it->first, 0/*id*/, one_below, 
                one_below_path, it->second, empty_dirty_previous, ready_events);
          }
        }
        // If we're doing something other than reading, we need
        // to also do the advance for anything open below, we do
        // this from the one below node to the node above the child node
        // The exception is if we are reducing in which case we go from
        // the all the way to the bottom so that the first reduction
        // point bumps the version number appropriately. Another exception is 
        // for dirty reductions where we know that there is already a write 
        // at the base level so we don't need to do an advance to get our 
        // reduction registered with the parent VersionState object

        if (!IS_READ_ONLY(regions[idx]) && 
            ((one_below != child_node) || 
             (IS_REDUCE(regions[idx]) && !proj_info.is_dirty_reduction())))
        {
          RegionTreePath advance_path;
          // If we're a reduction we go all the way to the bottom
          // otherwise if we're read-write we go to the level above
          // because our version_analysis call will do the advance
          // at the destination node.           
          if (IS_REDUCE(regions[idx]) && !proj_info.is_dirty_reduction())
          {
#ifdef DEBUG_LEGION
            assert((one_below->get_depth() < child_node->get_depth()) ||
                   (one_below == child_node)); 
#endif
            advance_path = one_below_path;
          }
          else
          {
#ifdef DEBUG_LEGION
            assert(one_below->get_depth() < child_node->get_depth()); 
#endif
            advance_path.initialize(one_below_path.get_min_depth(), 
                                    one_below_path.get_max_depth()-1);
            for (unsigned idx2 = one_below_path.get_min_depth(); 
                  idx2 < (one_below_path.get_max_depth()-1); idx2++)
              advance_path.register_child(idx2, one_below_path.get_child(idx2));
          }
          const bool parent_is_upper_bound = 
            (slice_req.handle_type != PART_PROJECTION) && 
            (slice_req.region == slice_req.parent);
          for (LegionMap<ProjectionEpochID,FieldMask>::aligned::const_iterator
                it = proj_epochs.begin(); it != proj_epochs.end(); it++)
          {
            // Advance version numbers from the upper bound to one above
            // the target child for split version numbers
            runtime->forest->advance_version_numbers(this, idx, 
                true/*update parent state*/, parent_is_upper_bound,
                logical_context_uid, false/*dedup opens*/, 
                true/*dedup advances*/, 0/*id*/, it->first, one_below, 
                advance_path, it->second, empty_dirty_previous, ready_events);
          }
        }
        // Now we can record our version numbers just like everyone else
        // We can skip the check for virtual version information because
        // our owner slice already did it
        runtime->forest->perform_versioning_analysis(this, idx, regions[idx],
                                      one_below_path, version_infos[idx], 
                                      ready_events, false/*partial*/, 
                                      NULL/*filter*/, one_below, 
                                      logical_context_uid, &proj_epochs, 
                                      true/*skip parent check*/);
      }
    }
=======
      if (!remote_instances.empty())
      {
        UniqueID local_uid = get_unique_id();
        Serializer rez;
        {
          RezCheck z(rez);
          rez.serialize(local_uid);
        }
        for (std::map<AddressSpaceID,RemoteTask*>::const_iterator it = 
              remote_instances.begin(); it != remote_instances.end(); it++)
        {
          runtime->send_remote_context_free(it->first, rez);
        }
        remote_instances.clear();
      }
      runtime->free_point_task(this);
    } 
>>>>>>> bf15c418

    //--------------------------------------------------------------------------
    void PointTask::trigger_dependence_analysis(void)
    //--------------------------------------------------------------------------
    {
      // should never be called
      assert(false);
    }

    //--------------------------------------------------------------------------
    void PointTask::report_interfering_requirements(unsigned idx1,
                                                    unsigned idx2)
    //--------------------------------------------------------------------------
    {
      switch (index_point.get_dim())
      {
        case 1:
          {
            REPORT_LEGION_ERROR(ERROR_ALIASED_REGION_REQUIREMENTS,
                    "Aliased and interfering region requirements for "
                    "point tasks are not permitted. Region requirements "
                    "%d and %d of point %lld of index space task %s (UID %lld) "
                    "in parent task %s (UID %lld) are interfering.", 
                    idx1, idx2, index_point[0], get_task_name(),
                    get_unique_id(), parent_ctx->get_task_name(),
                    parent_ctx->get_unique_id());
            break;
          }
        case 2:
          {
            REPORT_LEGION_ERROR(ERROR_ALIASED_REGION_REQUIREMENTS,
                    "Aliased and interfering region requirements for "
                    "point tasks are not permitted. Region requirements "
                    "%d and %d of point (%lld,%lld) of index space task %s "
                    "(UID %lld) in parent task %s (UID %lld) are interfering.",
                    idx1, idx2, index_point[0], index_point[1], 
                    get_task_name(), get_unique_id(), 
                    parent_ctx->get_task_name(), parent_ctx->get_unique_id());
            break;
          }
        case 3:
          {
            REPORT_LEGION_ERROR(ERROR_ALIASED_REGION_REQUIREMENTS,
                    "Aliased and interfering region requirements for "
                    "point tasks are not permitted. Region requirements "
                    "%d and %d of point (%lld,%lld,%lld) of index space task %s"
                    " (UID %lld) in parent task %s (UID %lld) are interfering.",
                    idx1, idx2, index_point[0], index_point[1], 
                    index_point[2], get_task_name(), get_unique_id(), 
                    parent_ctx->get_task_name(), parent_ctx->get_unique_id());
            break;
          }
        default:
          assert(false);
      }
    }

    //--------------------------------------------------------------------------
    void PointTask::resolve_false(bool speculated, bool launched)
    //--------------------------------------------------------------------------
    {
      // should never be called
      assert(false);
    }

    //--------------------------------------------------------------------------
    void PointTask::early_map_task(void)
    //--------------------------------------------------------------------------
    {
      // Point tasks are always done with early mapping
    }

    //--------------------------------------------------------------------------
    bool PointTask::distribute_task(void)
    //--------------------------------------------------------------------------
    {
      // Point tasks are never sent anywhere
      return true;
    }

    //--------------------------------------------------------------------------
    RtEvent PointTask::perform_mapping(MustEpochOp *must_epoch_owner/*=NULL*/,
                                       bool first_invocation/*=true*/)
    //--------------------------------------------------------------------------
    {
      // For point tasks we use the point termination event which as the
      // end event for this task since point tasks can be moved and
      // the completion event is therefore not guaranteed to survive
      // the length of the task's execution
      const RtEvent deferred = 
        map_all_regions(point_termination, first_invocation, must_epoch_owner);
      if (deferred.exists() && !deferred.has_triggered())
        return deferred;
      RtEvent applied_condition;
      ApEvent effects_condition;
      // If we succeeded in mapping and had no virtual mappings
      // then we are done mapping
      if (is_leaf() && !has_virtual_instances() && (shard_manager == NULL))
      {
        if (!map_applied_conditions.empty())
        {
          applied_condition = Runtime::merge_events(map_applied_conditions);
          map_applied_conditions.clear();
        }
        if (!effects_postconditions.empty())
        {
          const PhysicalTraceInfo trace_info(this);
          effects_condition = 
            Runtime::merge_events(&trace_info, effects_postconditions);
          effects_postconditions.clear();
        }
        // If we mapped remotely we might have a deferred complete mapping
        // that we can trigger now
        if (deferred_complete_mapping.exists())
        {
#ifdef DEBUG_LEGION
          assert(is_remote());
#endif
          Runtime::trigger_event(deferred_complete_mapping, applied_condition);
          applied_condition = deferred_complete_mapping;
          deferred_complete_mapping = RtUserEvent::NO_RT_USER_EVENT;
        }
        if (deferred_effects.exists())
        {
#ifdef DEBUG_LEGION
          assert(is_remote());
#endif
          Runtime::trigger_event(deferred_effects, effects_condition);
          effects_condition = deferred_effects;
          deferred_effects = ApUserEvent::NO_AP_USER_EVENT;
        }
      }
      else
      {
#ifdef DEBUG_LEGION
        assert(!deferred_complete_mapping.exists());
        assert(!deferred_effects.exists());
#endif
        deferred_complete_mapping = Runtime::create_rt_user_event();
        applied_condition = deferred_complete_mapping;
        deferred_effects = Runtime::create_ap_user_event();
        effects_condition = deferred_effects;
      }
      slice_owner->record_child_mapped(applied_condition, effects_condition);
      complete_mapping(applied_condition);
      return RtEvent::NO_RT_EVENT;
    }

    //--------------------------------------------------------------------------
    bool PointTask::is_stealable(void) const
    //--------------------------------------------------------------------------
    {
      // should never be called
      assert(false);
      return false;
    }

    //--------------------------------------------------------------------------
    bool PointTask::can_early_complete(ApUserEvent &chain_event)
    //--------------------------------------------------------------------------
    {
      chain_event = point_termination;
      return true;
    }

    //--------------------------------------------------------------------------
    VersionInfo& PointTask::get_version_info(unsigned idx)
    //--------------------------------------------------------------------------
    {
      // See if we've copied over the versions from our slice
      // if not we can just use our slice owner
      if (idx < version_infos.size())
        return version_infos[idx];
      return slice_owner->get_version_info(idx);
    }

    //--------------------------------------------------------------------------
    const std::vector<VersionInfo>* PointTask::get_version_infos(void)
    //--------------------------------------------------------------------------
    {
      return &version_infos;
    }

    //--------------------------------------------------------------------------
    ApEvent PointTask::get_task_completion(void) const
    //--------------------------------------------------------------------------
    {
      return point_termination;
    }

    //--------------------------------------------------------------------------
    TaskOp::TaskKind PointTask::get_task_kind(void) const
    //--------------------------------------------------------------------------
    {
      return POINT_TASK_KIND;
    }

    //--------------------------------------------------------------------------
    void PointTask::perform_inlining(void)
    //--------------------------------------------------------------------------
    {
      // Should never be called
      assert(false);
    }

    //--------------------------------------------------------------------------
    std::map<PhysicalManager*,std::pair<unsigned,bool> >* 
                                     PointTask::get_acquired_instances_ref(void)
    //--------------------------------------------------------------------------
    {
      return slice_owner->get_acquired_instances_ref();
    }

    //--------------------------------------------------------------------------
<<<<<<< HEAD
    void PointTask::record_restrict_postcondition(ApEvent postcondition)
    //--------------------------------------------------------------------------
    {
      restrict_postconditions.insert(postcondition);
=======
    void PointTask::send_remote_context(AddressSpaceID remote_instance,
                                        RemoteTask *remote_ctx)
    //--------------------------------------------------------------------------
    {
#ifdef DEBUG_LEGION
      assert(remote_instance != runtime->address_space);
#endif
      Serializer rez;
      {
        RezCheck z(rez);
        rez.serialize(remote_ctx);
        execution_context->pack_remote_context(rez, remote_instance);
      }
      runtime->send_remote_context_response(remote_instance, rez);
      AutoLock o_lock(op_lock);
#ifdef DEBUG_LEGION
      assert(remote_instances.find(remote_instance) == remote_instances.end());
#endif
      remote_instances[remote_instance] = remote_ctx;
>>>>>>> bf15c418
    }

    //--------------------------------------------------------------------------
    void PointTask::trigger_task_complete(void)
    //--------------------------------------------------------------------------
    {
      DETAILED_PROFILER(runtime, POINT_TASK_COMPLETE_CALL);
      // Remove profiling our guard and trigger the profiling event if necessary
      if ((__sync_add_and_fetch(&outstanding_profiling_requests, -1) == 0) &&
          profiling_reported.exists())
        Runtime::trigger_event(profiling_reported);
<<<<<<< HEAD
      // In some cases we might not have an execution context because
      // this point task was not actually executed, e.g. this was a point
      // task in an index space launcher for a must-epoch launch in a 
      // control replication context
      bool need_commit = false;
      if (execution_context != NULL)
      {
        // This is common case where we actually did run
        // Release any restrictions we might have had
        if (execution_context->has_restrictions())
          execution_context->release_restrictions();
        // Pass back our created and deleted operations 
        slice_owner->return_privileges(execution_context);
        // Since this point is now complete we know
        // that we can trigger it. Note we don't need to do
        // this if we're a leaf task with no virtual mappings
        // because we would have performed the leaf task
        // early complete chaining operation.
        if (!is_leaf() || has_virtual_instances())
          Runtime::trigger_event(point_termination);

        // Invalidate any context that we had so that the child
        // operations can begin committing
        execution_context->invalidate_region_tree_contexts();
        // See if we need to trigger that our children are complete
        need_commit = execution_context->attempt_children_commit();
      }
      else
      {
        // The very uncommon case where we didn't actually run
        slice_owner->record_child_mapped(RtEvent::NO_RT_EVENT,
                                         ApEvent::NO_AP_EVENT);
#ifdef DEBUG_LEGION
        assert(!point_termination.has_triggered());
#endif
        Runtime::trigger_event(point_termination);
      }
      // Tell our slice owner that we are done with our work
      slice_owner->record_child_complete();
=======
      // Pass back our created and deleted operations 
      slice_owner->return_privileges(execution_context);
      slice_owner->record_child_complete();
      // Since this point is now complete we know
      // that we can trigger it. Note we don't need to do
      // this if we're a leaf task with no virtual mappings
      // because we would have performed the leaf task
      // early complete chaining operation.
      if (!is_leaf() || has_virtual_instances())
        Runtime::trigger_event(point_termination);

      if (runtime->legion_spy_enabled)
        execution_context->log_created_requirements();
      // Invalidate any context that we had so that the child
      // operations can begin committing
      execution_context->invalidate_region_tree_contexts(); 
      // See if we need to trigger that our children are complete
      const bool need_commit = execution_context->attempt_children_commit();
>>>>>>> bf15c418
      // Mark that this operation is now complete
      complete_operation();
      if (need_commit)
        trigger_children_committed();
    }

    //--------------------------------------------------------------------------
    void PointTask::trigger_task_commit(void)
    //--------------------------------------------------------------------------
    {
      DETAILED_PROFILER(runtime, POINT_TASK_COMMIT_CALL);
      // A little strange here, but we don't directly commit this
      // operation, instead we just tell our slice that we are commited
      // In the deactivation of the slice task is when we will actually
      // have our commit call done
      slice_owner->record_child_committed(profiling_reported);
    }

    //--------------------------------------------------------------------------
    void PointTask::perform_physical_traversal(unsigned idx,
                                      RegionTreeContext ctx, InstanceSet &valid)
    //--------------------------------------------------------------------------
    {
      runtime->forest->physical_premap_only(this, idx, regions[idx], 
                                            version_infos[idx], valid);
    }

    //--------------------------------------------------------------------------
    bool PointTask::pack_task(Serializer &rez, Processor target)
    //--------------------------------------------------------------------------
    {
      DETAILED_PROFILER(runtime, POINT_PACK_TASK_CALL);
      RezCheck z(rez);
      pack_single_task(rez, runtime->find_address_space(target));
      rez.serialize(point_termination); 
#ifdef DEBUG_LEGION
      assert(is_origin_mapped()); // should be origin mapped if we're here
#endif
      rez.serialize(deferred_effects);
      deferred_effects = ApUserEvent::NO_AP_USER_EVENT;
      // Return false since point tasks should always be deactivated
      // once they are sent to a remote node
      return false;
    }

    //--------------------------------------------------------------------------
    bool PointTask::unpack_task(Deserializer &derez, Processor current,
                                std::set<RtEvent> &ready_events)
    //--------------------------------------------------------------------------
    {
      DETAILED_PROFILER(runtime, POINT_UNPACK_TASK_CALL);
      DerezCheck z(derez);
      unpack_single_task(derez, ready_events);
      derez.deserialize(point_termination);
      unpack_version_infos(derez, version_infos, ready_events);
      set_current_proc(current);
      // Get the context information from our slice owner
      parent_ctx = slice_owner->get_context();
      parent_task = parent_ctx->get_task();
      // Check to see if we are locally mapped and we are a leaf with no
      // virtual instances in which case we are already known to be mapped
      if (is_origin_mapped() && is_leaf() && !has_virtual_instances())
      {
        slice_owner->record_child_mapped(RtEvent::NO_RT_EVENT,
                                         ApEvent::NO_AP_EVENT);
        complete_mapping();
      }
#ifdef LEGION_SPY
      LegionSpy::log_event_dependence(completion_event, point_termination);
#endif
      return false;
    }

    //--------------------------------------------------------------------------
    void PointTask::pack_as_shard_task(Serializer &rez, AddressSpace target)
    //--------------------------------------------------------------------------
    {
      pack_single_task(rez, target);
      // We know we are mapped so pack the version infos and restrictions
      pack_version_infos(rez, version_infos, virtual_mapped);
      pack_restrict_infos(rez, *get_restrict_infos());
      // Finally pack our context information
      rez.serialize(slice_owner->get_remote_owner_uid());
    }

    //--------------------------------------------------------------------------
    void PointTask::handle_future(const void *res, size_t res_size, bool owner)
    //--------------------------------------------------------------------------
    {
      slice_owner->handle_future(index_point, res, res_size, owner);
    }

    //--------------------------------------------------------------------------
    void PointTask::handle_post_mapped(bool deferral, 
                                       RtEvent mapped_precondition)
    //--------------------------------------------------------------------------
    {
      DETAILED_PROFILER(runtime, POINT_TASK_POST_MAPPED_CALL);
      if (!mapped_precondition.has_triggered())
      {
#ifdef DEBUG_LEGION
        assert(!deferral);
#endif
        SingleTask::DeferredPostMappedArgs args(this);
        runtime->issue_runtime_meta_task(args, LG_LATENCY_DEFERRED_PRIORITY,
                                         mapped_precondition);
        return;
      }
      if (runtime->legion_spy_enabled)
        execution_context->log_created_requirements();
      if (!map_applied_conditions.empty())
      {
        RtEvent done = Runtime::merge_events(map_applied_conditions);
        if (!restrict_postconditions.empty())
        {
          ApEvent restrict_post = 
            Runtime::merge_events(NULL, restrict_postconditions);
          slice_owner->record_child_mapped(done, restrict_post);
        }
        else
          slice_owner->record_child_mapped(done, ApEvent::NO_AP_EVENT);
        complete_mapping(done);
      }
      else
      {
        if (!restrict_postconditions.empty())
        {
          ApEvent restrict_post = 
            Runtime::merge_events(NULL, restrict_postconditions);
          slice_owner->record_child_mapped(RtEvent::NO_RT_EVENT,  
                                           restrict_post);
        }
        else
          slice_owner->record_child_mapped(RtEvent::NO_RT_EVENT,
                                           ApEvent::NO_AP_EVENT);
        // Now we can complete this point task
        complete_mapping();
      }
    }

    //--------------------------------------------------------------------------
    void PointTask::handle_misspeculation(void)
    //--------------------------------------------------------------------------
    {
      // First thing: increment the meta-task counts since we decremented
      // them in case we didn't end up running
#ifdef DEBUG_LEGION
      runtime->increment_total_outstanding_tasks(
          MisspeculationTaskArgs::TASK_ID, true/*meta*/);
#else
      runtime->increment_total_outstanding_tasks();
#endif
#ifdef DEBUG_SHUTDOWN_HANG
      __sync_fetch_and_add(
            &runtime->outstanding_counts[MisspeculationTaskArgs::TASK_ID],1);
#endif
      // Pretend like we executed the task
      execution_context->begin_misspeculation();
      size_t result_size;
      const void *result = slice_owner->get_predicate_false_result(result_size);
      execution_context->end_misspeculation(result, result_size);
    }

    //--------------------------------------------------------------------------
    void PointTask::record_reference_mutation_effect(RtEvent event)
    //--------------------------------------------------------------------------
    {
      map_applied_conditions.insert(event);
    }

    //--------------------------------------------------------------------------
    const DomainPoint& PointTask::get_domain_point(void) const
    //--------------------------------------------------------------------------
    {
      return index_point;
    }

    //--------------------------------------------------------------------------
    void PointTask::set_projection_result(unsigned idx, LogicalRegion result)
    //--------------------------------------------------------------------------
    {
#ifdef DEBUG_LEGION
      assert(idx < regions.size());
#endif
      RegionRequirement &req = regions[idx];
#ifdef DEBUG_LEGION
      assert(req.handle_type != SINGULAR);
#endif
      req.region = result;
      req.handle_type = SINGULAR;
      // Check to see if the region is a NO_REGION,
      // if it is then switch the privilege to NO_ACCESS
      if (req.region == LogicalRegion::NO_REGION)
        req.privilege = NO_ACCESS;
      else if (has_restrictions(idx, req.region))
        req.flags |= RESTRICTED_FLAG;
    }

    //--------------------------------------------------------------------------
    void PointTask::initialize_point(SliceTask *owner, const DomainPoint &point,
                                     const FutureMap &point_arguments)
    //--------------------------------------------------------------------------
    {
      slice_owner = owner;
      // Get our point
      index_point = point;
      // Get our argument
      if (point_arguments.impl != NULL)
      {
        Future f = point_arguments.impl->get_future(point, true/*allow empty*/);
        if (f.impl != NULL)
        {
          ApEvent ready = f.impl->get_ready_event();
          ready.wait();
          local_arglen = f.impl->get_untyped_size();
          // Have to make a local copy since the point takes ownership
          if (local_arglen > 0)
          {
            local_args = malloc(local_arglen);
            memcpy(local_args, f.impl->get_untyped_result(), local_arglen);
          }
        }
      }
      // Make a new termination event for this point
      point_termination = Runtime::create_ap_user_event();
    }

    //--------------------------------------------------------------------------
    void PointTask::send_back_created_state(AddressSpaceID target)
    //--------------------------------------------------------------------------
    {
      if (execution_context->has_created_requirements())
        execution_context->send_back_created_state(target);
    } 

    /////////////////////////////////////////////////////////////
    // Shard Task 
    /////////////////////////////////////////////////////////////

    //--------------------------------------------------------------------------
    ShardTask::ShardTask(Runtime *rt, ShardManager *manager,
                         ShardID id, Processor proc)
      : SingleTask(rt), shard_id(id)
    //--------------------------------------------------------------------------
    {
      activate_single();
      target_proc = proc;
      current_proc = proc;
      shard_manager = manager;
      if (manager->original_task != NULL)
        remote_owner_uid = 
          manager->original_task->get_context()->get_unique_id();
    }
    
    //--------------------------------------------------------------------------
    ShardTask::ShardTask(const ShardTask &rhs)
      : SingleTask(NULL), shard_id(0)
    //--------------------------------------------------------------------------
    {
      // should never be called
      assert(false);
    }

    //--------------------------------------------------------------------------
    ShardTask::~ShardTask(void)
    //--------------------------------------------------------------------------
    {
      // Set our shard manager to NULL since we are not supposed to delete it
      shard_manager = NULL;
      deactivate_single();
    }

    //--------------------------------------------------------------------------
    ShardTask& ShardTask::operator=(const ShardTask &rhs)
    //--------------------------------------------------------------------------
    {
      // should never be called
      assert(false);
      return *this;
    }

    //--------------------------------------------------------------------------
    void ShardTask::activate(void)
    //--------------------------------------------------------------------------
    {
      assert(false);
    }

    //--------------------------------------------------------------------------
    void ShardTask::deactivate(void)
    //--------------------------------------------------------------------------
    {
      assert(false);
    }

    //--------------------------------------------------------------------------
    bool ShardTask::is_top_level_task(void) const
    //--------------------------------------------------------------------------
    {
      return shard_manager->top_level_task;
    }

    //--------------------------------------------------------------------------
    void ShardTask::replay_analysis(void)
    //--------------------------------------------------------------------------
    {
      assert(false);
    }

    //--------------------------------------------------------------------------
    void ShardTask::trigger_dependence_analysis(void)
    //--------------------------------------------------------------------------
    {
      assert(false);
    }

    //--------------------------------------------------------------------------
    void ShardTask::resolve_false(bool speculated, bool launched)
    //--------------------------------------------------------------------------
    {
      assert(false);
    }

    //--------------------------------------------------------------------------
    void ShardTask::early_map_task(void)
    //--------------------------------------------------------------------------
    {
      assert(false);
    }

    //--------------------------------------------------------------------------
    bool ShardTask::distribute_task(void)
    //--------------------------------------------------------------------------
    {
      assert(false);
      return false;
    }

    //--------------------------------------------------------------------------
    RtEvent ShardTask::perform_must_epoch_version_analysis(MustEpochOp *own)
    //--------------------------------------------------------------------------
    {
      assert(false);
      return RtEvent::NO_RT_EVENT;
    }

    //--------------------------------------------------------------------------
    RtEvent ShardTask::perform_mapping(MustEpochOp *owner)
    //--------------------------------------------------------------------------
    {
      assert(false);
      return RtEvent::NO_RT_EVENT;
    }
    
    //--------------------------------------------------------------------------
    bool ShardTask::is_stealable(void) const
    //--------------------------------------------------------------------------
    {
      return false;
    }

    //--------------------------------------------------------------------------
    bool ShardTask::has_restrictions(unsigned idx, LogicalRegion handle)
    //--------------------------------------------------------------------------
    {
#ifdef DEBUG_LEGION
      assert(idx < restrict_infos.size());
#endif
      // We know that if there are any restrictions they directly apply
      return restrict_infos[idx].has_restrictions();
    }

    //--------------------------------------------------------------------------
    bool ShardTask::can_early_complete(ApUserEvent &chain_event)
    //--------------------------------------------------------------------------
    {
      // no point for early completion for shard tasks
      return false;
    }

    //--------------------------------------------------------------------------
    std::map<PhysicalManager*,std::pair<unsigned,bool> >*
                                     ShardTask::get_acquired_instances_ref(void)
    //--------------------------------------------------------------------------
    {
      // We shouldn't actually have any references for this kind of task
      return NULL;
    }

    //--------------------------------------------------------------------------
    ApEvent ShardTask::get_task_completion(void) const
    //--------------------------------------------------------------------------
    {
      return get_completion_event();
    }

    //--------------------------------------------------------------------------
    TaskOp::TaskKind ShardTask::get_task_kind(void) const
    //--------------------------------------------------------------------------
    {
      return SHARD_TASK_KIND;
    }

    //--------------------------------------------------------------------------
    void ShardTask::trigger_mapping(void)
    //--------------------------------------------------------------------------
    {
      assert(false);
    }

    //--------------------------------------------------------------------------
    void ShardTask::trigger_task_complete(void)
    //--------------------------------------------------------------------------
    {
      // First invoke the method on the shard manager 
      shard_manager->trigger_task_complete(true/*local*/);
      // Then do the normal clean-up operations
      // Remove profiling our guard and trigger the profiling event if necessary
      if ((__sync_add_and_fetch(&outstanding_profiling_requests, -1) == 0) &&
          profiling_reported.exists())
        Runtime::trigger_event(profiling_reported);
      // Release any restrictions we might have had
      if (execution_context->has_restrictions())
        execution_context->release_restrictions();
      // Invalidate any context that we had so that the child
      // operations can begin committing
      execution_context->invalidate_region_tree_contexts();
      // See if we need to trigger that our children are complete
      const bool need_commit = execution_context->attempt_children_commit();
      // Mark that this operation is complete
      complete_operation();
      if (need_commit)
        trigger_children_committed();
    }

    //--------------------------------------------------------------------------
    void ShardTask::trigger_task_commit(void)
    //--------------------------------------------------------------------------
    {
      // Commit this operation
      // Dont' deactivate ourselves, the shard manager will do that for us
      commit_operation(false/*deactivate*/, profiling_reported);
      // If we still have to report profiling information then we must
      // block here to avoid a race with the shard manager deactivating
      // us before we are done with this object
      if (profiling_reported.exists() && !profiling_reported.has_triggered())
        profiling_reported.wait();
      // Lastly invoke the method on the shard manager, this could
      // delete us so it has to be last
      shard_manager->trigger_task_commit(true/*local*/);
    }

    //--------------------------------------------------------------------------
    VersionInfo& ShardTask::get_version_info(unsigned idx)
    //--------------------------------------------------------------------------
    {
#ifdef DEBUG_LEGION
      assert(idx < version_infos.size());
#endif
      return version_infos[idx];
    }

    //--------------------------------------------------------------------------
    RestrictInfo& ShardTask::get_restrict_info(unsigned idx)
    //--------------------------------------------------------------------------
    {
#ifdef DEBUG_LEGION
      assert(idx < restrict_infos.size());
#endif
      return restrict_infos[idx];
    }

    //--------------------------------------------------------------------------
    const std::vector<VersionInfo>* ShardTask::get_version_infos(void)
    //--------------------------------------------------------------------------
    {
      return &version_infos;
    }

    //--------------------------------------------------------------------------
    const std::vector<RestrictInfo>* ShardTask::get_restrict_infos(void)
    //--------------------------------------------------------------------------
    {
      return &restrict_infos;
    }

    //--------------------------------------------------------------------------
    void ShardTask::perform_physical_traversal(unsigned idx,
                                      RegionTreeContext ctx, InstanceSet &valid)
    //--------------------------------------------------------------------------
    {
      assert(false);
    }

    //--------------------------------------------------------------------------
    bool ShardTask::pack_task(Serializer &rez, Processor target)
    //--------------------------------------------------------------------------
    {
      AddressSpaceID addr_target = runtime->find_address_space(target);
      RezCheck z(rez);
      pack_single_task(rez, addr_target);
      rez.serialize(remote_owner_uid);
      // have to pack all version info (e.g. split masks)
      std::vector<bool> full_version_infos(regions.size(), true);
      pack_version_infos(rez, version_infos, full_version_infos);
      pack_restrict_infos(rez, restrict_infos);
      return false;
    }

    //--------------------------------------------------------------------------
    bool ShardTask::unpack_task(Deserializer &derez, Processor current,
                                std::set<RtEvent> &ready_events)
    //--------------------------------------------------------------------------
    {
      DerezCheck z(derez);
      unpack_single_task(derez, ready_events);
      derez.deserialize(remote_owner_uid);
      unpack_version_infos(derez, version_infos, ready_events);
      unpack_restrict_infos(derez, restrict_infos, ready_events);
      // Figure out what our parent context is
      parent_ctx = runtime->find_context(remote_owner_uid);
      // Set our parent task for the user
      parent_task = parent_ctx->get_task();
      return false;
    }

    //--------------------------------------------------------------------------
    void ShardTask::pack_as_shard_task(Serializer &rez, AddressSpace target)
    //--------------------------------------------------------------------------
    {
      pack_single_task(rez, target);
      // We know we are mapped so pack the version infos and restrictions
      pack_version_infos(rez, version_infos, virtual_mapped);
      pack_restrict_infos(rez, restrict_infos);
      // Finally pack our context information
      rez.serialize(remote_owner_uid);
    }

    //--------------------------------------------------------------------------
    RtEvent ShardTask::unpack_shard_task(Deserializer &derez)
    //--------------------------------------------------------------------------
    {
      std::set<RtEvent> ready_events; 
      unpack_single_task(derez, ready_events);
<<<<<<< HEAD
      unpack_version_infos(derez, version_infos, ready_events);
      unpack_restrict_infos(derez, restrict_infos, ready_events);
      derez.deserialize(remote_owner_uid);
      // Figure out our parent context
      parent_ctx = runtime->find_context(remote_owner_uid);
      // Set our parent task
      parent_task = parent_ctx->get_task();
      if (!ready_events.empty())
        return Runtime::merge_events(ready_events);
      else
        return RtEvent::NO_RT_EVENT;
=======
      derez.deserialize(point_termination);
#ifdef DEBUG_LEGION
      assert(!deferred_effects.exists());
#endif
      derez.deserialize(deferred_effects);
      set_current_proc(current);
      // Get the context information from our slice owner
      parent_ctx = slice_owner->get_context();
      parent_task = parent_ctx->get_task();
      // We should always just apply these things now since we were mapped 
      // on the owner node
#ifdef DEBUG_LEGION
      assert(is_origin_mapped());
#endif
      slice_owner->record_child_mapped(deferred_complete_mapping,
                                       deferred_effects);
#ifdef LEGION_SPY
      LegionSpy::log_event_dependence(completion_event, point_termination);
#endif
      return false;
>>>>>>> bf15c418
    }

    //--------------------------------------------------------------------------
    void ShardTask::perform_inlining(void)
    //--------------------------------------------------------------------------
    {
      assert(false);
    }

    //--------------------------------------------------------------------------
    void ShardTask::handle_future(const void *res, size_t res_size, bool owned)
    //--------------------------------------------------------------------------
    {
      shard_manager->handle_post_execution(res, res_size, owned, true/*local*/);
    }

    //--------------------------------------------------------------------------
    void ShardTask::handle_post_mapped(bool deferral, 
                                       RtEvent mapped_precondition)
    //--------------------------------------------------------------------------
    {
<<<<<<< HEAD
      if (!mapped_precondition.has_triggered())
      {
#ifdef DEBUG_LEGION
        assert(!deferral);
#endif
        SingleTask::DeferredPostMappedArgs args(this);
        runtime->issue_runtime_meta_task(args, LG_THROUGHPUT_DEFERRED_PRIORITY,
                                         mapped_precondition);
        return;
      }
      shard_manager->handle_post_mapped(true/*local*/);
      if (runtime->legion_spy_enabled)
        execution_context->log_created_requirements();
      // Now we can complete this shard task
      complete_mapping();
    }

    //--------------------------------------------------------------------------
    void ShardTask::handle_misspeculation(void)
    //--------------------------------------------------------------------------
    {
      // TODO: figure out how misspeculation works with control replication
      assert(false);
    }

    //--------------------------------------------------------------------------
    InnerContext* ShardTask::initialize_inner_execution_context(VariantImpl *v)
    //--------------------------------------------------------------------------
    {
      if (runtime->legion_spy_enabled)
        LegionSpy::log_shard(shard_manager->repl_id, shard_id, get_unique_id());
      // Check to see if we are control replicated or not
      if (shard_manager->control_replicated)
      {
        // If we have a control replication context then we do the special path
        ReplicateContext *repl_ctx = new ReplicateContext(runtime, this,
            v->is_inner(), regions, parent_req_indexes,
            virtual_mapped, unique_op_id, shard_manager);
        if (mapper == NULL)
          mapper = runtime->find_mapper(current_proc, map_id);
        repl_ctx->configure_context(mapper, task_priority);
        // Save the execution context early since we'll need it
        execution_context = repl_ctx;
        // Wait until all the other shards are ready too
        shard_manager->complete_startup_initialization();
        // Hold a reference during this to prevent collectives 
        // from deleting the context prematurely
        repl_ctx->add_reference();
        // The replicate contexts all need to sync up to exchange resources 
        repl_ctx->exchange_common_resources();
        // Remove our reference, DO NOT CHECK FOR DELETION
        repl_ctx->remove_reference();
        return repl_ctx;
      }
      else // No control replication so do the normal thing
        return SingleTask::initialize_inner_execution_context(v);
    }

    //--------------------------------------------------------------------------
    void ShardTask::launch_shard(void)
    //--------------------------------------------------------------------------
    {
      // If it is a leaf then we can mark it mapped right now, 
      // otherwise wait for the call back, note we already know
      // that it has no virtual instances because it is a 
      // replicated task
      if (is_leaf())
      {
        shard_manager->handle_post_mapped(true/*local*/);
        complete_mapping();
      }
      // Speculation can always be resolved here
      resolve_speculation();
      // Then launch the task for execution
      launch_task();
    }

    //--------------------------------------------------------------------------
    void ShardTask::extract_event_preconditions(
                                   const std::deque<InstanceSet> &all_instances)
    //--------------------------------------------------------------------------
    {
#ifdef DEBUG_LEGION
      assert(all_instances.size() == physical_instances.size());
#endif
      for (unsigned region_idx = 0; 
            region_idx < physical_instances.size(); region_idx++)
      {
        InstanceSet &local_instances = physical_instances[region_idx];
        const InstanceSet &instances = all_instances[region_idx];
        for (unsigned idx1 = 0; idx1 < local_instances.size(); idx1++)
        {
          InstanceRef &ref = local_instances[idx1];
#ifdef DEBUG_LEGION
          bool found = false;
#endif
          for (unsigned idx2 = 0; idx2 < instances.size(); idx2++)
          {
            const InstanceRef &other_ref = instances[idx2];
            if (ref.get_manager() != other_ref.get_manager())
              continue;
            ref.set_ready_event(other_ref.get_ready_event());
#ifdef DEBUG_LEGION
            found = true;
#endif
            break;
          }
#ifdef DEBUG_LEGION
          assert(found);
#endif
        }
=======
      DETAILED_PROFILER(runtime, POINT_TASK_POST_MAPPED_CALL);
      if (deferred_effects.exists())
      {
        if (!effects_postconditions.empty())
        {
          const PhysicalTraceInfo trace_info(this);
          Runtime::trigger_event(deferred_effects,
            Runtime::merge_events(&trace_info, effects_postconditions));
        }
        else
          Runtime::trigger_event(deferred_effects);
        deferred_effects = ApUserEvent::NO_AP_USER_EVENT;
      }
#ifdef DEBUG_LEGION
#ifndef NDEBUG
      else
        assert(!effects_postconditions.empty()); 
#endif
#endif
      if (deferred_complete_mapping.exists())
      {
        if (mapped_precondition.exists())
          map_applied_conditions.insert(mapped_precondition);
        // Little race condition here so pull it on the stack first
        RtUserEvent to_trigger = deferred_complete_mapping;
        deferred_complete_mapping = RtUserEvent::NO_RT_USER_EVENT;
        if (!map_applied_conditions.empty())
          Runtime::trigger_event(to_trigger, 
              Runtime::merge_events(map_applied_conditions)); 
        else
          Runtime::trigger_event(to_trigger);
      }
#ifdef DEBUG_LEGION
#ifndef NDEBUG
      else
      {
        assert(!mapped_precondition.exists());
        assert(map_applied_conditions.empty());
>>>>>>> bf15c418
      }
#endif
#endif
    }

    //--------------------------------------------------------------------------
    void ShardTask::return_privilege_state(ResourceTracker *target)
    //--------------------------------------------------------------------------
    {
#ifdef DEBUG_LEGION
      assert(execution_context != NULL);
#endif
      execution_context->return_privilege_state(target);
    }

    //--------------------------------------------------------------------------
    void ShardTask::handle_collective_message(Deserializer &derez)
    //--------------------------------------------------------------------------
    {
#ifdef DEBUG_LEGION
      assert(execution_context != NULL);
      ReplicateContext *repl_ctx = 
        dynamic_cast<ReplicateContext*>(execution_context);
      assert(repl_ctx != NULL);
#else
      ReplicateContext *repl_ctx = 
        static_cast<ReplicateContext*>(execution_context);
#endif
      repl_ctx->handle_collective_message(derez);
    }

    //--------------------------------------------------------------------------
    void ShardTask::handle_future_map_request(Deserializer &derez)
    //--------------------------------------------------------------------------
    {
#ifdef DEBUG_LEGION
      assert(execution_context != NULL);
      ReplicateContext *repl_ctx = 
        dynamic_cast<ReplicateContext*>(execution_context);
      assert(repl_ctx != NULL);
#else
      ReplicateContext *repl_ctx = 
        static_cast<ReplicateContext*>(execution_context);
#endif
      repl_ctx->handle_future_map_request(derez);
    }

#ifndef DISABLE_CVOPT
    //--------------------------------------------------------------------------
    void ShardTask::handle_composite_view_copy_request(Deserializer &derez,
                                                       AddressSpaceID source)
    //--------------------------------------------------------------------------
    {
#ifdef DEBUG_LEGION
      assert(execution_context != NULL);
      ReplicateContext *repl_ctx = 
        dynamic_cast<ReplicateContext*>(execution_context);
      assert(repl_ctx != NULL);
#else
      ReplicateContext *repl_ctx = 
        static_cast<ReplicateContext*>(execution_context);
#endif
      repl_ctx->handle_composite_view_copy_request(derez, source);
    }

    //--------------------------------------------------------------------------
    void ShardTask::handle_composite_view_reduction_request(Deserializer &derez,
                                                          AddressSpaceID source)
    //--------------------------------------------------------------------------
    {
#ifdef DEBUG_LEGION
      assert(execution_context != NULL);
      ReplicateContext *repl_ctx = 
        dynamic_cast<ReplicateContext*>(execution_context);
      assert(repl_ctx != NULL);
#else
      ReplicateContext *repl_ctx = 
        static_cast<ReplicateContext*>(execution_context);
#endif
      repl_ctx->handle_composite_view_reduction_request(derez, source);
    }
#else
    //--------------------------------------------------------------------------
    void ShardTask::handle_composite_view_request(Deserializer &derez)
    //--------------------------------------------------------------------------
    {
#ifdef DEBUG_LEGION
      assert(execution_context != NULL);
      ReplicateContext *repl_ctx = 
        dynamic_cast<ReplicateContext*>(execution_context);
      assert(repl_ctx != NULL);
#else
      ReplicateContext *repl_ctx = 
        static_cast<ReplicateContext*>(execution_context);
#endif
<<<<<<< HEAD
      repl_ctx->handle_composite_view_request(derez);
=======
      req.region = result;
      req.handle_type = SINGULAR;
      // Check to see if the region is a NO_REGION,
      // if it is then switch the privilege to NO_ACCESS
      if (req.region == LogicalRegion::NO_REGION)
        req.privilege = NO_ACCESS;
>>>>>>> bf15c418
    }
#endif

    //--------------------------------------------------------------------------
    void ShardTask::handle_clone_barrier_broadcast(unsigned close_index,
                                            unsigned clone_index, RtBarrier bar)
    //--------------------------------------------------------------------------
    {
#ifdef DEBUG_LEGION
      assert(execution_context != NULL);
      ReplicateContext *repl_ctx = 
        dynamic_cast<ReplicateContext*>(execution_context);
      assert(repl_ctx != NULL);
#else
      ReplicateContext *repl_ctx = 
        static_cast<ReplicateContext*>(execution_context);
#endif
      repl_ctx->record_clone_barrier(close_index, clone_index, bar);
    }

    //--------------------------------------------------------------------------
    InstanceView* ShardTask::create_instance_top_view(PhysicalManager *manager,
                                                      AddressSpaceID source)
    //--------------------------------------------------------------------------
    {
#ifdef DEBUG_LEGION
      assert(execution_context != NULL);
      ReplicateContext *repl_ctx = 
        dynamic_cast<ReplicateContext*>(execution_context);
      assert(repl_ctx != NULL);
#else
      ReplicateContext *repl_ctx = 
        static_cast<ReplicateContext*>(execution_context);
#endif
      return repl_ctx->create_replicate_instance_top_view(manager, source);
    }

    //--------------------------------------------------------------------------
    void PointTask::replay_analysis(void)
    //--------------------------------------------------------------------------
    {
#ifdef LEGION_SPY
      LegionSpy::log_replay_operation(unique_op_id);
#endif
      tpl->register_operation(this);
      complete_mapping();
    }

    //--------------------------------------------------------------------------
    TraceLocalID PointTask::get_trace_local_id() const
    //--------------------------------------------------------------------------
    {
      return TraceLocalID(trace_local_id, get_domain_point());
    }

    /////////////////////////////////////////////////////////////
    // Index Task 
    /////////////////////////////////////////////////////////////

    //--------------------------------------------------------------------------
    IndexTask::IndexTask(Runtime *rt)
      : MultiTask(rt)
    //--------------------------------------------------------------------------
    {
    }

    //--------------------------------------------------------------------------
    IndexTask::IndexTask(const IndexTask &rhs)
      : MultiTask(NULL)
    //--------------------------------------------------------------------------
    {
      // should never be called
      assert(false);
    }

    //--------------------------------------------------------------------------
    IndexTask::~IndexTask(void)
    //--------------------------------------------------------------------------
    {
    }

    //--------------------------------------------------------------------------
    IndexTask& IndexTask::operator=(const IndexTask &rhs)
    //--------------------------------------------------------------------------
    {
      // should never be called
      assert(false);
      return *this;
    }

    //--------------------------------------------------------------------------
    void IndexTask::activate(void)
    //--------------------------------------------------------------------------
    {
      DETAILED_PROFILER(runtime, INDEX_ACTIVATE_CALL);
      activate_index_task(); 
    }

    //--------------------------------------------------------------------------
    void IndexTask::activate_index_task(void)
    //--------------------------------------------------------------------------
    {
      activate_multi();
      reduction_op = NULL;
      serdez_redop_fns = NULL;
      slice_fraction = Fraction<long long>(0,1); // empty fraction
      total_points = 0;
      mapped_points = 0;
      complete_points = 0;
      committed_points = 0;
      need_intra_task_alias_analysis = true;
    }

    //--------------------------------------------------------------------------
    void IndexTask::deactivate(void)
    //--------------------------------------------------------------------------
    {
      DETAILED_PROFILER(runtime, INDEX_DEACTIVATE_CALL);
      deactivate_index_task(); 
      runtime->free_index_task(this);
    }

    //--------------------------------------------------------------------------
    void IndexTask::deactivate_index_task(void)
    //--------------------------------------------------------------------------
    {
      deactivate_multi();
      privilege_paths.clear();
      if (!origin_mapped_slices.empty())
      {
        for (std::deque<SliceTask*>::const_iterator it = 
              origin_mapped_slices.begin(); it != 
              origin_mapped_slices.end(); it++)
        {
          (*it)->deactivate();
        }
        origin_mapped_slices.clear();
      } 
      // Remove our reference to the future map
      future_map = FutureMap(); 
      // Remove our reference to the reduction future
      reduction_future = Future();
      map_applied_conditions.clear();
      version_infos.clear();
#ifdef DEBUG_LEGION
      interfering_requirements.clear();
      assert(acquired_instances.empty());
#endif
      acquired_instances.clear();
    }

    //--------------------------------------------------------------------------
    FutureMap IndexTask::initialize_task(TaskContext *ctx,
                                         const IndexTaskLauncher &launcher,
                                         IndexSpace launch_sp,
                                         bool check_privileges,
                                         bool track /*= true*/)
    //--------------------------------------------------------------------------
    {
      parent_ctx = ctx;
      task_id = launcher.task_id;
      indexes = launcher.index_requirements;
      regions = launcher.region_requirements;
      futures = launcher.futures;
      update_grants(launcher.grants);
      wait_barriers = launcher.wait_barriers;
      update_arrival_barriers(launcher.arrive_barriers);
      arglen = launcher.global_arg.get_size();
      if (arglen > 0)
      {
#ifdef DEBUG_LEGION
        assert(arg_manager == NULL);
#endif
        arg_manager = new AllocManager(arglen);
        arg_manager->add_reference();
        args = arg_manager->get_allocation();
        memcpy(args, launcher.global_arg.get_ptr(), arglen);
      }
      point_arguments = 
        FutureMap(launcher.argument_map.impl->freeze(parent_ctx));
      map_id = launcher.map_id;
      tag = launcher.tag;
      is_index_space = true;
      launch_space = launch_sp;
      if (!launcher.launch_domain.exists())
        runtime->forest->find_launch_space_domain(launch_space, index_domain);
      else
        index_domain = launcher.launch_domain;
      internal_space = launch_space;
      sharding_space = launcher.sharding_space;
      need_intra_task_alias_analysis = !launcher.independent_requirements;
      initialize_base_task(ctx, track, launcher.static_dependences,
                           launcher.predicate, task_id);
      if (launcher.predicate != Predicate::TRUE_PRED)
        initialize_predicate(launcher.predicate_false_future,
                             launcher.predicate_false_result);
      future_map = FutureMap(
          create_future_map(ctx, launch_space, launcher.sharding_space));
#ifdef DEBUG_LEGION
      future_map.impl->add_valid_domain(index_domain);
#endif
      check_empty_field_requirements(); 
      if (check_privileges)
        perform_privilege_checks();
      if (runtime->legion_spy_enabled)
      {
        LegionSpy::log_index_task(parent_ctx->get_unique_id(),
                                  unique_op_id, task_id,
                                  get_task_name());
        for (std::vector<PhaseBarrier>::const_iterator it = 
              launcher.wait_barriers.begin(); it !=
              launcher.wait_barriers.end(); it++)
        {
          ApEvent e = Runtime::get_previous_phase(it->phase_barrier);
          LegionSpy::log_phase_barrier_wait(unique_op_id, e);
        }
      }
      return future_map;
    }

    //--------------------------------------------------------------------------
    Future IndexTask::initialize_task(TaskContext *ctx,
                                      const IndexTaskLauncher &launcher,
                                      IndexSpace launch_sp,
                                      ReductionOpID redop_id, 
                                      bool check_privileges,
                                      bool track /*= true*/)
    //--------------------------------------------------------------------------
    {
      parent_ctx = ctx;
      task_id = launcher.task_id;
      indexes = launcher.index_requirements;
      regions = launcher.region_requirements;
      futures = launcher.futures;
      update_grants(launcher.grants);
      wait_barriers = launcher.wait_barriers;
      update_arrival_barriers(launcher.arrive_barriers);
      arglen = launcher.global_arg.get_size();
      if (arglen > 0)
      {
#ifdef DEBUG_LEGION
        assert(arg_manager == NULL);
#endif
        arg_manager = new AllocManager(arglen);
        arg_manager->add_reference();
        args = arg_manager->get_allocation();
        memcpy(args, launcher.global_arg.get_ptr(), arglen);
      }
      point_arguments = 
        FutureMap(launcher.argument_map.impl->freeze(parent_ctx));
      map_id = launcher.map_id;
      tag = launcher.tag;
      is_index_space = true;
      launch_space = launch_sp;
      if (!launcher.launch_domain.exists())
        runtime->forest->find_launch_space_domain(launch_space, index_domain);
      else
        index_domain = launcher.launch_domain;
      internal_space = launch_space;
      sharding_space = launcher.sharding_space;
      need_intra_task_alias_analysis = !launcher.independent_requirements;
      redop = redop_id;
      reduction_op = Runtime::get_reduction_op(redop);
      serdez_redop_fns = Runtime::get_serdez_redop_fns(redop);
      if (!reduction_op->is_foldable)
        REPORT_LEGION_ERROR(ERROR_REDUCTION_OPERATION_INDEX,
                      "Reduction operation %d for index task launch %s "
                      "(ID %lld) is not foldable.",
                      redop, get_task_name(), get_unique_id())
      else
        initialize_reduction_state();
      initialize_base_task(ctx, track, launcher.static_dependences,
                           launcher.predicate, task_id);
      if (launcher.predicate != Predicate::TRUE_PRED)
        initialize_predicate(launcher.predicate_false_future,
                             launcher.predicate_false_result);
      reduction_future = Future(new FutureImpl(runtime,
            true/*register*/, runtime->get_available_distributed_id(), 
            runtime->address_space, this));
      check_empty_field_requirements();
      if (check_privileges)
        perform_privilege_checks();
      if (runtime->legion_spy_enabled)
      {
        LegionSpy::log_index_task(parent_ctx->get_unique_id(),
                                  unique_op_id, task_id,
                                  get_task_name());
        for (std::vector<PhaseBarrier>::const_iterator it = 
              launcher.wait_barriers.begin(); it !=
              launcher.wait_barriers.end(); it++)
        {
          ApEvent e = Runtime::get_previous_phase(it->phase_barrier);
          LegionSpy::log_phase_barrier_wait(unique_op_id, e);
        }
        LegionSpy::log_future_creation(unique_op_id, 
              reduction_future.impl->get_ready_event(), index_point);
      }
      return reduction_future;
    }

    //--------------------------------------------------------------------------
    void IndexTask::initialize_predicate(const Future &pred_future,
                                         const TaskArgument &pred_arg)
    //--------------------------------------------------------------------------
    {
      if (pred_future.impl != NULL)
        predicate_false_future = pred_future;
      else
      {
        predicate_false_size = pred_arg.get_size();
        if (predicate_false_size == 0)
        {
          // TODO: Reenable this error if we want to track predicate defaults
#if 0
          if (variants->return_size > 0)
            log_run.error("Predicated index task launch for task %s "
                          "in parent task %s (UID %lld) has non-void "
                          "return type but no default value for its "
                          "future if the task predicate evaluates to "
                          "false.  Please set either the "
                          "'predicate_false_result' or "
                          "'predicate_false_future' fields of the "
                          "IndexTaskLauncher struct.",
                          get_task_name(), parent_ctx->get_task_name(),
                          parent_ctx->get_unique_id())
          }
#endif
        }
        else
        {
          // TODO: Reenable this error if we want to track predicate defaults
#ifdef PERFORM_PREDICATE_SIZE_CHECKS
          if (predicate_false_size != variants->return_size)
            REPORT_LEGION_ERROR(ERROR_PREDICATED_INDEX_TASK,
                          "Predicated index task launch for task %s "
                          "in parent task %s (UID %lld) has predicated "
                          "false return type of size %ld bytes, but the "
                          "expected return size is %ld bytes.",
                          get_task_name(), parent_ctx->get_task_name(),
                          parent_ctx->get_unique_id(),
                          predicate_false_size, variants->return_size)
#endif
#ifdef DEBUG_LEGION
          assert(predicate_false_result == NULL);
#endif
          predicate_false_result = 
            legion_malloc(PREDICATE_ALLOC, predicate_false_size);
          memcpy(predicate_false_result, pred_arg.get_ptr(),
                 predicate_false_size);
        }
      }
    }

    //--------------------------------------------------------------------------
    void IndexTask::trigger_prepipeline_stage(void)
    //--------------------------------------------------------------------------
    {
      // First compute the parent indexes
      compute_parent_indexes();
      // Annotate any regions which are going to need to be early mapped
      for (unsigned idx = 0; idx < regions.size(); idx++)
      {
        if (!IS_WRITE(regions[idx]))
          continue;
        if (regions[idx].handle_type == SINGULAR)
          regions[idx].flags |= MUST_PREMAP_FLAG;
        else if (regions[idx].handle_type == REG_PROJECTION)
        {
          ProjectionFunction *function = runtime->find_projection_function(
                                                    regions[idx].projection);
          if (function->depth == 0)
            regions[idx].flags |= MUST_PREMAP_FLAG;
        }
      }
      // Initialize the privilege paths
      privilege_paths.resize(regions.size());
      for (unsigned idx = 0; idx < regions.size(); idx++)
        initialize_privilege_path(privilege_paths[idx], regions[idx]);
      if (!options_selected)
      {
        const bool inline_task = select_task_options();
        if (inline_task) 
        {
          REPORT_LEGION_WARNING(LEGION_WARNING_MAPPER_REQUESTED_INLINE,
                          "Mapper %s requested to inline task %s "
                          "(UID %lld) but the 'enable_inlining' option was "
                          "not set on the task launcher so the request is "
                          "being ignored", mapper->get_mapper_name(),
                          get_task_name(), get_unique_id());
        }
      }
      if (need_intra_task_alias_analysis)
      {
        // If we don't have a trace, we do our alias analysis now
        LegionTrace *local_trace = get_trace();
        if (local_trace == NULL)
          perform_intra_task_alias_analysis(false/*tracing*/, NULL/*trace*/,
                                            privilege_paths);
      }
      if (runtime->legion_spy_enabled)
      { 
        for (unsigned idx = 0; idx < regions.size(); idx++)
          TaskOp::log_requirement(unique_op_id, idx, regions[idx]);
        runtime->forest->log_launch_space(launch_space, unique_op_id);
      }
    }

    //--------------------------------------------------------------------------
    void IndexTask::trigger_dependence_analysis(void)
    //--------------------------------------------------------------------------
    {
      perform_base_dependence_analysis();
      for (unsigned idx = 0; idx < regions.size(); idx++)
      {
        projection_infos[idx] = 
          ProjectionInfo(runtime, regions[idx], launch_space);
        runtime->forest->perform_dependence_analysis(this, idx, regions[idx], 
                                                     restrict_infos[idx],
                                                     version_infos[idx],
                                                     projection_infos[idx],
                                                     privilege_paths[idx]);
      }
    }

    //--------------------------------------------------------------------------
    void IndexTask::perform_base_dependence_analysis(void)
    //--------------------------------------------------------------------------
    {
#ifdef DEBUG_LEGION
      assert(memo_state != MEMO_REQ);
      assert(privilege_paths.size() == regions.size());
#endif 
      if (need_intra_task_alias_analysis)
      {
        // If we have a trace we do our alias analysis now
        LegionTrace *local_trace = get_trace();
        if (local_trace != NULL)
          perform_intra_task_alias_analysis(is_tracing(), local_trace,
                                            privilege_paths);
      }
      // To be correct with the new scheduler we also have to 
      // register mapping dependences on futures
      for (std::vector<Future>::const_iterator it = futures.begin();
            it != futures.end(); it++)
      {
#ifdef DEBUG_LEGION
        assert(it->impl != NULL);
#endif
        it->impl->register_dependence(this);
#ifdef LEGION_SPY
        if (it->impl->producer_op != NULL)
          LegionSpy::log_mapping_dependence(
              parent_ctx->get_unique_id(), it->impl->producer_uid, 0,
              get_unique_id(), 0, TRUE_DEPENDENCE);
#endif
      }
      if (predicate_false_future.impl != NULL)
      {
        predicate_false_future.impl->register_dependence(this);
#ifdef LEGION_SPY
        if (predicate_false_future.impl->producer_op != NULL)
          LegionSpy::log_mapping_dependence(
              parent_ctx->get_unique_id(), 
              predicate_false_future.impl->producer_uid, 0,
              get_unique_id(), 0, TRUE_DEPENDENCE);
#endif
      }
      // Also have to register any dependences on our predicate
      register_predicate_dependence();
<<<<<<< HEAD
      version_infos.resize(regions.size());
      restrict_infos.resize(regions.size());
      projection_infos.resize(regions.size());
=======
      for (unsigned idx = 0; idx < regions.size(); idx++)
      {
        ProjectionInfo projection_info(runtime, regions[idx], launch_space);
        runtime->forest->perform_dependence_analysis(this, idx, regions[idx], 
                                                     projection_info,
                                                     privilege_paths[idx]);
      }
>>>>>>> bf15c418
    }

    //--------------------------------------------------------------------------
    void IndexTask::report_interfering_requirements(unsigned idx1,unsigned idx2)
    //--------------------------------------------------------------------------
    {
#if 0
      REPORT_LEGION_ERROR(ERROR_ALIASED_REGION_REQUIREMENTS,
                          "Aliased region requirements for index tasks "
                          "are not permitted. Region requirements %d and %d "
                          "of task %s (UID %lld) in parent task %s (UID %lld) "
                          "are interfering.", idx1, idx2, get_task_name(),
                          get_unique_id(), parent_ctx->get_task_name(),
                          parent_ctx->get_unique_id())
#else
      REPORT_LEGION_WARNING(LEGION_WARNING_REGION_REQUIREMENTS_INDEX,
                      "Region requirements %d and %d of index task %s "
                      "(UID %lld) in parent task %s (UID %lld) are potentially "
                      "interfering.  It's possible that this is a false "
                      "positive if there are projection region requirements "
                      "and each of the point tasks are non-interfering. "
                      "If the runtime is built in debug mode then it will "
                      "check that the region requirements of all points are "
                      "actually non-interfering. If you see no further error "
                      "messages for this index task launch then everything "
                      "is good.", idx1, idx2, get_task_name(), get_unique_id(),
                      parent_ctx->get_task_name(), parent_ctx->get_unique_id())
#endif
#ifdef DEBUG_LEGION
      interfering_requirements.insert(std::pair<unsigned,unsigned>(idx1,idx2));
#endif
    }

    //--------------------------------------------------------------------------
    RegionTreePath& IndexTask::get_privilege_path(unsigned idx)
    //--------------------------------------------------------------------------
    {
#ifdef DEBUG_LEGION
      assert(idx < privilege_paths.size());
#endif
      return privilege_paths[idx];
    }

    //--------------------------------------------------------------------------
    void IndexTask::resolve_false(bool speculated, bool launched)
    //--------------------------------------------------------------------------
    {
      // If we already launched, then we can just return
      // otherwise continue through to do the cleanup work
      if (launched)
        return;
      RtEvent execution_condition;
      // Fill in the index task map with the default future value
      if (redop == 0)
      {
        // Only need to do this if the internal domain exists, it
        // might not in a control replication context
        if (internal_space.exists())
        {
          // Get the domain that we will have to iterate over
          Domain local_domain;
          runtime->forest->find_launch_space_domain(internal_space, 
                                                    local_domain);
          // Handling the future map case
          if (predicate_false_future.impl != NULL)
          {
            ApEvent wait_on = predicate_false_future.impl->get_ready_event();
            if (wait_on.has_triggered())
            {
              const size_t result_size = 
                check_future_size(predicate_false_future.impl);
              const void *result = 
                predicate_false_future.impl->get_untyped_result(true);
              for (Domain::DomainPointIterator itr(local_domain); itr; itr++)
              {
                Future f = future_map.get_future(itr.p);
                if (result_size > 0)
                  f.impl->set_result(result, result_size, false/*own*/);
              }
            }
            else
            {
              // Add references so things won't be prematurely collected
              future_map.impl->add_base_resource_ref(DEFERRED_TASK_REF);
              predicate_false_future.impl->add_base_gc_ref(DEFERRED_TASK_REF,
                                                           this);
              DeferredFutureMapSetArgs args(future_map.impl,
                  predicate_false_future.impl, local_domain, this);
              execution_condition = 
                runtime->issue_runtime_meta_task(args, LG_LATENCY_WORK_PRIORITY,
                                               Runtime::protect_event(wait_on));
            }
          }
          else
          {
            for (Domain::DomainPointIterator itr(local_domain); itr; itr++)
            {
              Future f = future_map.get_future(itr.p);
              if (predicate_false_size > 0)
                f.impl->set_result(predicate_false_result,
                                   predicate_false_size, false/*own*/);
            }
          }
        }
      }
      else
      {
        // Handling a reduction case
        if (predicate_false_future.impl != NULL)
        {
          ApEvent wait_on = predicate_false_future.impl->get_ready_event();
          if (wait_on.has_triggered())
          {
            const size_t result_size = 
                        check_future_size(predicate_false_future.impl);
            if (result_size > 0)
              reduction_future.impl->set_result(
                  predicate_false_future.impl->get_untyped_result(true),
                  result_size, false/*own*/);
          }
          else
          {
            // Add references so they aren't garbage collected 
            reduction_future.impl->add_base_gc_ref(DEFERRED_TASK_REF, this);
            predicate_false_future.impl->add_base_gc_ref(DEFERRED_TASK_REF, 
                                                         this);
            DeferredFutureSetArgs args(reduction_future.impl,
                                    predicate_false_future.impl, this);
            execution_condition = 
              runtime->issue_runtime_meta_task(args, LG_LATENCY_WORK_PRIORITY,
                                               Runtime::protect_event(wait_on));
          }
        }
        else
        {
          if (predicate_false_size > 0)
            reduction_future.impl->set_result(predicate_false_result,
                                  predicate_false_size, false/*own*/);
        }
      }
      // Then clean up this task execution
      complete_mapping();
      complete_execution(execution_condition);
      resolve_speculation();
      trigger_children_complete();
      trigger_children_committed();
    }

    //--------------------------------------------------------------------------
    void IndexTask::early_map_task(void)
    //--------------------------------------------------------------------------
    {
      DETAILED_PROFILER(runtime, INDEX_EARLY_MAP_TASK_CALL);
      std::vector<unsigned> early_map_indexes;
      for (unsigned idx = 0; idx < regions.size(); idx++)
      {
        const RegionRequirement &req = regions[idx];
        if (req.must_premap())
          early_map_indexes.push_back(idx);
      }
      if (!early_map_indexes.empty())
      {
        early_map_regions(map_applied_conditions, early_map_indexes);
        if (!acquired_instances.empty())
          release_acquired_instances(acquired_instances);
      }
    }

    //--------------------------------------------------------------------------
    bool IndexTask::distribute_task(void)
    //--------------------------------------------------------------------------
    {
      DETAILED_PROFILER(runtime, INDEX_DISTRIBUTE_CALL);
      if (is_origin_mapped())
      {
        // This will only get called if we had slices that couldn't map, but
        // they have now all mapped
#ifdef DEBUG_LEGION
        assert(slices.empty());
#endif
        // We're never actually run
        return false;
      }
      else
      {
        if (!is_sliced() && target_proc.exists() && 
            (target_proc != current_proc))
        {
          // Make a slice copy and send it away
          SliceTask *clone = clone_as_slice_task(internal_space, target_proc,
                                                 true/*needs slice*/,
                                                 stealable, 1LL);
          runtime->send_task(clone);
          return false; // We have now been sent away
        }
        else
          return true; // Still local so we can be sliced
      }
    }

    //--------------------------------------------------------------------------
    RtEvent IndexTask::perform_mapping(MustEpochOp *owner/*=NULL*/,
                                       bool first_invocation/*=true*/)
    //--------------------------------------------------------------------------
    {
      DETAILED_PROFILER(runtime, INDEX_PERFORM_MAPPING_CALL);
      // This will only get called if we had slices that failed to origin map 
#ifdef DEBUG_LEGION
      assert(!slices.empty());
      // Should never get duplicate invocations here
      assert(first_invocation);
#endif
      for (std::list<SliceTask*>::iterator it = slices.begin();
            it != slices.end(); /*nothing*/)
      {
        (*it)->trigger_mapping();
        it = slices.erase(it);
      }
      return RtEvent::NO_RT_EVENT;
    }

    //--------------------------------------------------------------------------
    void IndexTask::launch_task(void)
    //--------------------------------------------------------------------------
    {
      // should never be called
      assert(false);
    }

    //--------------------------------------------------------------------------
    bool IndexTask::is_stealable(void) const
    //--------------------------------------------------------------------------
    {
      // Index space tasks are never stealable, they must first be
      // split into slices which can then be stolen.  Note that slicing
      // always happens after premapping so we know stealing is safe.
      return false;
    }

    //--------------------------------------------------------------------------
    void IndexTask::map_and_launch(void)
    //--------------------------------------------------------------------------
    {
      // This should only ever be called if we had slices which failed to map
#ifdef DEBUG_LEGION
      assert(is_sliced());
      assert(!slices.empty());
#endif
      trigger_slices();
    }

    //--------------------------------------------------------------------------
    ApEvent IndexTask::get_task_completion(void) const
    //--------------------------------------------------------------------------
    {
      return get_completion_event();
    }

    //--------------------------------------------------------------------------
    TaskOp::TaskKind IndexTask::get_task_kind(void) const
    //--------------------------------------------------------------------------
    {
      return INDEX_TASK_KIND;
    }

    //--------------------------------------------------------------------------
    void IndexTask::trigger_task_complete(void)
    //--------------------------------------------------------------------------
    {
      DETAILED_PROFILER(runtime, INDEX_COMPLETE_CALL);
      // Trigger all the futures or set the reduction future result
      // and then trigger it
      if (redop != 0)
      {
        // Set the future if we actually ran the task or we speculated
        if ((speculation_state != RESOLVE_FALSE_STATE) || false_guard.exists())
          reduction_future.impl->set_result(reduction_state,
                                            reduction_state_size, 
                                            false/*owner*/);
        reduction_future.impl->complete_future();
      }
      else
        future_map.impl->complete_all_futures();
      if (must_epoch != NULL)
        must_epoch->notify_subop_complete(this);
      if (!effects_postconditions.empty())
      {
        const PhysicalTraceInfo trace_info(this);
        ApEvent done = 
          Runtime::merge_events(&trace_info, effects_postconditions);
        request_early_complete(done);
      }
      complete_operation();
#ifdef LEGION_SPY
      LegionSpy::log_operation_events(unique_op_id, ApEvent::NO_AP_EVENT,
                                      completion_event);
#endif
    }

    //--------------------------------------------------------------------------
    void IndexTask::trigger_task_commit(void)
    //--------------------------------------------------------------------------
    {
      DETAILED_PROFILER(runtime, INDEX_COMMIT_CALL);
      if (must_epoch != NULL)
        must_epoch->notify_subop_commit(this);
      // Mark that this operation is now committed
      commit_operation(true/*deactivate*/);
    }

    //--------------------------------------------------------------------------
    bool IndexTask::pack_task(Serializer &rez, Processor target)
    //--------------------------------------------------------------------------
    {
      // should never be called
      assert(false);
      return false;
    }

    //--------------------------------------------------------------------------
    bool IndexTask::unpack_task(Deserializer &derez, Processor current,
                                std::set<RtEvent> &ready_events)
    //--------------------------------------------------------------------------
    {
      // should never be called
      assert(false);
      return false;
    }

    //--------------------------------------------------------------------------
    void IndexTask::perform_inlining(void)
    //--------------------------------------------------------------------------
    {
      DETAILED_PROFILER(runtime, INDEX_PERFORM_INLINING_CALL);
      // See if there is anything to wait for
      std::set<ApEvent> wait_on_events;
      for (unsigned idx = 0; idx < futures.size(); idx++)
      {
        FutureImpl *impl = futures[idx].impl; 
        wait_on_events.insert(impl->ready_event);
      }
      for (unsigned idx = 0; idx < grants.size(); idx++)
      {
        GrantImpl *impl = grants[idx].impl;
        wait_on_events.insert(impl->acquire_grant());
      }
      for (unsigned idx = 0; idx < wait_barriers.size(); idx++)
      {
	ApEvent e = 
          Runtime::get_previous_phase(wait_barriers[idx].phase_barrier);
        wait_on_events.insert(e);
      }
      // Merge together all the events for the start condition 
      ApEvent start_condition = Runtime::merge_events(NULL, wait_on_events);
      // Enumerate all of the points of our index space and run
      // the task for each one of them either saving or reducing their futures
      Processor current = parent_ctx->get_executing_processor();
      // Select the variant to use
      VariantImpl *variant = parent_ctx->select_inline_variant(this);
      // See if we need to wait for anything
      if (start_condition.exists())
        start_condition.wait();
      // Save this for when things are being returned
      TaskContext *enclosing = parent_ctx;
      // Make a copy of our region requirements
      std::vector<RegionRequirement> copy_requirements(regions.size());
      for (unsigned idx = 0; idx < regions.size(); idx++)
        copy_requirements[idx] = regions[idx];
      bool first = true;
      for (Domain::DomainPointIterator itr(index_domain); itr; itr++)
      {
        // If this is not the first we have to restore the region
        // requirements from copy that we made before hand
        if (!first)
        {
          for (unsigned idx = 0; idx < regions.size(); idx++)
            regions[idx] = copy_requirements[idx];
        }
        else
          first = false;
        index_point = itr.p; 
        // Get our local args
        Future local_arg = point_arguments.impl->get_future(index_point);
        if (local_arg.impl != NULL)
        {
          local_args = local_arg.impl->get_untyped_result(true);
          local_arglen = local_arg.impl->get_untyped_size();
        }
        else
        {
          local_args = NULL;
          local_arglen = 0;
        }
        compute_point_region_requirements();
        InlineContext *inline_ctx = new InlineContext(runtime, enclosing, this);
        // Save the inner context as the parent ctx
        parent_ctx = inline_ctx;
        variant->dispatch_inline(current, inline_ctx);
        // Return any created privilege state
        inline_ctx->return_privilege_state(enclosing);
        // Then we can delete the inline context
        delete inline_ctx;
      }
      if (redop == 0)
        future_map.impl->complete_all_futures();
      else
      {
        reduction_future.impl->set_result(reduction_state,
                                          reduction_state_size,false/*owner*/);
        reduction_future.impl->complete_future();
      }
      // Trigger all our events event
      Runtime::trigger_event(completion_event);
    }

    //--------------------------------------------------------------------------
    void IndexTask::end_inline_task(const void *res, size_t res_size,bool owned)
    //--------------------------------------------------------------------------
    {
      if (redop == 0)
      {
        Future f = future_map.impl->get_future(index_point);
        f.impl->set_result(res, res_size, owned);
      }
      else
        fold_reduction_future(res, res_size, owned, true/*exclusive*/);
    }

    //--------------------------------------------------------------------------
    VersionInfo& IndexTask::get_version_info(unsigned idx)
    //--------------------------------------------------------------------------
    {
      return version_infos[idx];
    }

    //--------------------------------------------------------------------------
    std::map<PhysicalManager*,std::pair<unsigned,bool> >* 
                                     IndexTask::get_acquired_instances_ref(void)
    //--------------------------------------------------------------------------
    {
      return &acquired_instances;
    }

    //--------------------------------------------------------------------------
    SliceTask* IndexTask::clone_as_slice_task(IndexSpace is, Processor p,
                                              bool recurse, bool stealable,
                                              long long scale_denominator)
    //--------------------------------------------------------------------------
    {
      DETAILED_PROFILER(runtime, INDEX_CLONE_AS_SLICE_CALL);
      SliceTask *result = runtime->get_available_slice_task(); 
      result->initialize_base_task(parent_ctx, false/*track*/, NULL/*deps*/,
                                   Predicate::TRUE_PRED, this->task_id);
      result->clone_multi_from(this, is, p, recurse, stealable);
      result->index_complete = this->completion_event;
      result->denominator = scale_denominator;
      result->index_owner = this;
      result->remote_owner_uid = parent_ctx->get_unique_id();
      result->trace_local_id = trace_local_id;
      result->tpl = tpl;
      result->memo_state = memo_state;
      if (runtime->legion_spy_enabled)
        LegionSpy::log_index_slice(get_unique_id(), 
                                   result->get_unique_id());
      if (runtime->profiler != NULL)
        runtime->profiler->register_slice_owner(get_unique_op_id(),
                                                result->get_unique_op_id());
      return result;
    }

    //--------------------------------------------------------------------------
    void IndexTask::handle_future(const DomainPoint &point, const void *result,
                                  size_t result_size, bool owner)
    //--------------------------------------------------------------------------
    {
      DETAILED_PROFILER(runtime, INDEX_HANDLE_FUTURE);
      // Need to hold the lock when doing this since it could
      // be going in parallel with other users
      if (reduction_op != NULL)
        fold_reduction_future(result, result_size, owner, false/*exclusive*/);
      else
      {
        if (must_epoch == NULL)
        {
          Future f = future_map.get_future(point);
          f.impl->set_result(result, result_size, owner);
        }
        else
          must_epoch->set_future(point, result, result_size, owner);
      }
    }

    //--------------------------------------------------------------------------
    void IndexTask::register_must_epoch(void)
    //--------------------------------------------------------------------------
    {
      // should never be called
      assert(false);
    }

    //--------------------------------------------------------------------------
    FutureMapImpl* IndexTask::create_future_map(TaskContext *ctx,
                             IndexSpace launch_space, IndexSpace sharding_space) 
    //--------------------------------------------------------------------------
    {
      return new FutureMapImpl(ctx, this, runtime,
            runtime->get_available_distributed_id(), runtime->address_space);
    }

    //--------------------------------------------------------------------------
    void IndexTask::record_reference_mutation_effect(RtEvent event)
    //--------------------------------------------------------------------------
    {
      map_applied_conditions.insert(event);
    }

    //--------------------------------------------------------------------------
    void IndexTask::record_origin_mapped_slice(SliceTask *local_slice)
    //--------------------------------------------------------------------------
    {
      AutoLock o_lock(op_lock);
      origin_mapped_slices.push_back(local_slice);
    }

    //--------------------------------------------------------------------------
    void IndexTask::return_slice_mapped(unsigned points, long long denom,
                                RtEvent applied_condition, ApEvent effects_done)
    //--------------------------------------------------------------------------
    {
      DETAILED_PROFILER(runtime, INDEX_RETURN_SLICE_MAPPED_CALL);
      bool need_trigger = false;
      bool trigger_children_completed = false;
      bool trigger_children_commit = false;
      {
        AutoLock o_lock(op_lock);
        total_points += points;
        mapped_points += points;
        slice_fraction.add(Fraction<long long>(1,denom));
        if (applied_condition.exists())
          map_applied_conditions.insert(applied_condition);
        if (effects_done.exists())
          effects_postconditions.insert(effects_done);
        // Already know that mapped points is the same as total points
        if (slice_fraction.is_whole())
        {
          need_trigger = true;
          if ((complete_points == total_points) &&
              !children_complete_invoked)
          {
            trigger_children_completed = true;
            children_complete_invoked = true;
          }
          if ((committed_points == total_points) &&
              !children_commit_invoked)
          {
            trigger_children_commit = true;
            children_commit_invoked = true;
          }
        }
      }
      if (need_trigger)
      {
        // Get the mapped precondition note we can now access this
        // without holding the lock because we know we've seen
        // all the responses so no one else will be mutating it.
        if (!map_applied_conditions.empty())
        {
          RtEvent map_condition = Runtime::merge_events(map_applied_conditions);
          complete_mapping(map_condition);
        }
        else
          complete_mapping();
      }
      if (trigger_children_completed)
        trigger_children_complete();
      if (trigger_children_commit)
        trigger_children_committed();
    }

    //--------------------------------------------------------------------------
    void IndexTask::return_slice_complete(unsigned points, 
                                          ApEvent slice_postcondition)
    //--------------------------------------------------------------------------
    {
      DETAILED_PROFILER(runtime, INDEX_RETURN_SLICE_COMPLETE_CALL);
      bool trigger_execution = false;
      bool need_trigger = false;
      {
        AutoLock o_lock(op_lock);
        complete_points += points;
        // Always add it if we're doing legion spy validation
#ifndef LEGION_SPY
        if (!slice_postcondition.has_triggered())
#endif
          effects_postconditions.insert(slice_postcondition);
#ifdef DEBUG_LEGION
        assert(!complete_received);
        assert(complete_points <= total_points);
#endif
        if (slice_fraction.is_whole() && 
            (complete_points == total_points))
        {
          trigger_execution = true;
          if (!children_complete_invoked)
          {
            need_trigger = true;
            children_complete_invoked = true;
          }
        }
      }
      if (trigger_execution)
        complete_execution();
      if (need_trigger)
        trigger_children_complete();
    }

    //--------------------------------------------------------------------------
    void IndexTask::return_slice_commit(unsigned points)
    //--------------------------------------------------------------------------
    {
      DETAILED_PROFILER(runtime, INDEX_RETURN_SLICE_COMMIT_CALL);
      bool need_trigger = false;
      {
        AutoLock o_lock(op_lock);
        committed_points += points;
#ifdef DEBUG_LEGION
        assert(committed_points <= total_points);
#endif
        if (slice_fraction.is_whole() &&
            (committed_points == total_points) && 
            !children_commit_invoked)
        {
          need_trigger = true;
          children_commit_invoked = true;
        }
      }
      if (need_trigger)
        trigger_children_committed();
    } 

    //--------------------------------------------------------------------------
    void IndexTask::unpack_slice_mapped(Deserializer &derez, 
                                        AddressSpaceID source)
    //--------------------------------------------------------------------------
    {
      DerezCheck z(derez);
      size_t points;
      derez.deserialize(points);
      long long denom;
      derez.deserialize(denom);
      RtEvent applied_condition;
      derez.deserialize(applied_condition);
      ApEvent restrict_postcondition;
      derez.deserialize(restrict_postcondition);
#ifdef DEBUG_LEGION
      if (!is_origin_mapped())
      {
        std::map<DomainPoint,std::vector<LogicalRegion> > local_requirements;
        for (unsigned idx = 0; idx < points; idx++)
        {
          DomainPoint point;
          derez.deserialize(point);
          std::vector<LogicalRegion> &reqs = local_requirements[point];
          reqs.resize(regions.size());
          for (unsigned idx2 = 0; idx2 < regions.size(); idx2++)
            derez.deserialize(reqs[idx2]);
        }
        check_point_requirements(local_requirements);
      }
#endif
      return_slice_mapped(points, denom, applied_condition, 
                          restrict_postcondition);
    }

    //--------------------------------------------------------------------------
    void IndexTask::unpack_slice_complete(Deserializer &derez)
    //--------------------------------------------------------------------------
    {
      DerezCheck z(derez);
      size_t points;
      derez.deserialize(points);
      ApEvent slice_postcondition;
      derez.deserialize(slice_postcondition);
      ResourceTracker::unpack_privilege_state(derez, parent_ctx);
      if (redop != 0)
      {
#ifdef DEBUG_LEGION
        assert(reduction_op != NULL);
        assert(reduction_state_size == reduction_op->sizeof_rhs);
#endif
        const void *reduc_ptr = derez.get_current_pointer();
        DomainPoint dummy_point;
        handle_future(dummy_point, reduc_ptr, 
                      reduction_state_size, false/*owner*/);
        // Advance the pointer on the deserializer
        derez.advance_pointer(reduction_state_size);
      }
      else
      {
        for (unsigned idx = 0; idx < points; idx++)
        {
          DomainPoint p;
          derez.deserialize(p);
          DerezCheck z2(derez);
          size_t future_size;
          derez.deserialize(future_size);
          const void *future_ptr = derez.get_current_pointer();
          handle_future(p, future_ptr, future_size, false/*owner*/);
          // Advance the pointer on the deserializer
          derez.advance_pointer(future_size);
        }
      }
      return_slice_complete(points, slice_postcondition);
    }

    //--------------------------------------------------------------------------
    void IndexTask::unpack_slice_commit(Deserializer &derez)
    //--------------------------------------------------------------------------
    {
      DerezCheck z(derez);
      size_t points;
      derez.deserialize(points);
      return_slice_commit(points);
    }

    //--------------------------------------------------------------------------
    void IndexTask::replay_analysis(void)
    //--------------------------------------------------------------------------
    {
#ifdef DEBUG_LEGION
      assert(is_replaying());
      assert(current_proc.exists());
#endif
#ifdef LEGION_SPY
      LegionSpy::log_replay_operation(unique_op_id);
#endif
      if (runtime->legion_spy_enabled)
      {
        for (unsigned idx = 0; idx < regions.size(); idx++)
          TaskOp::log_requirement(unique_op_id, idx, regions[idx]);
      }
      SliceTask *new_slice = this->clone_as_slice_task(internal_space,
                                                       current_proc,
                                                       false,
                                                       false, 1LL);
      slices.push_back(new_slice);
      new_slice->enumerate_points();
      new_slice->replay_analysis();
    }

    //--------------------------------------------------------------------------
    /*static*/ void IndexTask::process_slice_mapped(Deserializer &derez,
                                                    AddressSpaceID source)
    //--------------------------------------------------------------------------
    {
      IndexTask *task;
      derez.deserialize(task);
      task->unpack_slice_mapped(derez, source);
    }

    //--------------------------------------------------------------------------
    /*static*/ void IndexTask::process_slice_complete(Deserializer &derez)
    //--------------------------------------------------------------------------
    {
      IndexTask *task;
      derez.deserialize(task);
      task->unpack_slice_complete(derez);
    }

    //--------------------------------------------------------------------------
    /*static*/ void IndexTask::process_slice_commit(Deserializer &derez)
    //--------------------------------------------------------------------------
    {
      IndexTask *task;
      derez.deserialize(task);
      task->unpack_slice_commit(derez);
    }

#ifdef DEBUG_LEGION
    //--------------------------------------------------------------------------
    void IndexTask::check_point_requirements(
            const std::map<DomainPoint,std::vector<LogicalRegion> > &point_reqs)
    //--------------------------------------------------------------------------
    {
      std::set<std::pair<unsigned,unsigned> > local_interfering = 
        interfering_requirements;
      // Handle any region requirements that interfere with itself
      for (unsigned idx = 0; idx < regions.size(); idx++)
      {
        if (!IS_WRITE(regions[idx]))
          continue;
        local_interfering.insert(std::pair<unsigned,unsigned>(idx,idx));
      }
      // Nothing to do if there are no interfering requirements
      if (local_interfering.empty())
        return;
      std::map<DomainPoint,std::vector<LogicalRegion> > point_requirements;
      for (std::map<DomainPoint,std::vector<LogicalRegion> >::const_iterator 
            pit = point_reqs.begin(); pit != point_reqs.end(); pit++)
      {
        // Add it to the set of point requirements
        point_requirements.insert(*pit);
        const std::vector<LogicalRegion> &point_reqs = pit->second;
        for (std::map<DomainPoint,std::vector<LogicalRegion> >::const_iterator
              oit = point_requirements.begin(); 
              oit != point_requirements.end(); oit++)
        {
          const std::vector<LogicalRegion> &other_reqs = oit->second;
          const bool same_point = (pit->first == oit->first);
          // Now check for interference with any other points
          for (std::set<std::pair<unsigned,unsigned> >::const_iterator it =
                local_interfering.begin(); it !=
                local_interfering.end(); it++)
          {
            // Skip same region requireemnt for same point
            if (same_point && (it->first == it->second))
              continue;
            // If either one are the NO_REGION then there is no interference
            if (!point_reqs[it->first].exists() || 
                !other_reqs[it->second].exists())
              continue;
            if (!runtime->forest->are_disjoint(
                  point_reqs[it->first].get_index_space(), 
                  other_reqs[it->second].get_index_space()))
            {
              if (pit->first.get_dim() <= 1) 
              {
                REPORT_LEGION_ERROR(ERROR_INDEX_SPACE_TASK,
                              "Index space task launch has intefering "
                              "region requirements %d of point %lld and region "
                              "requirement %d of point %lld of %s (UID %lld) "
                              "in parent task %s (UID %lld) are interfering.",
                              it->first, pit->first[0], it->second,
                              oit->first[0], get_task_name(), get_unique_id(),
                              parent_ctx->get_task_name(),
                              parent_ctx->get_unique_id());
              } 
              else if (pit->first.get_dim() == 2) 
              {
                REPORT_LEGION_ERROR(ERROR_INDEX_SPACE_TASK,
                              "Index space task launch has intefering "
                              "region requirements %d of point (%lld,%lld) and "
                              "region requirement %d of point (%lld,%lld) of "
                              "%s (UID %lld) in parent task %s (UID %lld) are "
                              "interfering.", it->first, pit->first[0],
                              pit->first[1], it->second, oit->first[0],
                              oit->first[1], get_task_name(), get_unique_id(),
                              parent_ctx->get_task_name(),
                              parent_ctx->get_unique_id());
              } 
              else if (pit->first.get_dim() == 3) 
              {
                REPORT_LEGION_ERROR(ERROR_INDEX_SPACE_TASK,
                              "Index space task launch has intefering "
                              "region requirements %d of point (%lld,%lld,%lld)"
                              " and region requirement %d of point "
                              "(%lld,%lld,%lld) of %s (UID %lld) in parent "
                              "task %s (UID %lld) are interfering.", it->first,
                              pit->first[0], pit->first[1], pit->first[2],
                              it->second, oit->first[0], oit->first[1],
                              oit->first[2], get_task_name(), get_unique_id(),
                              parent_ctx->get_task_name(),
                              parent_ctx->get_unique_id());
              }
              assert(false);
            }
          }
        }
      }
    }
#endif

    /////////////////////////////////////////////////////////////
    // Slice Task 
    /////////////////////////////////////////////////////////////

    //--------------------------------------------------------------------------
    SliceTask::SliceTask(Runtime *rt)
      : MultiTask(rt)
    //--------------------------------------------------------------------------
    {
    }

    //--------------------------------------------------------------------------
    SliceTask::SliceTask(const SliceTask &rhs)
      : MultiTask(NULL)
    //--------------------------------------------------------------------------
    {
      // should never be called
      assert(false);
    }

    //--------------------------------------------------------------------------
    SliceTask::~SliceTask(void)
    //--------------------------------------------------------------------------
    {
    }

    //--------------------------------------------------------------------------
    SliceTask& SliceTask::operator=(const SliceTask &rhs)
    //--------------------------------------------------------------------------
    {
      // should never be called
      assert(false);
      return *this;
    }

    //--------------------------------------------------------------------------
    void SliceTask::activate(void)
    //--------------------------------------------------------------------------
    {
      DETAILED_PROFILER(runtime, SLICE_ACTIVATE_CALL);
      activate_multi();
      // Slice tasks never have to resolve speculation
      resolve_speculation();
      index_complete = ApEvent::NO_AP_EVENT;
      num_unmapped_points = 0;
      num_uncomplete_points = 0;
      num_uncommitted_points = 0;
      denominator = 0;
      index_owner = NULL;
      remote_owner_uid = 0;
      remote_unique_id = get_unique_id();
      origin_mapped = false;
    }

    //--------------------------------------------------------------------------
    void SliceTask::deactivate(void)
    //--------------------------------------------------------------------------
    {
      DETAILED_PROFILER(runtime, SLICE_DEACTIVATE_CALL);
      deactivate_multi();
      // Deactivate all our points 
      for (std::vector<PointTask*>::const_iterator it = points.begin();
            it != points.end(); it++)
      {
        // Check to see if we are origin mapped or not which 
        // determines whether we should commit this operation or
        // just deactivate it like normal
        if (is_origin_mapped() && !is_remote())
          (*it)->deactivate();
        else
          (*it)->commit_operation(true/*deactivate*/);
      }
      points.clear();
      for (std::map<DomainPoint,std::pair<void*,size_t> >::const_iterator it = 
            temporary_futures.begin(); it != temporary_futures.end(); it++)
      {
        legion_free(FUTURE_RESULT_ALLOC, it->second.first, it->second.second);
      }
      temporary_futures.clear();
      if (!acquired_instances.empty())
        release_acquired_instances(acquired_instances);
      acquired_instances.clear();
      map_applied_conditions.clear();
      commit_preconditions.clear();
      created_regions.clear();
      created_fields.clear();
      created_field_spaces.clear();
      created_index_spaces.clear();
      created_index_partitions.clear();
      deleted_regions.clear();
      deleted_fields.clear();
      deleted_field_spaces.clear();
      deleted_index_spaces.clear();
      deleted_index_partitions.clear();
      runtime->free_slice_task(this);
    }

    //--------------------------------------------------------------------------
    void SliceTask::trigger_dependence_analysis(void)
    //--------------------------------------------------------------------------
    {
      // should never be called
      assert(false);
    }

    //--------------------------------------------------------------------------
    void SliceTask::resolve_false(bool speculated, bool launched)
    //--------------------------------------------------------------------------
    {
      // should never be called
      assert(false);
    }

    //--------------------------------------------------------------------------
    void SliceTask::early_map_task(void)
    //--------------------------------------------------------------------------
    {
      // Slices are already done with early mapping 
    }

    //--------------------------------------------------------------------------
    std::map<PhysicalManager*,std::pair<unsigned,bool> >* 
                                     SliceTask::get_acquired_instances_ref(void)
    //--------------------------------------------------------------------------
    {
      return &acquired_instances;
    }

    //--------------------------------------------------------------------------
    void SliceTask::check_target_processors(void) const
    //--------------------------------------------------------------------------
    {
#ifdef DEBUG_LEGION
      assert(!points.empty());
#endif
      if (points.size() == 1)
        return;
      const AddressSpaceID target_space = 
        runtime->find_address_space(points[0]->target_proc);
      for (unsigned idx = 1; idx < points.size(); idx++)
      {
        if (target_space != 
            runtime->find_address_space(points[idx]->target_proc))
          REPORT_LEGION_ERROR(ERROR_INVALID_MAPPER_OUTPUT,
                      "Invalid mapper output: two different points in one "
                      "slice of %s (UID %lld) mapped to processors in two"
                      "different address spaces (%d and %d) which is illegal.",
                      get_task_name(), get_unique_id(), target_space,
                      runtime->find_address_space(points[idx]->target_proc))
      }
    }

    //--------------------------------------------------------------------------
    void SliceTask::update_target_processor(void)
    //--------------------------------------------------------------------------
    {
      if (points.empty())
        return;
#ifdef DEBUG_LEGION
      check_target_processors();
#endif
      this->target_proc = points[0]->target_proc;
    }

    //--------------------------------------------------------------------------
    bool SliceTask::distribute_task(void)
    //--------------------------------------------------------------------------
    {
      DETAILED_PROFILER(runtime, SLICE_DISTRIBUTE_CALL);
      update_target_processor();
      if (target_proc.exists() && (target_proc != current_proc))
      {
        runtime->send_task(this);
        // The runtime will deactivate this task
        // after it has been sent
        return false;
      }
      return true;
    }

    //--------------------------------------------------------------------------
    RtEvent SliceTask::perform_mapping(MustEpochOp *epoch_owner/*=NULL*/,
                                       bool first_invocation/*=true*/)
    //--------------------------------------------------------------------------
    {
      DETAILED_PROFILER(runtime, SLICE_PERFORM_MAPPING_CALL);
#ifdef DEBUG_LEGION
      // Should never get duplicate invocations here
      assert(first_invocation);
#endif
      // Check to see if we already enumerated all the points, if
      // not then do so now
      if (points.empty())
        enumerate_points();
      // Once we start mapping then we are no longer stealable
      stealable = false;
      std::set<RtEvent> mapped_events;
      for (std::vector<PointTask*>::const_iterator it = 
            points.begin(); it != points.end(); it++)
      {
        const RtEvent map_event = (*it)->perform_mapping(epoch_owner);
        if (map_event.exists())
          mapped_events.insert(map_event);
      }
      if (!mapped_events.empty())
        return Runtime::merge_events(mapped_events);
      return RtEvent::NO_RT_EVENT;
    }

    //--------------------------------------------------------------------------
    void SliceTask::launch_task(void)
    //--------------------------------------------------------------------------
    {
      DETAILED_PROFILER(runtime, SLICE_LAUNCH_CALL);
#ifdef DEBUG_LEGION
      assert(!points.empty());
#endif
      // Launch all of our child points
      for (unsigned idx = 0; idx < points.size(); idx++)
        points[idx]->launch_task();
    }

    //--------------------------------------------------------------------------
    bool SliceTask::is_stealable(void) const
    //--------------------------------------------------------------------------
    {
      return ((!map_origin) && stealable);
    }

    //--------------------------------------------------------------------------
    void SliceTask::map_and_launch(void)
    //--------------------------------------------------------------------------
    {
      DETAILED_PROFILER(runtime, SLICE_MAP_AND_LAUNCH_CALL);
      // First enumerate all of our points if we haven't already done so
      if (points.empty())
        enumerate_points();
      // Mark that this task is no longer stealable.  Once we start
      // executing things onto a specific processor slices cannot move.
      stealable = false;
#ifdef DEBUG_LEGION
      assert(!points.empty());
#endif
      const size_t num_points = points.size();
      for (unsigned idx = 0; idx < num_points; idx++)
      {
        PointTask *point = points[idx];
        const RtEvent map_event = point->perform_mapping();
        if (map_event.exists() && !map_event.has_triggered())
          point->defer_launch_task(map_event);
        else
          point->launch_task();
      }
    }

    //--------------------------------------------------------------------------
    ApEvent SliceTask::get_task_completion(void) const
    //--------------------------------------------------------------------------
    {
      return index_complete;
    }

    //--------------------------------------------------------------------------
    TaskOp::TaskKind SliceTask::get_task_kind(void) const
    //--------------------------------------------------------------------------
    {
      return SLICE_TASK_KIND;
    }

    //--------------------------------------------------------------------------
    bool SliceTask::pack_task(Serializer &rez, Processor target)
    //--------------------------------------------------------------------------
    {
      DETAILED_PROFILER(runtime, SLICE_PACK_TASK_CALL);
      // Check to see if we are stealable or not yet fully sliced,
      // if both are false and we're not remote, then we can send the state
      // now or check to see if we are remotely mapped
      AddressSpaceID addr_target = runtime->find_address_space(target);
      RezCheck z(rez);
      // Preamble used in TaskOp::unpack
      rez.serialize(points.size());
      pack_multi_task(rez, addr_target);
      rez.serialize(denominator);
      rez.serialize(index_owner);
      rez.serialize(index_complete);
      rez.serialize(remote_unique_id);
      rez.serialize(origin_mapped);
      rez.serialize(remote_owner_uid);
      rez.serialize(internal_space);
      if (predicate_false_future.impl != NULL)
        rez.serialize(predicate_false_future.impl->did);
      else
        rez.serialize<DistributedID>(0);
      rez.serialize(predicate_false_size);
      if (predicate_false_size > 0)
        rez.serialize(predicate_false_result, predicate_false_size);
      for (unsigned idx = 0; idx < points.size(); idx++)
      {
        points[idx]->pack_task(rez, target);
      }
      // If we don't have any points, we have to pack up the argument map
      if (points.empty())
      {
        if (point_arguments.impl != NULL)
          rez.serialize(point_arguments.impl->did);
        else
          rez.serialize<DistributedID>(0);
      }
      bool deactivate_now = true;
      if (!is_remote() && is_origin_mapped())
      {
        // If we're not remote and origin mapped then we need
        // to hold onto these version infos until we are done
        // with the whole index space task, so tell our owner
        index_owner->record_origin_mapped_slice(this);
        deactivate_now = false;
      }
      // Always return true for slice tasks since they should
      // always be deactivated after they are sent somewhere else
      return deactivate_now;
    }
    
    //--------------------------------------------------------------------------
    bool SliceTask::unpack_task(Deserializer &derez, Processor current,
                                std::set<RtEvent> &ready_events)
    //--------------------------------------------------------------------------
    {
      DETAILED_PROFILER(runtime, SLICE_UNPACK_TASK_CALL);
      DerezCheck z(derez);
      size_t num_points;
      derez.deserialize(num_points);
      unpack_multi_task(derez, ready_events);
      set_current_proc(current);
      derez.deserialize(denominator);
      derez.deserialize(index_owner);
      derez.deserialize(index_complete);
      derez.deserialize(remote_unique_id); 
      derez.deserialize(origin_mapped);
      derez.deserialize(remote_owner_uid);
      derez.deserialize(internal_space);
      if (runtime->legion_spy_enabled)
        LegionSpy::log_slice_slice(remote_unique_id, get_unique_id());
      if (runtime->profiler != NULL)
        runtime->profiler->register_slice_owner(remote_unique_id,
            get_unique_op_id());
      num_unmapped_points = num_points;
      num_uncomplete_points = num_points;
      num_uncommitted_points = num_points;
      // Check to see if we ended up back on the original node
      // We have to do this before unpacking the points
      if (is_remote())
        parent_ctx = runtime->find_context(remote_owner_uid);
      else
        parent_ctx = index_owner->parent_ctx;
      // Unpack the predicate false infos
      DistributedID pred_false_did;
      derez.deserialize(pred_false_did);
      if (pred_false_did != 0)
      {
        WrapperReferenceMutator mutator(ready_events);
        FutureImpl *impl = 
          runtime->find_or_create_future(pred_false_did, &mutator);
        impl->add_base_gc_ref(FUTURE_HANDLE_REF, &mutator);
        predicate_false_future = Future(impl, false/*need reference*/);
      }
      derez.deserialize(predicate_false_size);
      if (predicate_false_size > 0)
      {
#ifdef DEBUG_LEGION
        assert(predicate_false_result == NULL);
#endif
        predicate_false_result = malloc(predicate_false_size);
        derez.deserialize(predicate_false_result, predicate_false_size);
      }
      for (unsigned idx = 0; idx < num_points; idx++)
      {
        PointTask *point = runtime->get_available_point_task(); 
        point->slice_owner = this;
        point->unpack_task(derez, current, ready_events);
        point->parent_ctx = parent_ctx;
        points.push_back(point);
        if (runtime->legion_spy_enabled)
          LegionSpy::log_slice_point(get_unique_id(), 
                                     point->get_unique_id(),
                                     point->index_point);
      }
      if (num_points == 0)
      {
        DistributedID future_map_did;
        derez.deserialize(future_map_did);
        if (future_map_did > 0)
        {
          WrapperReferenceMutator mutator(ready_events);
          FutureMapImpl *impl = runtime->find_or_create_future_map(
                                  future_map_did, parent_ctx, &mutator);
          impl->add_base_gc_ref(FUTURE_HANDLE_REF, &mutator);
          point_arguments = FutureMap(impl, false/*need reference*/);
        }
      }
      // Return true to add this to the ready queue
      return true;
    }

    //--------------------------------------------------------------------------
    void SliceTask::perform_inlining(void)
    //--------------------------------------------------------------------------
    {
      // should never be called
      assert(false);
    }

    //--------------------------------------------------------------------------
    SliceTask* SliceTask::clone_as_slice_task(IndexSpace is, Processor p,
                                              bool recurse, bool stealable,
                                              long long scale_denominator)
    //--------------------------------------------------------------------------
    {
      DETAILED_PROFILER(runtime, SLICE_CLONE_AS_SLICE_CALL);
      SliceTask *result = runtime->get_available_slice_task(); 
      result->initialize_base_task(parent_ctx,  false/*track*/, NULL/*deps*/,
                                   Predicate::TRUE_PRED, this->task_id);
      result->clone_multi_from(this, is, p, recurse, stealable);
      result->index_complete = this->index_complete;
      result->denominator = this->denominator * scale_denominator;
      result->index_owner = this->index_owner;
      result->remote_owner_uid = this->remote_owner_uid;
      result->trace_local_id = trace_local_id;
      result->tpl = tpl;
      result->memo_state = memo_state;
      if (runtime->legion_spy_enabled)
        LegionSpy::log_slice_slice(get_unique_id(), 
                                   result->get_unique_id());
      if (runtime->profiler != NULL)
        runtime->profiler->register_slice_owner(get_unique_op_id(),
            result->get_unique_op_id());
      return result;
    }

    //--------------------------------------------------------------------------
    void SliceTask::handle_future(const DomainPoint &point, const void *result,
                                  size_t result_size, bool owner)
    //--------------------------------------------------------------------------
    {
      DETAILED_PROFILER(runtime, SLICE_HANDLE_FUTURE_CALL);
      // If we're remote, just handle it ourselves, otherwise pass
      // it back to the enclosing index owner
      if (is_remote())
      {
        if (redop != 0)
          fold_reduction_future(result, result_size, owner, false/*exclusive*/);
        else
        {
          // Store it in our temporary futures
#ifdef DEBUG_LEGION
          assert(temporary_futures.find(point) == temporary_futures.end());
#endif
          if (owner)
          {
            // Hold the lock to protect the data structure
            AutoLock o_lock(op_lock);
            temporary_futures[point] = 
              std::pair<void*,size_t>(const_cast<void*>(result),result_size);
          }
          else
          {
            void *copy = legion_malloc(FUTURE_RESULT_ALLOC, result_size);
            memcpy(copy,result,result_size);
            // Hold the lock to protect the data structure
            AutoLock o_lock(op_lock);
            temporary_futures[point] = 
              std::pair<void*,size_t>(copy,result_size);
          }
        }
      }
      else
        index_owner->handle_future(point, result, result_size, owner);
    }

    //--------------------------------------------------------------------------
    void SliceTask::register_must_epoch(void)
    //--------------------------------------------------------------------------
    {
#ifdef DEBUG_LEGION
      assert(must_epoch != NULL);
#endif
      if (points.empty())
        enumerate_points();
      must_epoch->register_slice_task(this);
      for (unsigned idx = 0; idx < points.size(); idx++)
      {
        PointTask *point = points[idx];
        must_epoch->register_single_task(point, must_epoch_index);
      }
    }

    //--------------------------------------------------------------------------
    PointTask* SliceTask::clone_as_point_task(const DomainPoint &point)
    //--------------------------------------------------------------------------
    {
      DETAILED_PROFILER(runtime, SLICE_CLONE_AS_POINT_CALL);
      PointTask *result = runtime->get_available_point_task();
      result->initialize_base_task(parent_ctx, false/*track*/, NULL/*deps*/,
                                   Predicate::TRUE_PRED, this->task_id);
      result->clone_task_op_from(this, this->target_proc, 
                                 false/*stealable*/, true/*duplicate*/);
      result->is_index_space = true;
      result->must_epoch_task = this->must_epoch_task;
      result->index_domain = this->index_domain;
      result->trace_local_id = trace_local_id;
      result->tpl = tpl;
      result->memo_state = memo_state;
      // Now figure out our local point information
      result->initialize_point(this, point, point_arguments);
      if (runtime->legion_spy_enabled)
        LegionSpy::log_slice_point(get_unique_id(), 
                                   result->get_unique_id(),
                                   result->index_point);
      return result;
    }

    //--------------------------------------------------------------------------
    void SliceTask::enumerate_points(void)
    //--------------------------------------------------------------------------
    {
      DETAILED_PROFILER(runtime, SLICE_ENUMERATE_POINTS_CALL);
      Domain internal_domain;
      runtime->forest->find_launch_space_domain(internal_space,internal_domain);
      size_t num_points = internal_domain.get_volume();
#ifdef DEBUG_LEGION
      assert(num_points > 0);
#endif
      unsigned point_idx = 0;
      points.resize(num_points);
      // Enumerate all the points in our slice and make point tasks
      for (Domain::DomainPointIterator itr(internal_domain); 
            itr; itr++, point_idx++)
        points[point_idx] = clone_as_point_task(itr.p);
      // Compute any projection region requirements
      for (unsigned idx = 0; idx < regions.size(); idx++)
      {
        if (regions[idx].handle_type == SINGULAR)
          continue;
        else 
        {
          ProjectionFunction *function = 
            runtime->find_projection_function(regions[idx].projection);
          function->project_points(regions[idx], idx, runtime, 
                                   index_domain, points);
        }
      }
      // Update the no access regions
      for (unsigned idx = 0; idx < points.size(); idx++)
        points[idx]->complete_point_projection();
      // Mark how many points we have
      num_unmapped_points = points.size();
      num_uncomplete_points = points.size();
      num_uncommitted_points = points.size();
    } 

    //--------------------------------------------------------------------------
    const void* SliceTask::get_predicate_false_result(size_t &result_size)
    //--------------------------------------------------------------------------
    {
      if (predicate_false_future.impl != NULL)
      {
        // Wait for the future to be ready
        ApEvent wait_on = predicate_false_future.impl->get_ready_event();
        wait_on.wait(); 
        result_size = predicate_false_future.impl->get_untyped_size();
        return predicate_false_future.impl->get_untyped_result(true);
      }
      else
      {
        result_size = predicate_false_size;
        return predicate_false_result;
      }
    }

    //--------------------------------------------------------------------------
    void SliceTask::trigger_task_complete(void)
    //--------------------------------------------------------------------------
    {
      trigger_slice_complete();
    }

    //--------------------------------------------------------------------------
    void SliceTask::trigger_task_commit(void)
    //--------------------------------------------------------------------------
    {
      trigger_slice_commit();
    } 

    //--------------------------------------------------------------------------
    void SliceTask::record_reference_mutation_effect(RtEvent event)
    //--------------------------------------------------------------------------
    {
      map_applied_conditions.insert(event);
    }

    //--------------------------------------------------------------------------
    void SliceTask::return_privileges(TaskContext *point_context)
    //--------------------------------------------------------------------------
    {
      // If we're remote, pass our privileges back to ourself
      // otherwise pass them directly back to the index owner
      if (is_remote())
        point_context->return_privilege_state(this);
      else
        point_context->return_privilege_state(parent_ctx);
    }

    //--------------------------------------------------------------------------
    void SliceTask::record_child_mapped(RtEvent child_complete,
                                        ApEvent effects_done)
    //--------------------------------------------------------------------------
    {
      bool needs_trigger = false;
      {
        AutoLock o_lock(op_lock);
        if (child_complete.exists())
          map_applied_conditions.insert(child_complete);
        if (effects_done.exists())
          effects_postconditions.insert(effects_done);
#ifdef DEBUG_LEGION
        assert(num_unmapped_points > 0);
#endif
        num_unmapped_points--;
        if (num_unmapped_points == 0)
          needs_trigger = true;
      }
      if (needs_trigger)
        trigger_slice_mapped();
    }

    //--------------------------------------------------------------------------
    void SliceTask::record_child_complete(void)
    //--------------------------------------------------------------------------
    {
      bool needs_trigger = false;
      {
        AutoLock o_lock(op_lock);
#ifdef DEBUG_LEGION
        assert(num_uncomplete_points > 0);
#endif
        num_uncomplete_points--;
        if ((num_uncomplete_points == 0) && !children_complete_invoked)
        {
          needs_trigger = true;
          children_complete_invoked = true;
        }
      }
      if (needs_trigger)
        trigger_children_complete();
    }

    //--------------------------------------------------------------------------
    void SliceTask::record_child_committed(RtEvent commit_precondition)
    //--------------------------------------------------------------------------
    {
      bool needs_trigger = false;
      {
        AutoLock o_lock(op_lock);
#ifdef DEBUG_LEGION
        assert(num_uncommitted_points > 0);
#endif
        if (commit_precondition.exists())
          commit_preconditions.insert(commit_precondition);
        num_uncommitted_points--;
        if ((num_uncommitted_points == 0) && !children_commit_invoked)
        {
          needs_trigger = true;
          children_commit_invoked = true;
        }
      }
      if (needs_trigger)
        trigger_children_committed();
    }

    //--------------------------------------------------------------------------
    void SliceTask::trigger_slice_mapped(void)
    //--------------------------------------------------------------------------
    {
      DETAILED_PROFILER(runtime, SLICE_MAPPED_CALL);
      RtEvent applied_condition;
      if (!map_applied_conditions.empty())
        applied_condition = Runtime::merge_events(map_applied_conditions);
      if (is_remote())
      {
        // Only need to send something back if this wasn't origin mapped 
        if (!is_origin_mapped())
        {
          Serializer rez;
          pack_remote_mapped(rez, applied_condition);
          runtime->send_slice_remote_mapped(orig_proc, rez);
        }
      }
      else
      {
#ifdef DEBUG_LEGION
        // In debug mode, get all our point region requirements and
        // then pass them back to the index space task
        std::map<DomainPoint,std::vector<LogicalRegion> > local_requirements;
        for (std::vector<PointTask*>::const_iterator it = 
              points.begin(); it != points.end(); it++)
        {
          std::vector<LogicalRegion> &reqs = 
            local_requirements[(*it)->index_point];
          reqs.resize(regions.size());
          for (unsigned idx = 0; idx < regions.size(); idx++)
            reqs[idx] = (*it)->regions[idx].region;
        }
        index_owner->check_point_requirements(local_requirements);
#endif
        if (!effects_postconditions.empty())
        {
          const PhysicalTraceInfo trace_info(this);
          ApEvent effects_done = 
            Runtime::merge_events(&trace_info, effects_postconditions);
          index_owner->return_slice_mapped(points.size(), denominator,
                                           applied_condition, effects_done);
        }
        else
          index_owner->return_slice_mapped(points.size(), denominator, 
                             applied_condition, ApEvent::NO_AP_EVENT);
      }
      complete_mapping(applied_condition);
      if (!acquired_instances.empty())
        release_acquired_instances(acquired_instances);
      complete_execution();
    }

    //--------------------------------------------------------------------------
    void SliceTask::trigger_slice_complete(void)
    //--------------------------------------------------------------------------
    {
      DETAILED_PROFILER(runtime, SLICE_COMPLETE_CALL);
      // Compute the merge of all our point task completions 
      std::set<ApEvent> slice_postconditions;
      for (unsigned idx = 0; idx < points.size(); idx++)
      {
        ApEvent point_completion = points[idx]->get_task_completion();
#ifndef LEGION_SPY
        if (point_completion.has_triggered())
          continue;
#endif
        slice_postconditions.insert(point_completion);
      }
      ApEvent slice_postcondition = 
        Runtime::merge_events(NULL, slice_postconditions);
      // For remote cases we have to keep track of the events for
      // returning any created logical state, we can't commit until
      // it is returned or we might prematurely release the references
      // that we hold on the version state objects
      if (is_remote())
      {
        // Send back the message saying that this slice is complete
        Serializer rez;
        pack_remote_complete(rez, slice_postcondition);
        runtime->send_slice_remote_complete(orig_proc, rez);
      }
      else
      {
        std::set<ApEvent> slice_postconditions;
        index_owner->return_slice_complete(points.size(), slice_postcondition);
      }
      complete_operation();
    }

    //--------------------------------------------------------------------------
    void SliceTask::trigger_slice_commit(void)
    //--------------------------------------------------------------------------
    {
      DETAILED_PROFILER(runtime, SLICE_COMMIT_CALL);
      if (is_remote())
      {
        Serializer rez;
        pack_remote_commit(rez);
        runtime->send_slice_remote_commit(orig_proc, rez);
      }
      else
      {
        // created and deleted privilege information already passed back
        // futures already sent back
        index_owner->return_slice_commit(points.size());
      }
      if (!commit_preconditions.empty())
        commit_operation(true/*deactivate*/, 
            Runtime::merge_events(commit_preconditions));
      else
        commit_operation(true/*deactivate*/);
    }

    //--------------------------------------------------------------------------
    void SliceTask::pack_remote_mapped(Serializer &rez, 
                                       RtEvent applied_condition)
    //--------------------------------------------------------------------------
    {
      rez.serialize(index_owner);
      RezCheck z(rez);
      rez.serialize(points.size());
      rez.serialize(denominator);
      rez.serialize(applied_condition);
      if (!effects_postconditions.empty())
      {
        const PhysicalTraceInfo trace_info(this);
        ApEvent effects_done =
          Runtime::merge_events(&trace_info, effects_postconditions);
        rez.serialize(effects_done);
      }
      else
        rez.serialize(ApEvent::NO_AP_EVENT);
#ifdef DEBUG_LEGION
      if (!is_origin_mapped())
      {
        for (std::vector<PointTask*>::const_iterator it = 
              points.begin(); it != points.end(); it++)
        {
          rez.serialize((*it)->index_point);
          for (unsigned idx = 0; idx < regions.size(); idx++)
            rez.serialize((*it)->regions[idx].region);
        }
      }
#endif
    }

    //--------------------------------------------------------------------------
    void SliceTask::pack_remote_complete(Serializer &rez, 
                                         ApEvent slice_postcondition)
    //--------------------------------------------------------------------------
    {
      // Send back any created state that our point tasks made
      AddressSpaceID target = runtime->find_address_space(orig_proc);
      for (std::vector<PointTask*>::const_iterator it = points.begin();
            it != points.end(); it++)
        (*it)->send_back_created_state(target);
      rez.serialize(index_owner);
      RezCheck z(rez);
      rez.serialize<size_t>(points.size());
      rez.serialize(slice_postcondition);
      // Serialize the privilege state
      pack_privilege_state(rez, target, true/*returning*/); 
      // Now pack up the future results
      if (redop != 0)
      {
        // Don't need to pack the size since they already 
        // know it on the other side
        rez.serialize(reduction_state,reduction_state_size);
      }
      else
      {
        // Already know how many futures we are packing 
#ifdef DEBUG_LEGION
        assert(temporary_futures.size() == points.size());
#endif
        for (std::map<DomainPoint,std::pair<void*,size_t> >::const_iterator it =
              temporary_futures.begin(); it != temporary_futures.end(); it++)
        {
          rez.serialize(it->first);
          RezCheck z2(rez);
          rez.serialize(it->second.second);
          rez.serialize(it->second.first,it->second.second);
        }
      }
    }

    //--------------------------------------------------------------------------
    void SliceTask::pack_remote_commit(Serializer &rez)
    //--------------------------------------------------------------------------
    {
      rez.serialize(index_owner);
      RezCheck z(rez);
      rez.serialize(points.size());
    }

    //--------------------------------------------------------------------------
    /*static*/ void SliceTask::handle_slice_return(Runtime *rt, 
                                                   Deserializer &derez)
    //--------------------------------------------------------------------------
    {
      DerezCheck z(derez);
      RtUserEvent ready_event;
      derez.deserialize(ready_event);
      Runtime::trigger_event(ready_event);
    }

    //--------------------------------------------------------------------------
    void SliceTask::register_region_creations(
                                       const std::map<LogicalRegion,bool> &regs)
    //--------------------------------------------------------------------------
    {
      AutoLock o_lock(op_lock);
      for (std::map<LogicalRegion,bool>::const_iterator it = regs.begin();
            it != regs.end(); it++)
      {
#ifdef DEBUG_LEGION
        assert(created_regions.find(it->first) == created_regions.end());
#endif
        created_regions[it->first] = it->second;
      }
    }

    //--------------------------------------------------------------------------
    void SliceTask::register_region_deletions(
                                            const std::set<LogicalRegion> &regs)
    //--------------------------------------------------------------------------
    {
      AutoLock o_lock(op_lock);
      for (std::set<LogicalRegion>::const_iterator it = regs.begin();
            it != regs.end(); it++)
        deleted_regions.insert(*it);
    } 

    //--------------------------------------------------------------------------
    void SliceTask::register_field_creations(
                     const std::map<std::pair<FieldSpace,FieldID>,bool> &fields)
    //--------------------------------------------------------------------------
    {
      AutoLock o_lock(op_lock);
      for (std::map<std::pair<FieldSpace,FieldID>,bool>::const_iterator it = 
            fields.begin(); it != fields.end(); it++)
      {
#ifdef DEBUG_LEGION
        assert(created_fields.find(it->first) == created_fields.end());
#endif
        created_fields.insert(*it);
      }
    }

    //--------------------------------------------------------------------------
    void SliceTask::register_field_deletions(
                        const std::set<std::pair<FieldSpace,FieldID> > &fields)
    //--------------------------------------------------------------------------
    {
      AutoLock o_lock(op_lock);
      for (std::set<std::pair<FieldSpace,FieldID> >::const_iterator it = 
            fields.begin(); it != fields.end(); it++)
        deleted_fields.insert(*it);
    }

    //--------------------------------------------------------------------------
    void SliceTask::register_field_space_creations(
                                            const std::set<FieldSpace> &spaces)
    //--------------------------------------------------------------------------
    {
      AutoLock o_lock(op_lock);
      for (std::set<FieldSpace>::const_iterator it = spaces.begin();
            it != spaces.end(); it++)
      {
#ifdef DEBUG_LEGION
        assert(created_field_spaces.find(*it) == created_field_spaces.end());
#endif
        created_field_spaces.insert(*it);
      }
    }

    //--------------------------------------------------------------------------
    void SliceTask::register_field_space_deletions(
                                            const std::set<FieldSpace> &spaces)
    //--------------------------------------------------------------------------
    {
      AutoLock o_lock(op_lock);
      for (std::set<FieldSpace>::const_iterator it = spaces.begin();
            it != spaces.end(); it++)
        deleted_field_spaces.insert(*it);
    }

    //--------------------------------------------------------------------------
    void SliceTask::register_index_space_creations(
                                            const std::set<IndexSpace> &spaces)
    //--------------------------------------------------------------------------
    {
      AutoLock o_lock(op_lock);
      for (std::set<IndexSpace>::const_iterator it = spaces.begin();
            it != spaces.end(); it++)
      {
#ifdef DEBUG_LEGION
        assert(created_index_spaces.find(*it) == created_index_spaces.end());
#endif
        created_index_spaces.insert(*it);
      }
    }

    //--------------------------------------------------------------------------
    void SliceTask::register_index_space_deletions(
                                            const std::set<IndexSpace> &spaces)
    //--------------------------------------------------------------------------
    {
      AutoLock o_lock(op_lock);
      for (std::set<IndexSpace>::const_iterator it = spaces.begin();
            it != spaces.end(); it++)
        deleted_index_spaces.insert(*it);
    }

    //--------------------------------------------------------------------------
    void SliceTask::register_index_partition_creations(
                                          const std::set<IndexPartition> &parts)
    //--------------------------------------------------------------------------
    {
      AutoLock o_lock(op_lock);
      for (std::set<IndexPartition>::const_iterator it = parts.begin();
            it != parts.end(); it++)
      {
#ifdef DEBUG_LEGION
        assert(created_index_partitions.find(*it) == 
               created_index_partitions.end());
#endif
        created_index_partitions.insert(*it);
      }
    }

    //--------------------------------------------------------------------------
    void SliceTask::register_index_partition_deletions(
                                          const std::set<IndexPartition> &parts)
    //--------------------------------------------------------------------------
    {
      AutoLock o_lock(op_lock);
      for (std::set<IndexPartition>::const_iterator it = parts.begin();
            it != parts.end(); it++)
        deleted_index_partitions.insert(*it);
    }

    //--------------------------------------------------------------------------
    void SliceTask::replay_analysis(void)
    //--------------------------------------------------------------------------
    {
      for (unsigned idx = 0; idx < points.size(); idx++)
      {
        PointTask *point = points[idx];
        point->replay_analysis();
        record_child_mapped(RtEvent::NO_RT_EVENT, ApEvent::NO_AP_EVENT);
      }
    }

  }; // namespace Internal 
}; // namespace Legion 

#undef PRINT_REG

// EOF
<|MERGE_RESOLUTION|>--- conflicted
+++ resolved
@@ -779,11 +779,8 @@
       stealable = false;
       options_selected = false;
       map_origin = false;
-<<<<<<< HEAD
+      valid_instances = false;
       replicate = false;
-=======
-      valid_instances = false;
->>>>>>> bf15c418
       true_guard = PredEvent::NO_PRED_EVENT;
       false_guard = PredEvent::NO_PRED_EVENT;
       local_cached = false;
@@ -1083,7 +1080,6 @@
       target_proc = options.initial_proc;
       stealable = options.stealable;
       map_origin = options.map_locally;
-<<<<<<< HEAD
       replicate = options.replicate;
       if (replicate && !runtime->unsafe_mapper)
       {
@@ -1109,9 +1105,7 @@
                           get_unique_id(), idx)
         }
       }
-=======
       valid_instances = options.valid_instances;
->>>>>>> bf15c418
       if (parent_priority != options.parent_priority)
       {
         // Request for priority change see if it is legal or not
@@ -1411,153 +1405,6 @@
     }
 
     //--------------------------------------------------------------------------
-<<<<<<< HEAD
-    void TaskOp::pack_version_infos(Serializer &rez,
-                                    std::vector<VersionInfo> &infos,
-                                    const std::vector<bool> &full_version_infos)
-    //--------------------------------------------------------------------------
-    {
-      RezCheck z(rez);
-#ifdef DEBUG_LEGION
-      assert(infos.size() == regions.size());
-#endif
-      for (unsigned idx = 0; idx < infos.size(); idx++)
-      {
-        rez.serialize<bool>(full_version_infos[idx]);
-        if (full_version_infos[idx])
-          infos[idx].pack_version_info(rez);
-        else
-          infos[idx].pack_version_numbers(rez);
-      }
-    }
-
-    //--------------------------------------------------------------------------
-    void TaskOp::unpack_version_infos(Deserializer &derez,
-                                      std::vector<VersionInfo> &infos,
-                                      std::set<RtEvent> &ready_events)
-    //--------------------------------------------------------------------------
-    {
-      DerezCheck z(derez);
-      infos.resize(regions.size());
-      for (unsigned idx = 0; idx < regions.size(); idx++)
-      {
-        bool full_info;
-        derez.deserialize(full_info);
-        if (full_info)
-          infos[idx].unpack_version_info(derez, runtime, ready_events);
-        else
-          infos[idx].unpack_version_numbers(derez, runtime->forest);
-      }
-    }
-
-    //--------------------------------------------------------------------------
-    void TaskOp::pack_restrict_infos(Serializer &rez,
-                                     const std::vector<RestrictInfo> &infos)
-    //--------------------------------------------------------------------------
-    {
-      RezCheck z(rez);
-      size_t count = 0;
-      for (unsigned idx = 0; idx < infos.size(); idx++)
-      {
-        if (infos[idx].has_restrictions())
-          count++;
-      }
-      rez.serialize(count);
-      if (count > 0)
-      {
-        rez.serialize(runtime->address_space);
-        for (unsigned idx = 0; idx < infos.size(); idx++)
-        {
-          if (infos[idx].has_restrictions())
-          {
-            rez.serialize(idx);
-            infos[idx].pack_info(rez);
-          }
-        }
-      }
-    }
-
-    //--------------------------------------------------------------------------
-    void TaskOp::unpack_restrict_infos(Deserializer &derez,
-              std::vector<RestrictInfo> &infos, std::set<RtEvent> &ready_events)
-    //--------------------------------------------------------------------------
-    {
-      DerezCheck z(derez);
-      // Always resize the restrictions
-      infos.resize(regions.size());
-      size_t num_restrictions;
-      derez.deserialize(num_restrictions);
-      if (num_restrictions > 0)
-      {
-        AddressSpaceID source;
-        derez.deserialize(source);
-        for (unsigned idx = 0; idx < num_restrictions; idx++)
-        {
-          unsigned index;
-          derez.deserialize(index);
-#ifdef DEBUG_LEGION
-          assert(index < infos.size());
-#endif
-          infos[index].unpack_info(derez, runtime, ready_events);
-        }
-      }
-    }
-
-    //--------------------------------------------------------------------------
-    void TaskOp::pack_projection_infos(Serializer &rez, 
-                                       std::vector<ProjectionInfo> &infos)
-    //--------------------------------------------------------------------------
-    {
-      RezCheck z(rez);
-      size_t count = 0;
-      for (unsigned idx = 0; idx < infos.size(); idx++)
-      {
-        if (infos[idx].is_projecting())
-          count++;
-      }
-      rez.serialize(count);
-      if (count > 0)
-      {
-        for (unsigned idx = 0; idx < infos.size(); idx++)
-        {
-          if (infos[idx].is_projecting())
-          {
-            rez.serialize(idx);
-            infos[idx].pack_info(rez);
-          }
-        }
-      }
-    }
-
-    //--------------------------------------------------------------------------
-    void TaskOp::unpack_projection_infos(Deserializer &derez,
-                                         std::vector<ProjectionInfo> &infos,
-                                         IndexSpace launch_space)
-    //--------------------------------------------------------------------------
-    {
-      DerezCheck z(derez);
-      infos.resize(regions.size());
-      size_t num_projections;
-      derez.deserialize(num_projections);
-      if (num_projections > 0)
-      {
-        IndexSpaceNode *launch_node = runtime->forest->get_node(launch_space);
-        for (unsigned idx = 0; idx < num_projections; idx++)
-        {
-          unsigned index;
-          derez.deserialize(index);
-#ifdef DEBUG_LEGION
-          assert(index < infos.size());
-#endif
-          infos[index].unpack_info(derez, runtime, 
-                                   regions[index], launch_node);
-        }
-      }
-    }
-
-    //--------------------------------------------------------------------------
-=======
->>>>>>> bf15c418
     void TaskOp::activate_outstanding_task(void)
     //--------------------------------------------------------------------------
     {
@@ -3925,7 +3772,10 @@
           return defer_perform_mapping(version_ready_event, must_epoch_op);
         }
         // Now do the mapping call
-        invoke_mapper(must_epoch_op);
+        if (is_replicated())
+          invoke_mapper_replicated(must_epoch_op);
+        else
+          invoke_mapper(must_epoch_op);
       }
       else
       {
@@ -3933,7 +3783,10 @@
         // call first and then see if we need to do any versioning analysis
         if (first_invocation)
         {
-          invoke_mapper(must_epoch_op);
+          if (is_replicated())
+            invoke_mapper_replicated(must_epoch_op);
+          else
+            invoke_mapper(must_epoch_op);
           const RtEvent version_ready_event = 
             perform_versioning_analysis(true/*post mapper*/);
           if (version_ready_event.exists() && 
@@ -3953,49 +3806,6 @@
                                           local_termination_event);
       }
 #endif
-<<<<<<< HEAD
-      // Now do the mapping call
-      if (is_replicated())
-        invoke_mapper_replicated(must_epoch_op);
-      else
-        invoke_mapper(must_epoch_op);
-      const bool multiple_requirements = (regions.size() > 1);
-      std::set<Reservation> read_only_reservations;
-      // This is the price of allowing read-only requirements to
-      // map in parallel: we have to get the reservations for doing
-      // read-only mappings to each physical instance prior to performing
-      // the mapping. The call to physical_register_only can do this for
-      // us if we only have one requirement, but with multiple requirements
-      // we need to deduplicate physical instances across requirements
-      // so we have to do it here in the caller's context
-      if (multiple_requirements)
-      {
-        for (unsigned idx = 0; idx < regions.size(); idx++)
-        {
-          // Don't skip early mapped regions
-          if (IS_READ_ONLY(regions[idx]) && !virtual_mapped[idx])
-            physical_instances[idx].find_read_only_reservations(
-                                                  read_only_reservations);
-        }
-        if (!read_only_reservations.empty())
-        {
-          RtEvent precondition;
-          for (std::set<Reservation>::const_iterator it = 
-                read_only_reservations.begin(); it != 
-                read_only_reservations.end(); it++)
-          {
-            RtEvent next = Runtime::acquire_rt_reservation(*it,
-                              true/*exclusive*/, precondition);
-            precondition = next;
-          }
-          // Wait until we have our read-only locks
-          if (precondition.exists())
-            precondition.wait();
-        }
-      }
-
-=======
->>>>>>> bf15c418
       // After we've got our results, apply the state to the region tree
       for (unsigned idx = 0; idx < regions.size(); idx++)
       {
@@ -5114,7 +4924,6 @@
       remote_completion_event = get_completion_event();
       remote_unique_id = get_unique_id();
       sent_remotely = false;
-      remote_replicate = false;
       top_level_task = false;
       need_intra_task_alias_analysis = true;
     }
@@ -5153,11 +4962,6 @@
       if (!acquired_instances.empty())
         release_acquired_instances(acquired_instances); 
       acquired_instances.clear();
-<<<<<<< HEAD
-      restrict_postconditions.clear();
-=======
-      runtime->free_individual_task(this);
->>>>>>> bf15c418
     }
 
     //--------------------------------------------------------------------------
@@ -5326,8 +5130,6 @@
       for (unsigned idx = 0; idx < regions.size(); idx++)
       {
         runtime->forest->perform_dependence_analysis(this, idx, regions[idx], 
-                                                     restrict_infos[idx],
-                                                     version_infos[idx],
                                                      projection_info,
                                                      privilege_paths[idx]);
       }
@@ -5378,18 +5180,6 @@
       }
       // Also have to register any dependences on our predicate
       register_predicate_dependence();
-<<<<<<< HEAD
-      restrict_infos.resize(regions.size());
-      version_infos.resize(regions.size());
-=======
-      ProjectionInfo projection_info;
-      for (unsigned idx = 0; idx < regions.size(); idx++)
-      {
-        runtime->forest->perform_dependence_analysis(this, idx, regions[idx], 
-                                                     projection_info,
-                                                     privilege_paths[idx]);
-      }
->>>>>>> bf15c418
     }
 
     //--------------------------------------------------------------------------
@@ -5554,79 +5344,59 @@
       }
       // If we succeeded in mapping and everything was mapped
       // then we get to mark that we are done mapping
-<<<<<<< HEAD
-      if ((shard_manager == NULL) && !is_repl_individual_task() && 
-          is_leaf() && !has_virtual_instances())
-        finish_individual_mapping();
-      return RtEvent::NO_RT_EVENT;
-    }
-    
-    //--------------------------------------------------------------------------
-    void IndividualTask::finish_individual_mapping(void)
-    //--------------------------------------------------------------------------
-    {
       RtEvent applied_condition;
-      if (!map_applied_conditions.empty())
-        applied_condition = Runtime::merge_events(map_applied_conditions);
-      if (is_remote())
-      {
-        // Send back the message saying that we finished mapping
-        Serializer rez;
-        // Only need to send back the pointer to the task instance
-        rez.serialize(orig_task);
-        rez.serialize(applied_condition);
-        // Special case for control replication when we have to 
-        // also return the version numbers for broadcast
-        if (remote_replicate && !is_origin_mapped())
-          pack_remote_versions(rez);
-        runtime->send_individual_remote_mapped(orig_proc, rez);
-      }
-      // Now we can complete this task
-      if (!acquired_instances.empty())
-        release_acquired_instances(acquired_instances);
-      complete_mapping(applied_condition);
-=======
-      RtEvent applied_condition;
-      if (is_leaf() && !has_virtual_instances())
-      {
-        if (!map_applied_conditions.empty())
-        {
-          applied_condition = Runtime::merge_events(map_applied_conditions);
-          map_applied_conditions.clear();
-        }
-        // If we mapped remotely we might have a deferred complete mapping
-        // that we can trigger now
-        if (deferred_complete_mapping.exists())
-        {
-#ifdef DEBUG_LEGION
-          assert(is_remote());
-#endif
-          Runtime::trigger_event(deferred_complete_mapping, applied_condition);
+      if (!is_replicated())
+      { 
+        // The common path
+        if (is_leaf() && !has_virtual_instances())
+        {
+          if (!map_applied_conditions.empty())
+          {
+            applied_condition = Runtime::merge_events(map_applied_conditions);
+            map_applied_conditions.clear();
+          }
+          // If we mapped remotely we might have a deferred complete mapping
+          // that we can trigger now
+          if (deferred_complete_mapping.exists())
+          {
+#ifdef DEBUG_LEGION
+            assert(is_remote());
+#endif
+            Runtime::trigger_event(deferred_complete_mapping,applied_condition);
+            applied_condition = deferred_complete_mapping;
+            deferred_complete_mapping = RtUserEvent::NO_RT_USER_EVENT;
+          }
+        }
+        else if (!is_remote())
+        {
+          // We did this mapping on the owner
+#ifdef DEBUG_LEGION
+          assert(!deferred_complete_mapping.exists());
+#endif
+          deferred_complete_mapping = Runtime::create_rt_user_event();
           applied_condition = deferred_complete_mapping;
-          deferred_complete_mapping = RtUserEvent::NO_RT_USER_EVENT;
-        }
-      }
-      else if (!is_remote())
-      {
-        // We did this mapping on the owner
+        }
+        else
+        {
+          // We did this mapping remotely so there better be an event
+#ifdef DEBUG_LEGION
+          assert(deferred_complete_mapping.exists());
+#endif
+          applied_condition = deferred_complete_mapping;
+        }
+      }
+      else
+      {
+        // Replciated case
 #ifdef DEBUG_LEGION
         assert(!deferred_complete_mapping.exists());
 #endif
         deferred_complete_mapping = Runtime::create_rt_user_event();
-        applied_condition = deferred_complete_mapping;
-      }
-      else
-      {
-        // We did this mapping remotely so there better be an event
-#ifdef DEBUG_LEGION
-        assert(deferred_complete_mapping.exists());
-#endif
         applied_condition = deferred_complete_mapping;
       }
       // Mark that we have completed mapping
       complete_mapping(applied_condition);
       return RtEvent::NO_RT_EVENT;
->>>>>>> bf15c418
     }
 
     //--------------------------------------------------------------------------
@@ -5798,23 +5568,6 @@
       DETAILED_PROFILER(runtime, INDIVIDUAL_POST_MAPPED_CALL);
       if (deferred_complete_mapping.exists())
       {
-<<<<<<< HEAD
-#ifdef DEBUG_LEGION
-        assert(!deferral);
-#endif
-        SingleTask::DeferredPostMappedArgs args(this);
-        runtime->issue_runtime_meta_task(args, LG_THROUGHPUT_DEFERRED_PRIORITY,
-                                         mapped_precondition);
-        return;
-      }
-      if (runtime->legion_spy_enabled && (execution_context != NULL))
-        execution_context->log_created_requirements();
-      // We used to have to apply our virtual state here, but that is now
-      // done when the virtual instances are returned in return_virtual_task
-      // If we have any virtual instances then we need to apply
-      // the changes for them now
-      finish_individual_mapping();
-=======
         if (mapped_precondition.exists())
           map_applied_conditions.insert(mapped_precondition);
         // Little race condition here so pull it on the stack first
@@ -5835,7 +5588,6 @@
       }
 #endif
 #endif
->>>>>>> bf15c418
     } 
 
     //--------------------------------------------------------------------------
@@ -5901,29 +5653,6 @@
       rez.serialize(remote_unique_id);
       rez.serialize(remote_owner_uid);
       rez.serialize(top_level_task);
-<<<<<<< HEAD
-      if (!is_remote())
-      {
-        // We're a remote replicate if we're replicated and we're
-        // not part of a must epoch launch which is handled differently
-        if (is_repl_individual_task() && (must_epoch == NULL))
-          rez.serialize<bool>(true);
-        else
-          rez.serialize<bool>(false);
-      }
-      else
-        rez.serialize<bool>(remote_replicate);
-      if (!is_origin_mapped())
-      {
-        // have to pack all version info (e.g. split masks)
-        std::vector<bool> full_version_infos(regions.size(), true);
-        pack_version_infos(rez, version_infos, full_version_infos);
-      }
-      else
-        pack_version_infos(rez, version_infos, virtual_mapped);
-      pack_restrict_infos(rez, restrict_infos);
-=======
->>>>>>> bf15c418
       if (predicate_false_future.impl != NULL)
         rez.serialize(predicate_false_future.impl->did);
       else
@@ -5953,12 +5682,6 @@
       set_current_proc(current);
       derez.deserialize(remote_owner_uid);
       derez.deserialize(top_level_task);
-<<<<<<< HEAD
-      derez.deserialize(remote_replicate);
-      unpack_version_infos(derez, version_infos, ready_events);
-      unpack_restrict_infos(derez, restrict_infos, ready_events);
-=======
->>>>>>> bf15c418
       // Quick check to see if we've been sent back to our original node
       if (!is_remote())
       {
@@ -6020,9 +5743,6 @@
     //--------------------------------------------------------------------------
     {
       pack_single_task(rez, target);
-      // We know we are mapped so pack the version infos and restrictions
-      pack_version_infos(rez, version_infos, virtual_mapped);
-      pack_restrict_infos(rez, restrict_infos);
       // Finally pack our context information
       rez.serialize(remote_owner_uid);
     }
@@ -6090,72 +5810,6 @@
     }
 
     //--------------------------------------------------------------------------
-<<<<<<< HEAD
-    void IndividualTask::unpack_remote_versions(Deserializer &derez)
-    //--------------------------------------------------------------------------
-    {
-      // Should only be called by inheriting classes like ReplIndividualTask
-      assert(false);
-    }
-
-    //--------------------------------------------------------------------------
-    void IndividualTask::pack_remote_versions(Serializer &rez)
-    //--------------------------------------------------------------------------
-    {
-#ifdef DEBUG_LEGION
-      assert(is_remote());
-      assert(remote_replicate);
-#endif
-      rez.serialize(get_mapped_event());
-      std::vector<unsigned> write_indexes;
-      for (unsigned idx = 0; idx < regions.size(); idx++)
-      {
-        if (!IS_WRITE(regions[idx]))
-          continue;
-        write_indexes.push_back(idx);
-      }
-      rez.serialize<size_t>(write_indexes.size());
-      if (!write_indexes.empty())
-      {
-        for (unsigned idx = 0; idx < write_indexes.size(); idx++)
-        {
-          const unsigned index = write_indexes[idx];
-          rez.serialize(index);
-          LegionMap<DistributedID,FieldMask>::aligned advance_states;
-          version_infos[index].capture_base_states(true/*adv*/, advance_states);
-          rez.serialize<size_t>(advance_states.size());
-          for (LegionMap<DistributedID,FieldMask>::aligned::const_iterator 
-                it = advance_states.begin(); it != advance_states.end(); it++)
-          {
-            rez.serialize(it->first);
-            rez.serialize(it->second);
-          }
-        }
-      }
-    }
-
-    //--------------------------------------------------------------------------
-    void IndividualTask::unpack_remote_mapped(Deserializer &derez)
-    //--------------------------------------------------------------------------
-    {
-      RtEvent applied;
-      derez.deserialize(applied);
-      if (applied.exists())
-        map_applied_conditions.insert(applied);
-      // Only have remote versions if we were replicated 
-      // and not part of a must epoch launch
-      if (is_repl_individual_task() && (must_epoch == NULL) && 
-          !is_origin_mapped())
-        unpack_remote_versions(derez);
-      if (!map_applied_conditions.empty())
-        complete_mapping(Runtime::merge_events(map_applied_conditions));
-      else
-        complete_mapping();
-    } 
-
-    //--------------------------------------------------------------------------
-=======
->>>>>>> bf15c418
     void IndividualTask::pack_remote_complete(Serializer &rez)
     //--------------------------------------------------------------------------
     {
@@ -6318,152 +5972,6 @@
             this->slice_owner->get_unique_op_id(),
             this->get_unique_op_id());
       deactivate_single();
-<<<<<<< HEAD
-      version_infos.clear();
-      restrict_postconditions.clear();
-      runtime->free_point_task(this);
-    }
-
-    //--------------------------------------------------------------------------
-    void PointTask::perform_versioning_analysis(std::set<RtEvent> &ready_events)
-    //--------------------------------------------------------------------------
-    {
-      if (is_replaying())
-        return;
-#ifdef DEBUG_LEGION
-      assert(version_infos.empty());
-#endif
-      // Copy the version info information over from our slice owner
-      version_infos = slice_owner->version_infos;
-#ifdef DEBUG_LEGION
-      assert(version_infos.size() == regions.size());
-#endif
-      // We have to walk down the tree from the upper bound node
-      // to where we are asking for privileges, along the way we
-      // first have to check to see if the tree is open, and then
-      // again to see if it has been advanced if we are going to 
-      // be writing/reducing below in the tree
-      const LegionMap<unsigned,FieldMask>::aligned empty_dirty_previous;
-      const UniqueID logical_context_uid = parent_ctx->get_context_uid();
-      for (unsigned idx = 0; idx < regions.size(); idx++)
-      {
-        if (IS_NO_ACCESS(regions[idx]))
-          continue;
-        // If this is an early mapped region then we don't need to do anything
-        if (early_mapped_regions.find(idx) != early_mapped_regions.end())
-          continue;
-        ProjectionInfo &proj_info = slice_owner->projection_infos[idx]; 
-        RegionTreeNode *parent_node;
-        const RegionRequirement &slice_req = slice_owner->regions[idx];
-        if (slice_req.handle_type == PART_PROJECTION)
-          parent_node = runtime->forest->get_node(slice_req.partition);
-        else
-          parent_node = runtime->forest->get_node(slice_req.region);
-#ifdef DEBUG_LEGION
-        assert(regions[idx].handle_type == SINGULAR);
-#endif
-        RegionTreeNode *child_node = 
-          runtime->forest->get_node(regions[idx].region);
-        // If they are the same node, we are already done
-        if (child_node == parent_node)
-          continue;
-        // Compute our privilege full projection path 
-        RegionTreePath projection_path;
-        runtime->forest->initialize_path(child_node->get_row_source(),
-                       parent_node->get_row_source(), projection_path);
-        // Any opens/advances have already been generated to the
-        // upper bound node, so we don't have to handle that node, 
-        // therefore all our paths must start at one node below the
-        // upper bound node
-        RegionTreeNode *one_below = parent_node->get_tree_child(
-                projection_path.get_child(parent_node->get_depth()));
-        RegionTreePath one_below_path;
-        one_below_path.initialize(projection_path.get_min_depth()+1, 
-                                  projection_path.get_max_depth());
-        for (unsigned idx2 = projection_path.get_min_depth()+1; 
-              idx2 < projection_path.get_max_depth(); idx2++)
-          one_below_path.register_child(idx2, projection_path.get_child(idx2));
-        const LegionMap<ProjectionEpochID,FieldMask>::aligned &proj_epochs = 
-          proj_info.get_projection_epochs();
-        // Do the analysis to see if we've opened all the nodes to the child
-        {
-          for (LegionMap<ProjectionEpochID,FieldMask>::aligned::const_iterator
-                it = proj_epochs.begin(); it != proj_epochs.end(); it++)
-          {
-            // Advance version numbers from one below the upper bound
-            // all the way down to the child
-            runtime->forest->advance_version_numbers(this, idx, 
-                false/*update parent state*/, false/*doesn't matter*/,
-                logical_context_uid, true/*dedup opens*/, 
-                false/*dedup advance*/, it->first, 0/*id*/, one_below, 
-                one_below_path, it->second, empty_dirty_previous, ready_events);
-          }
-        }
-        // If we're doing something other than reading, we need
-        // to also do the advance for anything open below, we do
-        // this from the one below node to the node above the child node
-        // The exception is if we are reducing in which case we go from
-        // the all the way to the bottom so that the first reduction
-        // point bumps the version number appropriately. Another exception is 
-        // for dirty reductions where we know that there is already a write 
-        // at the base level so we don't need to do an advance to get our 
-        // reduction registered with the parent VersionState object
-
-        if (!IS_READ_ONLY(regions[idx]) && 
-            ((one_below != child_node) || 
-             (IS_REDUCE(regions[idx]) && !proj_info.is_dirty_reduction())))
-        {
-          RegionTreePath advance_path;
-          // If we're a reduction we go all the way to the bottom
-          // otherwise if we're read-write we go to the level above
-          // because our version_analysis call will do the advance
-          // at the destination node.           
-          if (IS_REDUCE(regions[idx]) && !proj_info.is_dirty_reduction())
-          {
-#ifdef DEBUG_LEGION
-            assert((one_below->get_depth() < child_node->get_depth()) ||
-                   (one_below == child_node)); 
-#endif
-            advance_path = one_below_path;
-          }
-          else
-          {
-#ifdef DEBUG_LEGION
-            assert(one_below->get_depth() < child_node->get_depth()); 
-#endif
-            advance_path.initialize(one_below_path.get_min_depth(), 
-                                    one_below_path.get_max_depth()-1);
-            for (unsigned idx2 = one_below_path.get_min_depth(); 
-                  idx2 < (one_below_path.get_max_depth()-1); idx2++)
-              advance_path.register_child(idx2, one_below_path.get_child(idx2));
-          }
-          const bool parent_is_upper_bound = 
-            (slice_req.handle_type != PART_PROJECTION) && 
-            (slice_req.region == slice_req.parent);
-          for (LegionMap<ProjectionEpochID,FieldMask>::aligned::const_iterator
-                it = proj_epochs.begin(); it != proj_epochs.end(); it++)
-          {
-            // Advance version numbers from the upper bound to one above
-            // the target child for split version numbers
-            runtime->forest->advance_version_numbers(this, idx, 
-                true/*update parent state*/, parent_is_upper_bound,
-                logical_context_uid, false/*dedup opens*/, 
-                true/*dedup advances*/, 0/*id*/, it->first, one_below, 
-                advance_path, it->second, empty_dirty_previous, ready_events);
-          }
-        }
-        // Now we can record our version numbers just like everyone else
-        // We can skip the check for virtual version information because
-        // our owner slice already did it
-        runtime->forest->perform_versioning_analysis(this, idx, regions[idx],
-                                      one_below_path, version_infos[idx], 
-                                      ready_events, false/*partial*/, 
-                                      NULL/*filter*/, one_below, 
-                                      logical_context_uid, &proj_epochs, 
-                                      true/*skip parent check*/);
-      }
-    }
-=======
       if (!remote_instances.empty())
       {
         UniqueID local_uid = get_unique_id();
@@ -6481,7 +5989,6 @@
       }
       runtime->free_point_task(this);
     } 
->>>>>>> bf15c418
 
     //--------------------------------------------------------------------------
     void PointTask::trigger_dependence_analysis(void)
@@ -6579,7 +6086,7 @@
       ApEvent effects_condition;
       // If we succeeded in mapping and had no virtual mappings
       // then we are done mapping
-      if (is_leaf() && !has_virtual_instances() && (shard_manager == NULL))
+      if (is_leaf() && !has_virtual_instances() && !is_replicated())
       {
         if (!map_applied_conditions.empty())
         {
@@ -6696,35 +6203,6 @@
     }
 
     //--------------------------------------------------------------------------
-<<<<<<< HEAD
-    void PointTask::record_restrict_postcondition(ApEvent postcondition)
-    //--------------------------------------------------------------------------
-    {
-      restrict_postconditions.insert(postcondition);
-=======
-    void PointTask::send_remote_context(AddressSpaceID remote_instance,
-                                        RemoteTask *remote_ctx)
-    //--------------------------------------------------------------------------
-    {
-#ifdef DEBUG_LEGION
-      assert(remote_instance != runtime->address_space);
-#endif
-      Serializer rez;
-      {
-        RezCheck z(rez);
-        rez.serialize(remote_ctx);
-        execution_context->pack_remote_context(rez, remote_instance);
-      }
-      runtime->send_remote_context_response(remote_instance, rez);
-      AutoLock o_lock(op_lock);
-#ifdef DEBUG_LEGION
-      assert(remote_instances.find(remote_instance) == remote_instances.end());
-#endif
-      remote_instances[remote_instance] = remote_ctx;
->>>>>>> bf15c418
-    }
-
-    //--------------------------------------------------------------------------
     void PointTask::trigger_task_complete(void)
     //--------------------------------------------------------------------------
     {
@@ -6733,47 +6211,6 @@
       if ((__sync_add_and_fetch(&outstanding_profiling_requests, -1) == 0) &&
           profiling_reported.exists())
         Runtime::trigger_event(profiling_reported);
-<<<<<<< HEAD
-      // In some cases we might not have an execution context because
-      // this point task was not actually executed, e.g. this was a point
-      // task in an index space launcher for a must-epoch launch in a 
-      // control replication context
-      bool need_commit = false;
-      if (execution_context != NULL)
-      {
-        // This is common case where we actually did run
-        // Release any restrictions we might have had
-        if (execution_context->has_restrictions())
-          execution_context->release_restrictions();
-        // Pass back our created and deleted operations 
-        slice_owner->return_privileges(execution_context);
-        // Since this point is now complete we know
-        // that we can trigger it. Note we don't need to do
-        // this if we're a leaf task with no virtual mappings
-        // because we would have performed the leaf task
-        // early complete chaining operation.
-        if (!is_leaf() || has_virtual_instances())
-          Runtime::trigger_event(point_termination);
-
-        // Invalidate any context that we had so that the child
-        // operations can begin committing
-        execution_context->invalidate_region_tree_contexts();
-        // See if we need to trigger that our children are complete
-        need_commit = execution_context->attempt_children_commit();
-      }
-      else
-      {
-        // The very uncommon case where we didn't actually run
-        slice_owner->record_child_mapped(RtEvent::NO_RT_EVENT,
-                                         ApEvent::NO_AP_EVENT);
-#ifdef DEBUG_LEGION
-        assert(!point_termination.has_triggered());
-#endif
-        Runtime::trigger_event(point_termination);
-      }
-      // Tell our slice owner that we are done with our work
-      slice_owner->record_child_complete();
-=======
       // Pass back our created and deleted operations 
       slice_owner->return_privileges(execution_context);
       slice_owner->record_child_complete();
@@ -6792,7 +6229,6 @@
       execution_context->invalidate_region_tree_contexts(); 
       // See if we need to trigger that our children are complete
       const bool need_commit = execution_context->attempt_children_commit();
->>>>>>> bf15c418
       // Mark that this operation is now complete
       complete_operation();
       if (need_commit)
@@ -6847,19 +6283,17 @@
       DerezCheck z(derez);
       unpack_single_task(derez, ready_events);
       derez.deserialize(point_termination);
-      unpack_version_infos(derez, version_infos, ready_events);
       set_current_proc(current);
       // Get the context information from our slice owner
       parent_ctx = slice_owner->get_context();
       parent_task = parent_ctx->get_task();
-      // Check to see if we are locally mapped and we are a leaf with no
-      // virtual instances in which case we are already known to be mapped
-      if (is_origin_mapped() && is_leaf() && !has_virtual_instances())
-      {
-        slice_owner->record_child_mapped(RtEvent::NO_RT_EVENT,
-                                         ApEvent::NO_AP_EVENT);
-        complete_mapping();
-      }
+      // We should always just apply these things now since we were mapped 
+      // on the owner node
+#ifdef DEBUG_LEGION
+      assert(is_origin_mapped());
+#endif
+      slice_owner->record_child_mapped(deferred_complete_mapping,
+                                       deferred_effects);
 #ifdef LEGION_SPY
       LegionSpy::log_event_dependence(completion_event, point_termination);
 #endif
@@ -6871,9 +6305,6 @@
     //--------------------------------------------------------------------------
     {
       pack_single_task(rez, target);
-      // We know we are mapped so pack the version infos and restrictions
-      pack_version_infos(rez, version_infos, virtual_mapped);
-      pack_restrict_infos(rez, *get_restrict_infos());
       // Finally pack our context information
       rez.serialize(slice_owner->get_remote_owner_uid());
     }
@@ -6891,46 +6322,46 @@
     //--------------------------------------------------------------------------
     {
       DETAILED_PROFILER(runtime, POINT_TASK_POST_MAPPED_CALL);
-      if (!mapped_precondition.has_triggered())
-      {
-#ifdef DEBUG_LEGION
-        assert(!deferral);
-#endif
-        SingleTask::DeferredPostMappedArgs args(this);
-        runtime->issue_runtime_meta_task(args, LG_LATENCY_DEFERRED_PRIORITY,
-                                         mapped_precondition);
-        return;
-      }
-      if (runtime->legion_spy_enabled)
-        execution_context->log_created_requirements();
-      if (!map_applied_conditions.empty())
-      {
-        RtEvent done = Runtime::merge_events(map_applied_conditions);
-        if (!restrict_postconditions.empty())
-        {
-          ApEvent restrict_post = 
-            Runtime::merge_events(NULL, restrict_postconditions);
-          slice_owner->record_child_mapped(done, restrict_post);
+      if (deferred_effects.exists())
+      {
+        if (!effects_postconditions.empty())
+        {
+          const PhysicalTraceInfo trace_info(this);
+          Runtime::trigger_event(deferred_effects,
+            Runtime::merge_events(&trace_info, effects_postconditions));
         }
         else
-          slice_owner->record_child_mapped(done, ApEvent::NO_AP_EVENT);
-        complete_mapping(done);
-      }
+          Runtime::trigger_event(deferred_effects);
+        deferred_effects = ApUserEvent::NO_AP_USER_EVENT;
+      }
+#ifdef DEBUG_LEGION
+#ifndef NDEBUG
       else
-      {
-        if (!restrict_postconditions.empty())
-        {
-          ApEvent restrict_post = 
-            Runtime::merge_events(NULL, restrict_postconditions);
-          slice_owner->record_child_mapped(RtEvent::NO_RT_EVENT,  
-                                           restrict_post);
-        }
+        assert(!effects_postconditions.empty()); 
+#endif
+#endif
+      if (deferred_complete_mapping.exists())
+      {
+        if (mapped_precondition.exists())
+          map_applied_conditions.insert(mapped_precondition);
+        // Little race condition here so pull it on the stack first
+        RtUserEvent to_trigger = deferred_complete_mapping;
+        deferred_complete_mapping = RtUserEvent::NO_RT_USER_EVENT;
+        if (!map_applied_conditions.empty())
+          Runtime::trigger_event(to_trigger, 
+              Runtime::merge_events(map_applied_conditions)); 
         else
-          slice_owner->record_child_mapped(RtEvent::NO_RT_EVENT,
-                                           ApEvent::NO_AP_EVENT);
-        // Now we can complete this point task
-        complete_mapping();
-      }
+          Runtime::trigger_event(to_trigger);
+      }
+#ifdef DEBUG_LEGION
+#ifndef NDEBUG
+      else
+      {
+        assert(!mapped_precondition.exists());
+        assert(map_applied_conditions.empty());
+      }
+#endif
+#endif
     }
 
     //--------------------------------------------------------------------------
@@ -6987,8 +6418,6 @@
       // if it is then switch the privilege to NO_ACCESS
       if (req.region == LogicalRegion::NO_REGION)
         req.privilege = NO_ACCESS;
-      else if (has_restrictions(idx, req.region))
-        req.flags |= RESTRICTED_FLAG;
     }
 
     //--------------------------------------------------------------------------
@@ -7140,7 +6569,7 @@
     }
 
     //--------------------------------------------------------------------------
-    RtEvent ShardTask::perform_mapping(MustEpochOp *owner)
+    RtEvent ShardTask::perform_mapping(MustEpochOp *owner,bool first_invocation)
     //--------------------------------------------------------------------------
     {
       assert(false);
@@ -7152,17 +6581,6 @@
     //--------------------------------------------------------------------------
     {
       return false;
-    }
-
-    //--------------------------------------------------------------------------
-    bool ShardTask::has_restrictions(unsigned idx, LogicalRegion handle)
-    //--------------------------------------------------------------------------
-    {
-#ifdef DEBUG_LEGION
-      assert(idx < restrict_infos.size());
-#endif
-      // We know that if there are any restrictions they directly apply
-      return restrict_infos[idx].has_restrictions();
     }
 
     //--------------------------------------------------------------------------
@@ -7214,12 +6632,11 @@
       if ((__sync_add_and_fetch(&outstanding_profiling_requests, -1) == 0) &&
           profiling_reported.exists())
         Runtime::trigger_event(profiling_reported);
-      // Release any restrictions we might have had
-      if (execution_context->has_restrictions())
-        execution_context->release_restrictions();
       // Invalidate any context that we had so that the child
       // operations can begin committing
       execution_context->invalidate_region_tree_contexts();
+      if (runtime->legion_spy_enabled)
+        execution_context->log_created_requirements();
       // See if we need to trigger that our children are complete
       const bool need_commit = execution_context->attempt_children_commit();
       // Mark that this operation is complete
@@ -7256,27 +6673,10 @@
     }
 
     //--------------------------------------------------------------------------
-    RestrictInfo& ShardTask::get_restrict_info(unsigned idx)
-    //--------------------------------------------------------------------------
-    {
-#ifdef DEBUG_LEGION
-      assert(idx < restrict_infos.size());
-#endif
-      return restrict_infos[idx];
-    }
-
-    //--------------------------------------------------------------------------
     const std::vector<VersionInfo>* ShardTask::get_version_infos(void)
     //--------------------------------------------------------------------------
     {
       return &version_infos;
-    }
-
-    //--------------------------------------------------------------------------
-    const std::vector<RestrictInfo>* ShardTask::get_restrict_infos(void)
-    //--------------------------------------------------------------------------
-    {
-      return &restrict_infos;
     }
 
     //--------------------------------------------------------------------------
@@ -7295,10 +6695,6 @@
       RezCheck z(rez);
       pack_single_task(rez, addr_target);
       rez.serialize(remote_owner_uid);
-      // have to pack all version info (e.g. split masks)
-      std::vector<bool> full_version_infos(regions.size(), true);
-      pack_version_infos(rez, version_infos, full_version_infos);
-      pack_restrict_infos(rez, restrict_infos);
       return false;
     }
 
@@ -7310,8 +6706,6 @@
       DerezCheck z(derez);
       unpack_single_task(derez, ready_events);
       derez.deserialize(remote_owner_uid);
-      unpack_version_infos(derez, version_infos, ready_events);
-      unpack_restrict_infos(derez, restrict_infos, ready_events);
       // Figure out what our parent context is
       parent_ctx = runtime->find_context(remote_owner_uid);
       // Set our parent task for the user
@@ -7324,9 +6718,6 @@
     //--------------------------------------------------------------------------
     {
       pack_single_task(rez, target);
-      // We know we are mapped so pack the version infos and restrictions
-      pack_version_infos(rez, version_infos, virtual_mapped);
-      pack_restrict_infos(rez, restrict_infos);
       // Finally pack our context information
       rez.serialize(remote_owner_uid);
     }
@@ -7337,9 +6728,6 @@
     {
       std::set<RtEvent> ready_events; 
       unpack_single_task(derez, ready_events);
-<<<<<<< HEAD
-      unpack_version_infos(derez, version_infos, ready_events);
-      unpack_restrict_infos(derez, restrict_infos, ready_events);
       derez.deserialize(remote_owner_uid);
       // Figure out our parent context
       parent_ctx = runtime->find_context(remote_owner_uid);
@@ -7349,28 +6737,6 @@
         return Runtime::merge_events(ready_events);
       else
         return RtEvent::NO_RT_EVENT;
-=======
-      derez.deserialize(point_termination);
-#ifdef DEBUG_LEGION
-      assert(!deferred_effects.exists());
-#endif
-      derez.deserialize(deferred_effects);
-      set_current_proc(current);
-      // Get the context information from our slice owner
-      parent_ctx = slice_owner->get_context();
-      parent_task = parent_ctx->get_task();
-      // We should always just apply these things now since we were mapped 
-      // on the owner node
-#ifdef DEBUG_LEGION
-      assert(is_origin_mapped());
-#endif
-      slice_owner->record_child_mapped(deferred_complete_mapping,
-                                       deferred_effects);
-#ifdef LEGION_SPY
-      LegionSpy::log_event_dependence(completion_event, point_termination);
-#endif
-      return false;
->>>>>>> bf15c418
     }
 
     //--------------------------------------------------------------------------
@@ -7392,22 +6758,9 @@
                                        RtEvent mapped_precondition)
     //--------------------------------------------------------------------------
     {
-<<<<<<< HEAD
-      if (!mapped_precondition.has_triggered())
-      {
-#ifdef DEBUG_LEGION
-        assert(!deferral);
-#endif
-        SingleTask::DeferredPostMappedArgs args(this);
-        runtime->issue_runtime_meta_task(args, LG_THROUGHPUT_DEFERRED_PRIORITY,
-                                         mapped_precondition);
-        return;
-      }
-      shard_manager->handle_post_mapped(true/*local*/);
-      if (runtime->legion_spy_enabled)
-        execution_context->log_created_requirements();
+      shard_manager->handle_post_mapped(true/*local*/, mapped_precondition);
       // Now we can complete this shard task
-      complete_mapping();
+      complete_mapping(mapped_precondition);
     }
 
     //--------------------------------------------------------------------------
@@ -7461,7 +6814,7 @@
       // replicated task
       if (is_leaf())
       {
-        shard_manager->handle_post_mapped(true/*local*/);
+        shard_manager->handle_post_mapped(true/*local*/, RtEvent::NO_RT_EVENT);
         complete_mapping();
       }
       // Speculation can always be resolved here
@@ -7504,49 +6857,7 @@
           assert(found);
 #endif
         }
-=======
-      DETAILED_PROFILER(runtime, POINT_TASK_POST_MAPPED_CALL);
-      if (deferred_effects.exists())
-      {
-        if (!effects_postconditions.empty())
-        {
-          const PhysicalTraceInfo trace_info(this);
-          Runtime::trigger_event(deferred_effects,
-            Runtime::merge_events(&trace_info, effects_postconditions));
-        }
-        else
-          Runtime::trigger_event(deferred_effects);
-        deferred_effects = ApUserEvent::NO_AP_USER_EVENT;
-      }
-#ifdef DEBUG_LEGION
-#ifndef NDEBUG
-      else
-        assert(!effects_postconditions.empty()); 
-#endif
-#endif
-      if (deferred_complete_mapping.exists())
-      {
-        if (mapped_precondition.exists())
-          map_applied_conditions.insert(mapped_precondition);
-        // Little race condition here so pull it on the stack first
-        RtUserEvent to_trigger = deferred_complete_mapping;
-        deferred_complete_mapping = RtUserEvent::NO_RT_USER_EVENT;
-        if (!map_applied_conditions.empty())
-          Runtime::trigger_event(to_trigger, 
-              Runtime::merge_events(map_applied_conditions)); 
-        else
-          Runtime::trigger_event(to_trigger);
-      }
-#ifdef DEBUG_LEGION
-#ifndef NDEBUG
-      else
-      {
-        assert(!mapped_precondition.exists());
-        assert(map_applied_conditions.empty());
->>>>>>> bf15c418
-      }
-#endif
-#endif
+      }
     }
 
     //--------------------------------------------------------------------------
@@ -7591,10 +6902,8 @@
       repl_ctx->handle_future_map_request(derez);
     }
 
-#ifndef DISABLE_CVOPT
-    //--------------------------------------------------------------------------
-    void ShardTask::handle_composite_view_copy_request(Deserializer &derez,
-                                                       AddressSpaceID source)
+    //--------------------------------------------------------------------------
+    void ShardTask::handle_equivalence_set_request(Deserializer &derez)
     //--------------------------------------------------------------------------
     {
 #ifdef DEBUG_LEGION
@@ -7606,67 +6915,7 @@
       ReplicateContext *repl_ctx = 
         static_cast<ReplicateContext*>(execution_context);
 #endif
-      repl_ctx->handle_composite_view_copy_request(derez, source);
-    }
-
-    //--------------------------------------------------------------------------
-    void ShardTask::handle_composite_view_reduction_request(Deserializer &derez,
-                                                          AddressSpaceID source)
-    //--------------------------------------------------------------------------
-    {
-#ifdef DEBUG_LEGION
-      assert(execution_context != NULL);
-      ReplicateContext *repl_ctx = 
-        dynamic_cast<ReplicateContext*>(execution_context);
-      assert(repl_ctx != NULL);
-#else
-      ReplicateContext *repl_ctx = 
-        static_cast<ReplicateContext*>(execution_context);
-#endif
-      repl_ctx->handle_composite_view_reduction_request(derez, source);
-    }
-#else
-    //--------------------------------------------------------------------------
-    void ShardTask::handle_composite_view_request(Deserializer &derez)
-    //--------------------------------------------------------------------------
-    {
-#ifdef DEBUG_LEGION
-      assert(execution_context != NULL);
-      ReplicateContext *repl_ctx = 
-        dynamic_cast<ReplicateContext*>(execution_context);
-      assert(repl_ctx != NULL);
-#else
-      ReplicateContext *repl_ctx = 
-        static_cast<ReplicateContext*>(execution_context);
-#endif
-<<<<<<< HEAD
-      repl_ctx->handle_composite_view_request(derez);
-=======
-      req.region = result;
-      req.handle_type = SINGULAR;
-      // Check to see if the region is a NO_REGION,
-      // if it is then switch the privilege to NO_ACCESS
-      if (req.region == LogicalRegion::NO_REGION)
-        req.privilege = NO_ACCESS;
->>>>>>> bf15c418
-    }
-#endif
-
-    //--------------------------------------------------------------------------
-    void ShardTask::handle_clone_barrier_broadcast(unsigned close_index,
-                                            unsigned clone_index, RtBarrier bar)
-    //--------------------------------------------------------------------------
-    {
-#ifdef DEBUG_LEGION
-      assert(execution_context != NULL);
-      ReplicateContext *repl_ctx = 
-        dynamic_cast<ReplicateContext*>(execution_context);
-      assert(repl_ctx != NULL);
-#else
-      ReplicateContext *repl_ctx = 
-        static_cast<ReplicateContext*>(execution_context);
-#endif
-      repl_ctx->record_clone_barrier(close_index, clone_index, bar);
+      repl_ctx->handle_equivalence_set_request(derez);
     }
 
     //--------------------------------------------------------------------------
@@ -8063,12 +7312,9 @@
       perform_base_dependence_analysis();
       for (unsigned idx = 0; idx < regions.size(); idx++)
       {
-        projection_infos[idx] = 
-          ProjectionInfo(runtime, regions[idx], launch_space);
+        ProjectionInfo projection_info(runtime, regions[idx], launch_space);
         runtime->forest->perform_dependence_analysis(this, idx, regions[idx], 
-                                                     restrict_infos[idx],
-                                                     version_infos[idx],
-                                                     projection_infos[idx],
+                                                     projection_info,
                                                      privilege_paths[idx]);
       }
     }
@@ -8118,19 +7364,6 @@
       }
       // Also have to register any dependences on our predicate
       register_predicate_dependence();
-<<<<<<< HEAD
-      version_infos.resize(regions.size());
-      restrict_infos.resize(regions.size());
-      projection_infos.resize(regions.size());
-=======
-      for (unsigned idx = 0; idx < regions.size(); idx++)
-      {
-        ProjectionInfo projection_info(runtime, regions[idx], launch_space);
-        runtime->forest->perform_dependence_analysis(this, idx, regions[idx], 
-                                                     projection_info,
-                                                     privilege_paths[idx]);
-      }
->>>>>>> bf15c418
     }
 
     //--------------------------------------------------------------------------
