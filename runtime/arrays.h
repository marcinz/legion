/* Copyright 2016 Stanford University, NVIDIA Corporation
 *
 * Licensed under the Apache License, Version 2.0 (the "License");
 * you may not use this file except in compliance with the License.
 * You may obtain a copy of the License at
 *
 *     http://www.apache.org/licenses/LICENSE-2.0
 *
 * Unless required by applicable law or agreed to in writing, software
 * distributed under the License is distributed on an "AS IS" BASIS,
 * WITHOUT WARRANTIES OR CONDITIONS OF ANY KIND, either express or implied.
 * See the License for the specific language governing permissions and
 * limitations under the License.
 */

// stuff to try making array accesses more sane

#ifndef _ARRAYS_H
#define _ARRAYS_H

#include <string.h>
#include <vector>
#include <map>
#include <ostream>

#include <cassert>
#ifndef __GNUC__
#include "atomics.h" // for __sync_fetch_and_add
#endif

#include <stdint.h>

#include "lowlevel_config.h"

#ifdef __CUDACC__
#define CUDAPREFIX __host__ __device__
#else
#define CUDAPREFIX
#endif

// why must I define this every time I need it?
CUDAPREFIX static inline int imin(int a, int b) { return (a < b) ? a : b; }
CUDAPREFIX static inline int imax(int a, int b) { return (a > b) ? a : b; }

namespace LegionRuntime {
  namespace Arrays {
    typedef ::legion_lowlevel_coord_t coord_t;

    template <unsigned DIM>
    class Point {
    public:
      CUDAPREFIX Point(void) {}
      CUDAPREFIX Point(const coord_t *vals) { for(unsigned i = 0; i < DIM; i++) x[i] = vals[i]; }
      CUDAPREFIX Point(const int *vals) { for(unsigned i = 0; i < DIM; i++) x[i] = vals[i]; }
      CUDAPREFIX Point(const Point<DIM>& other) { for(unsigned i = 0; i < DIM; i++) x[i] = other.x[i]; }

      CUDAPREFIX Point& operator=(const Point<DIM>& other) 
      { 
	for(unsigned i = 0; i < DIM; i++) x[i] = other.x[i];
	return *this;
      }

      CUDAPREFIX void to_array(coord_t *vals) const { for(unsigned i = 0; i < DIM; i++) vals[i] = x[i]; }

      CUDAPREFIX bool operator==(const Point<DIM>& other) const
      { 
	for(unsigned i = 0; i < DIM; i++) 
	  if(x[i] != other.x[i]) return false; 
	return true; 
      }

      CUDAPREFIX bool operator!=(const Point<DIM>& other) const
      { 
	for(unsigned i = 0; i < DIM; i++) 
	  if(x[i] != other.x[i]) return true; 
	return false; 
      }

      CUDAPREFIX bool operator<=(const Point<DIM>& other) const
      { 
	for(unsigned i = 0; i < DIM; i++) 
	  if(x[i] > other.x[i]) return false; 
	return true; 
      }

      struct STLComparator {
	bool operator()(const Point<DIM>& a, const Point<DIM>& b) const
	{
	  for(unsigned i = 0; i < DIM; i++)  {
	    int d = a.x[i] - b.x[i];
	    if (d < 0) return true;
	    if (d > 0) return false;
	  }
	  return false;
	}
      };

      CUDAPREFIX coord_t operator[](unsigned idx) const { return x[idx]; }
  
      CUDAPREFIX static Point<DIM> ZEROES(void)
      {
        Point<DIM> z; for(unsigned i = 0; i < DIM; i++) z.x[i] = 0; return z;
      }

      CUDAPREFIX static Point<DIM> ONES(void)
      {
        Point<DIM> o; for(unsigned i = 0; i < DIM; i++) o.x[i] = 1; return o;
      }

      CUDAPREFIX Point<DIM> operator+(const Point<DIM> other) const
      {
        Point<DIM> res;
        for(unsigned i = 0; i < DIM; i++)
          res.x[i] = x[i] + other.x[i];
	return res;
      }
  
      CUDAPREFIX Point<DIM> operator-(const Point<DIM> other) const
      {
        Point<DIM> res;
        for(unsigned i = 0; i < DIM; i++)
	  res.x[i] = x[i] - other.x[i];
	return res;
      }
  
      // element-wise multiplication and division
      CUDAPREFIX Point<DIM> operator*(const Point<DIM> other) const
      {
        Point<DIM> res;
        for(unsigned i = 0; i < DIM; i++)
	  res.x[i] = x[i] * other.x[i];
	return res;
      }
  
      CUDAPREFIX Point<DIM> operator/(const Point<DIM> other) const
      {
        Point<DIM> res;
        for(unsigned i = 0; i < DIM; i++)
	  res.x[i] = x[i] / other.x[i];
	return res;
      }

      CUDAPREFIX Point<DIM>& operator+=(const Point<DIM> &other)
      {
        for (unsigned i = 0; i < DIM; i++)
          x[i] += other.x[i];
        return *this;
      }

      CUDAPREFIX Point<DIM>& operator-=(const Point<DIM> &other)
      {
        for (unsigned i = 0; i < DIM; i++)
          x[i] -= other.x[i];
        return *this;
      }

      CUDAPREFIX Point<DIM>& operator*=(const Point<DIM> &other)
      {
        for (unsigned i = 0; i < DIM; i++)
          x[i] *= other.x[i];
        return *this;
      }

      CUDAPREFIX Point<DIM>& operator/=(const Point<DIM> &other)
      {
        for (unsigned i = 0; i < DIM; i++)
          x[i] /= other.x[i];
        return *this;
      }

      CUDAPREFIX static Point<DIM> sum(const Point<DIM> a, const Point<DIM> b)
      {
        Point<DIM> res;
        for(unsigned i = 0; i < DIM; i++)
	  res.x[i] = a.x[i] + b.x[i];
	return res;
      }

      CUDAPREFIX static Point<DIM> min(const Point<DIM> a, const Point<DIM> b)
      {
        Point<DIM> res;
        for(unsigned i = 0; i < DIM; i++)
	  res.x[i] = imin(a.x[i], b.x[i]);
	return res;
      }

      CUDAPREFIX static Point<DIM> max(const Point<DIM> a, const Point<DIM> b)
      {
        Point<DIM> res;
        for(unsigned i = 0; i < DIM; i++)
	  res.x[i] = imax(a.x[i], b.x[i]);
	return res;
      }

      CUDAPREFIX static coord_t dot(const Point<DIM> a, const Point<DIM> b)
      {
	int v = 0;
        for(unsigned i = 0; i < DIM; i++)
	  v += a.x[i] * b.x[i];
	return v;
      }
  
      CUDAPREFIX int dot(const Point<DIM> other) const
      {
        coord_t v = 0;
        for(unsigned i = 0; i < DIM; i++) v += x[i] * other.x[i];
        return v;
      }
  
    public:
      coord_t x[DIM];
    };
  
    template <>
    class Point<1> {
    public:
      enum { DIM = 1 };
      CUDAPREFIX Point(void) {}
      CUDAPREFIX Point(coord_t val) { x[0] = val; }
      CUDAPREFIX Point(int32_t val) { x[0] = val; }
      CUDAPREFIX Point(uint32_t val) { x[0] = val; }
      CUDAPREFIX Point(uint64_t val) { x[0] = val; }
#ifdef __MACH__
      // on Darwin, size_t is neither uint32_t nor uint64_t...
      CUDAPREFIX Point(size_t val) { x[0] = val; }
#endif
      CUDAPREFIX Point(const coord_t *vals) { for(unsigned i = 0; i < DIM; i++) x[i] = vals[i]; }
      CUDAPREFIX Point(const Point<1>& other) { for(unsigned i = 0; i < DIM; i++) x[i] = other.x[i]; }

      CUDAPREFIX Point& operator=(const Point<1>& other) 
      { 
	for(unsigned i = 0; i < 1; i++) x[i] = other.x[i];
	return *this;
      }

      CUDAPREFIX void to_array(coord_t *vals) const { for(unsigned i = 0; i < DIM; i++) vals[i] = x[i]; }
  
      CUDAPREFIX coord_t operator[](unsigned idx) const { return x[0]; }
      CUDAPREFIX operator int(void) const { return x[0]; }
      
      CUDAPREFIX bool operator==(const Point<DIM> &other) const
      {
        for(unsigned i = 0; i < DIM; i++) 
	  if(x[i] != other.x[i]) return false; 
	return true;
      }

      CUDAPREFIX bool operator!=(const Point<DIM> &other) const
      {
        for(unsigned i = 0; i < DIM; i++) 
	  if(x[i] != other.x[i]) return true; 
	return false;
      }

      CUDAPREFIX bool operator<=(const Point<DIM> &other) const
      {
        for(unsigned i = 0; i < DIM; i++) 
	  if(x[i] > other.x[i]) return false; 
	return true;
      }
  
      CUDAPREFIX static Point<DIM> ZEROES(void)
      {
        Point<DIM> z; for(unsigned i = 0; i < DIM; i++) z.x[i] = 0; return z;
      }

      CUDAPREFIX static Point<DIM> ONES(void)
      {
        Point<DIM> o; for(unsigned i = 0; i < DIM; i++) o.x[i] = 1; return o;
      }

      CUDAPREFIX static Point<DIM> sum(const Point<DIM> a, const Point<DIM> b)
      {
        Point<DIM> res;
        for(unsigned i = 0; i < DIM; i++)
	  res.x[i] = a.x[i] + b.x[i];
	return res;
      }

      CUDAPREFIX static Point<DIM> min(const Point<DIM> a, const Point<DIM> b)
      {
        Point<DIM> res;
        for(unsigned i = 0; i < DIM; i++)
	  res.x[i] = imin(a.x[i], b.x[i]);
	return res;
      }

      CUDAPREFIX static Point<DIM> max(const Point<DIM> a, const Point<DIM> b)
      {
        Point<DIM> res;
        for(unsigned i = 0; i < DIM; i++)
	  res.x[i] = imax(a.x[i], b.x[i]);
	return res;
      }

      CUDAPREFIX static coord_t dot(const Point<DIM> a, const Point<DIM> b)
      {
	int v = 0;
        for(unsigned i = 0; i < DIM; i++)
	  v += a.x[i] * b.x[i];
	return v;
      }

      CUDAPREFIX Point<DIM> operator+(const Point<DIM> other) const
      {
        Point<DIM> res;
        for(unsigned i = 0; i < DIM; i++)
          res.x[i] = x[i] + other.x[i];
	return res;
      }

      CUDAPREFIX Point<DIM> operator-(const Point<DIM> other) const
      {
        Point<DIM> res;
        for(unsigned i = 0; i < DIM; i++)
	  res.x[i] = x[i] - other.x[i];
	return res;
      }
  
      // element-wise multiplication and division
      CUDAPREFIX Point<DIM> operator*(const Point<DIM> other) const
      {
        Point<DIM> res;
        for(unsigned i = 0; i < DIM; i++)
	  res.x[i] = x[i] * other.x[i];
	return res;
      }
  
      CUDAPREFIX Point<DIM> operator/(const Point<DIM> other) const
      {
        Point<DIM> res;
        for(unsigned i = 0; i < DIM; i++)
	  res.x[i] = x[i] / other.x[i];
	return res;
      }

      CUDAPREFIX Point<DIM>& operator+=(const Point<DIM> &other)
      {
        for (unsigned i = 0; i < DIM; i++)
          x[i] += other.x[i];
        return *this;
      }

      CUDAPREFIX Point<DIM>& operator-=(const Point<DIM> &other)
      {
        for (unsigned i = 0; i < DIM; i++)
          x[i] -= other.x[i];
        return *this;
      }

      CUDAPREFIX Point<DIM>& operator*=(const Point<DIM> &other)
      {
        for (unsigned i = 0; i < DIM; i++)
          x[i] *= other.x[i];
        return *this;
      }

      CUDAPREFIX Point<DIM>& operator/=(const Point<DIM> &other)
      {
        for (unsigned i = 0; i < DIM; i++)
          x[i] /= other.x[i];
        return *this;
      }


      CUDAPREFIX coord_t dot(const Point<DIM> other) const { return dot(*this, other); }
  
    public:
      coord_t x[1];
    };

    CUDAPREFIX inline Point<1> make_point(coord_t x)
    {
      Point<1> p;
      p.x[0] = x;
      return p;
    }

    CUDAPREFIX inline Point<2> make_point(coord_t x, coord_t y)
    {
      Point<2> p;
      p.x[0] = x;
      p.x[1] = y;
      return p;
    }

    CUDAPREFIX inline Point<3> make_point(coord_t x, coord_t y, coord_t z)
    {
      Point<3> p;
      p.x[0] = x;
      p.x[1] = y;
      p.x[2] = z;
      return p;
    }

    template <unsigned DIM>
    inline std::ostream& operator<<(std::ostream& os, const Point<DIM>& p)
    {
      os << '(' << p[0];
      for(unsigned i = 1; i < DIM; i++)
	os << ',' << p[i];
      os << ')';
      return os;
    }

    template <unsigned DIM>
    class Rect {
    public:
      CUDAPREFIX Rect(void) {}
      CUDAPREFIX explicit Rect(const coord_t *vals) : lo(vals), hi(vals + DIM) {}
      CUDAPREFIX Rect(const Point<DIM> _lo, const Point<DIM> _hi) : lo(_lo), hi(_hi) {}
      CUDAPREFIX Rect(const Rect<DIM>& other) : lo(other.lo), hi(other.hi) {}

      CUDAPREFIX Rect& operator=(const Rect<DIM>& other)
      {
	lo = other.lo;
	hi = other.hi;
	return *this;
      }

      CUDAPREFIX void to_array(coord_t *vals) const { lo.to_array(vals); hi.to_array(vals + DIM); }

      CUDAPREFIX bool operator==(const Rect<DIM>& other)
      {
	return ((lo == other.lo) && (hi == other.hi));
      }

      CUDAPREFIX bool operator!=(const Rect<DIM>& other)
      {
	return ((lo != other.lo) || (hi != other.hi));
      }

      CUDAPREFIX Rect<DIM> operator+(const Point<DIM> &translate) const
      {
        Rect<DIM> result;
        result.lo = lo + translate;
        result.hi = hi + translate;
        return result;
      }

      CUDAPREFIX Rect<DIM> operator-(const Point<DIM> &translate) const
      {
        Rect<DIM> result;
        result.lo = lo - translate;
        result.hi = hi - translate;
        return result;
      }

      CUDAPREFIX Rect<DIM>& operator+=(const Point<DIM> &translate)
      {
        lo += translate;
        hi += translate;
        return *this;
      }

      CUDAPREFIX Rect<DIM>& operator-=(const Point<DIM> &translate)
      {
        lo -= translate;
        hi -= translate;
        return *this;
      }

      CUDAPREFIX bool overlaps(const Rect<DIM>& other) const
      {
	for(unsigned i = 0; i < DIM; i++)
	  if((hi.x[i] < other.lo.x[i]) || (lo.x[i] > other.hi.x[i])) return false;
	return true;
      }

      CUDAPREFIX bool contains(const Rect<DIM>& other) const
      {
	for(unsigned i = 0; i < DIM; i++)
	  if((lo.x[i] > other.lo.x[i]) || (hi.x[i] < other.hi.x[i])) return false;
	return true;
      }

      CUDAPREFIX bool contains(const Point<DIM> &point) const
      {
        for (unsigned i = 0; i < DIM; i++)
          if ((point.x[i] < lo.x[i]) || (point.x[i] > hi.x[i])) return false;
        return true;
      }

      CUDAPREFIX size_t volume(void) const
      {
	size_t v = 1;
	for(unsigned i = 0; i < DIM; i++) {
	  if(lo.x[i] > hi.x[i]) return 0;
	  v *= (hi.x[i] - lo.x[i] + 1);
	}
	return v;
      }

      CUDAPREFIX coord_t dim_size(int dim) const
      {
        assert(dim >= 0);
        assert(dim < int(DIM));
        return (hi.x[dim] - lo.x[dim] + 1);
      }

      CUDAPREFIX Rect<DIM> intersection(const Rect<DIM>& other)
      {
	return Rect<DIM>(Point<DIM>::max(lo, other.lo),
			 Point<DIM>::min(hi, other.hi));
      }

      CUDAPREFIX Rect<DIM> convex_hull(const Rect<DIM>& other)
      {
        return Rect<DIM>(Point<DIM>::min(lo, other.lo),
                         Point<DIM>::max(hi, other.hi));
      }

      bool dominates(const Rect<DIM>& other) const
      {
        for (unsigned i = 0; i < DIM; i++)
        {
          if (other.lo.x[i] < lo.x[i])
            return false;
          if (other.hi.x[i] > hi.x[i])
            return false;
        }
        return true;
      }
  
      Point<DIM> lo, hi;
    };

    template <unsigned DIM>
    inline std::ostream& operator<<(std::ostream& os, const Rect<DIM>& r)
    {
      os << '[' << r.lo << ',' << r.hi << ']';
      return os;
    }

    template <typename T> class GenericDenseSubrectIterator;
    template <typename T> class GenericLinearSubrectIterator;
    template <unsigned DIM> class GenericPointInRectIterator;
  
    template <typename T> class DynamicMapping;

    template <unsigned IDIM, unsigned ODIM> class Mapping;

    template <unsigned IDIM, unsigned ODIM>
    class MappingRegistry {
    public:
      typedef Mapping<IDIM, ODIM> *(*MappingDeserializerFn)(const int *data);

      template <typename T>
      bool register_mapping(void) {
	MappingDeserializerFn fnptr = DynamicMapping<T>::deserialize;
	if(fns_to_ids.find(fnptr) != fns_to_ids.end())
	  return false;

	int id = (int)(ids_to_fns.size());
	ids_to_fns.push_back(fnptr);
	fns_to_ids.insert(std::pair<MappingDeserializerFn, int>(fnptr, id));
	return true;
      }

      template <typename T>
      int get_id(void) const {
	MappingDeserializerFn fnptr = T::deserialize;
	typename std::map<MappingDeserializerFn, int>::const_iterator it = fns_to_ids.find(fnptr);
	if(it == fns_to_ids.end())
	  return -1;

	return it->second;
      }

      MappingDeserializerFn get_fnptr(int id) const
      {
	assert((id >= 0) && (id < (int)(ids_to_fns.size())));
	return ids_to_fns[id];
      }

    protected:
      std::vector<MappingDeserializerFn> ids_to_fns;
      std::map<MappingDeserializerFn, int> fns_to_ids;
    };

    template <unsigned IDIM_, unsigned ODIM_>
    class Mapping {
    private:
      int references;
    public:
      Mapping(void)
        : references(0) { }

      virtual ~Mapping(void) {}
    public:
      static const unsigned IDIM = IDIM_;
      static const unsigned ODIM = ODIM_;

      typedef GenericDenseSubrectIterator<Mapping<IDIM, ODIM> > DenseSubrectIterator;
      typedef GenericLinearSubrectIterator<Mapping<IDIM, ODIM> > LinearSubrectIterator;
      typedef GenericPointInRectIterator<IDIM> PointInInputRectIterator;
      typedef GenericPointInRectIterator<ODIM> PointInOutputRectIterator;

      static MappingRegistry<IDIM_, ODIM_>& registry(void);

      template <class T>
      static void register_mapping(void)
      {
	registry().template register_mapping<T>();
      }

      static Mapping<IDIM, ODIM> *deserialize_mapping(const int *data)
      {
	typename MappingRegistry<IDIM, ODIM>::MappingDeserializerFn fnptr = registry().get_fnptr(data[0]);
	return (*fnptr)(data);
      }

      virtual void serialize_mapping(int *data) const = 0;

      template <typename T>
      static Mapping<IDIM, ODIM> *new_dynamic_mapping(const T& _t)
      {
	DynamicMapping<T> *m = new DynamicMapping<T>(_t);
	return m;
      }

      virtual Point<ODIM> image(const Point<IDIM> p) const = 0;
  
      virtual Rect<ODIM> image_convex(const Rect<IDIM> r) const = 0;
      virtual bool image_is_dense(const Rect<IDIM> r) const = 0;
  
      virtual Rect<ODIM> image_dense_subrect(const Rect<IDIM> r, Rect<IDIM>& subrect) const = 0;
      virtual Point<ODIM> image_linear_subrect(const Rect<IDIM> r, Rect<IDIM>& subrect, Point<ODIM> strides[IDIM]) const = 0;

      virtual Rect<IDIM> preimage(const Point<ODIM> p) const = 0;//{ assert(0); return Rect<IDIM>(); }//= 0;
      virtual bool preimage_is_dense(const Point<ODIM> p) const = 0;//{ assert(0); return false; }//= 0;
      
      inline void add_reference(void)
      {
        __sync_fetch_and_add(&references, 1);
      }
      inline bool remove_reference(void)
      {
        int prev = __sync_fetch_and_sub(&references, 1);
        assert(prev >= 1);
        return (prev == 1);
      }
    };

    template <typename T>
    class DynamicMapping : public Mapping<T::IDIM, T::ODIM> {
    public:
      enum { IDIM = T::IDIM, ODIM = T::ODIM };
      T t;

      DynamicMapping(void) {}
      DynamicMapping(const T& _t) : t(_t) {}

      virtual void serialize_mapping(int *data) const
      {
	data[0] = Mapping<T::IDIM, T::ODIM>::registry().template get_id<DynamicMapping<T> >();
	memcpy(data + 1, &t, sizeof(T));
      }

      static Mapping<IDIM, ODIM> *deserialize(const int *data)
      {
#ifndef NDEBUG
	int id = 
#endif
          Mapping<T::IDIM, T::ODIM>::registry().template get_id<DynamicMapping<T> >();
	assert(data[0] == id);
	DynamicMapping<T> *m = new DynamicMapping<T>();
	memcpy(&(m->t), data + 1, sizeof(T));
	return m;
      }

      virtual Point<ODIM> image(const Point<IDIM> p) const
      {
	return t.image(p);
      }
  
      virtual Rect<ODIM> image_convex(const Rect<IDIM> r) const
      {
	return t.image_convex(r);
      }

      virtual bool image_is_dense(const Rect<IDIM> r) const
      {
	return t.image_is_dense(r);
      }
  
      virtual Rect<ODIM> image_dense_subrect(const Rect<IDIM> r, Rect<IDIM>& subrect) const
      {
	return t.image_dense_subrect(r, subrect);
      }

      virtual Point<ODIM> image_linear_subrect(const Rect<IDIM> r, Rect<IDIM>& subrect, Point<ODIM> strides[IDIM]) const
      {
	return t.image_linear_subrect(r, subrect, strides);
      }

      virtual Rect<IDIM> preimage(const Point<ODIM> p) const
      {
	return t.preimage(p);
      }

      virtual bool preimage_is_dense(const Point<ODIM> p) const
      {
	return t.preimage_is_dense(p);
      }
    };

    template <unsigned DIM>
    class GenericPointInRectIterator {
    public:
      GenericPointInRectIterator(const Rect<DIM> _r) : r(_r)
      {
	p = r.lo;
	any_left = (r.lo <= r.hi);
      }

      Rect<DIM> r;
      Point<DIM> p;
      bool any_left;
      
      bool step(void)
      {
	for(unsigned i = 0; i < DIM; i++) {
	  p.x[i]++;
	  if(p.x[i] <= r.hi.x[i]) return true;
	  p.x[i] = r.lo.x[i];
	}
	// if we fall through, we've exhausted all the dimensions
	any_left = false;
	return false;
      }

      operator bool(void) const { return any_left; }
      GenericPointInRectIterator& operator++(/*i am prefix*/) { step(); return *this; }
      GenericPointInRectIterator operator++(int /*i am postfix*/)
      { 
	GenericPointInRectIterator<DIM> orig = *this; 
	step();
	return orig;
      }
    };
  
    template <typename T>
    class GenericDenseSubrectIterator {
    public:
      GenericDenseSubrectIterator(const Rect<T::IDIM> r, const T& m)
	: orig_rect(r), mapping(m)
      {
	image = m.image_dense_subrect(r, subrect);
        any_left = true;
      }

      Rect<T::IDIM> orig_rect;
      const T& mapping;
      Rect<T::ODIM> image;
      Rect<T::IDIM> subrect;
      bool any_left;
      
      bool step(void)
      {
	// to make a step, find the "seam" along which we split last time - first dimension whose
	//  subrect.hi isn't the edge of the original rect
	unsigned seam_idx = 0;
	while(subrect.hi.x[seam_idx] == orig_rect.hi.x[seam_idx]) {
	  seam_idx++;
          if(seam_idx >= T::IDIM) {
            any_left = false;
            return false;
          }
	}
	// ask for the rest of the original rect along the current split
	Rect<T::IDIM> newrect;
	// dimensions below the seam use the original rectangle bounds
	for(unsigned i = 0; i < seam_idx; i++) {
	  newrect.lo.x[i] = orig_rect.lo.x[i];
	  newrect.hi.x[i] = orig_rect.hi.x[i];
	}
	// the seam continues where we left off
	newrect.lo.x[seam_idx] = subrect.hi.x[seam_idx] + 1;
	newrect.hi.x[seam_idx] = orig_rect.hi.x[seam_idx];
	// above the seam tries to use the same cross section
	for(unsigned i = seam_idx + 1; i < T::IDIM; i++) {
	  newrect.lo.x[i] = subrect.lo.x[i];
	  newrect.hi.x[i] = subrect.hi.x[i];
	}

	image = mapping.image_dense_subrect(newrect, subrect);

	// sanity check that dimensions above the current seam didn't further split
	for(unsigned i = seam_idx + 1; i < T::IDIM; i++) {
	  assert(newrect.lo.x[i] == subrect.lo.x[i]);
	  assert(newrect.hi.x[i] == subrect.hi.x[i]);
	}

	return true;
      }

      operator bool(void) const { return any_left; }
      GenericDenseSubrectIterator& operator++(int /*i am postfix*/) { step(); return *this; }
    };
  
    template <typename T>
    class GenericLinearSubrectIterator {
    public:
      GenericLinearSubrectIterator(const Rect<T::IDIM> r, const T& m)
	: orig_rect(r), mapping(m)
      {
	image_lo = m.image_linear_subrect(r, subrect, strides);
	any_left = true;
      }

      Rect<T::IDIM> orig_rect;
      const T& mapping;
      Point<T::ODIM> image_lo;
      Rect<T::IDIM> subrect;
      Point<T::ODIM> strides[T::IDIM];
      bool any_left;
      
      bool step(void)
      {
	assert(subrect == orig_rect);
	any_left = false;
	return false;
      }

      operator bool(void) const { return any_left; }
      GenericLinearSubrectIterator& operator++(int /*i am postfix*/) { step(); return *this; }
    };
  
    template <unsigned DIM>
    class Translation {
    public:
      enum { IDIM = DIM, ODIM = DIM };
      Translation(void) : offset((coord_t)0) {}
      Translation(const Point<DIM> _offset) : offset(_offset) {}
  
      Point<ODIM> image(const Point<IDIM> p) const
      {
        return p + offset;
      }
  
      Rect<ODIM> image_convex(const Rect<IDIM> r) const
      {
        return Rect<ODIM>(r.lo + offset, r.hi + offset);
      }
  
      bool image_is_dense(const Rect<IDIM> r) const
      {
        return true;
      }
      
      Rect<ODIM> image_dense_subrect(const Rect<IDIM> r, Rect<IDIM>& subrect) const
      {
	subrect = r;
	return Rect<ODIM>(r.lo + offset, r.hi + offset);
      }

      Point<ODIM> image_linear_subrect(const Rect<IDIM> r, Rect<IDIM>& subrect, Point<ODIM> strides[IDIM]) const
      {
	subrect = r;
	for(unsigned i = 0; i < DIM; i++) {
	  // strides are unit vectors
	  strides[i] = (coord_t)0;
	  strides[i].x[i] = 1;
	}
	return r.lo + offset;
      }

      Rect<IDIM> preimage(const Point<ODIM> p) const
      {
	return Rect<IDIM>(p - offset, p - offset);
      }

      bool preimage_is_dense(const Point<ODIM> p) const
      {
	return true;
      }

    protected:
      Point<DIM> offset;
    };
  
    template <unsigned DIM>
    class Linearization {
    protected:
      Linearization(void) {}
      Point<DIM> strides;
      coord_t offset;
    public:
      enum { IDIM = DIM, ODIM = 1 };
      typedef GenericDenseSubrectIterator<Linearization<DIM> > DenseSubrectIterator;
      typedef GenericLinearSubrectIterator<Linearization<DIM> > LinearSubrectIterator;
      typedef GenericPointInRectIterator<IDIM> PointInInputRectIterator;
      typedef GenericPointInRectIterator<ODIM> PointInOutputRectIterator;

      Linearization(const Point<DIM> _strides, int _offset = 0)
        : strides(_strides), offset(_offset) {}

      Point<1> image(const Point<IDIM> p) const
      {
        return p.dot(strides) + offset;
      }
  
      Rect<1> image_convex(const Rect<IDIM> r) const
      {
        coord_t lo = offset;
        coord_t hi = offset;
        for(int i = 0; i < IDIM; i++)
  	if(strides[i] > 0) {
  	  lo += strides[i] * r.lo[i];
  	  hi += strides[i] * r.hi[i];
  	} else {
  	  lo += strides[i] * r.hi[i];
  	  hi += strides[i] * r.lo[i];
  	}
        return Rect<1>(lo, hi);
      }
  
      bool image_is_dense(const Rect<IDIM> r) const
      {
        // not the most efficient, but should work: see if size of convex image is product of dimensions
        Rect<1> convex = image_convex(r);
        coord_t prod = 1;
        for(int i = 0; i < IDIM; i++) {
  	prod *= 1 + (r.hi[i] - r.lo[i]);
        }
        return (convex.hi[0] - convex.lo[0] + 1) == prod;
      }

      Rect<ODIM> image_dense_subrect(const Rect<IDIM> r, Rect<IDIM>& subrect) const
      {
	coord_t count = 1;
	Rect<IDIM> s(r.lo, r.lo);
	for(unsigned i = 0; i < IDIM; i++) {
	  bool found = false;
	  for(unsigned j = 0; j < IDIM; j++) {
	    if(strides[j] == count) {
	      s.hi.x[j] = r.hi.x[j];
	      count *= (r.hi.x[j] - r.lo.x[j] + 1);
	      found = true;
	      break;
	    }
	  }
	  if(!found) break;
	}
	assert(image_is_dense(s));
	subrect = s;
	return image_convex(s);
      }

      Point<ODIM> image_linear_subrect(const Rect<IDIM> r, Rect<IDIM>& subrect, Point<ODIM> strides[IDIM]) const
      {
	// linearization is always, well, linear
	subrect = r;
	for(unsigned i = 0; i < IDIM; i++)
	  strides[i] = this->strides[i];
	return image(r.lo);
      }

      Rect<IDIM> preimage(const Point<ODIM> p) const
      {
<<<<<<< HEAD
	assert(DIM == 1);
	Rect<IDIM> r;
	r.lo.x[0] = (p.x[0] - offset) / strides.x[0];
	r.hi = r.lo;
	return r;
=======
	// we only have enough information to do this in the 1-D case
	if(IDIM == 1) {
	  coord_t delta = p[0] - offset;
	  Point<IDIM> lo, hi;
	  // stride must divide evenly, otherwise p has no preimage
	  if(strides[0] == 1) { // optimize for common divide-by-1 case
	    lo.x[0] = delta;
	    hi = lo;
	  } else if((delta % strides[0]) == 0) {
	    lo.x[0] = delta / strides[0];
	    hi = lo;
	  } else {
	    lo.x[0] = 0;
	    hi.x[0] = -1; // hi < lo means empty rectangle
	  }
	  return Rect<IDIM>(lo, hi);
	} else {
	  assert(0);
	  return Rect<IDIM>();
	}
>>>>>>> bd5f7e87
      }

      bool preimage_is_dense(const Point<ODIM> p) const
      {
	return true;
      }
    };

    template <unsigned DIM>
    class CArrayLinearization : public Linearization<DIM> {
    public:
      CArrayLinearization(void) {}
      CArrayLinearization(Rect<DIM> bounds, int first_index = 0)
      {
	Linearization<DIM>::strides.x[DIM - 1] = 1;
	for(int i = int(DIM) - 2; i >= 0; i--)
	  this->strides.x[i] = this->strides.x[i + 1] * (bounds.hi[i + 1] - bounds.lo[i + 1] + 1);
	this->offset = first_index - this->strides.dot(bounds.lo);
      }
    };

    template <unsigned DIM>
    class FortranArrayLinearization : public Linearization<DIM> {
    public:
      FortranArrayLinearization(void) {}
      FortranArrayLinearization(Rect<DIM> bounds, int first_index = 1)
      {
	this->strides.x[0] = 1;
	for(unsigned i = 1; i < DIM; i++)
	  this->strides.x[i] = this->strides.x[i - 1] * (bounds.hi[i - 1] - bounds.lo[i - 1] + 1);
	this->offset = first_index - this->strides.dot(bounds.lo);
      }
    };

    template <unsigned DIM>
    class Blockify {
    public:
      enum { IDIM = DIM, ODIM = DIM };
      typedef GenericDenseSubrectIterator<Blockify<DIM> > DenseSubrectIterator;
      typedef GenericLinearSubrectIterator<Blockify<DIM> > LinearSubrectIterator;
      typedef GenericPointInRectIterator<DIM> PointInInputRectIterator;
      typedef GenericPointInRectIterator<DIM> PointInOutputRectIterator;

      Blockify(void) {}
      Blockify(Point<DIM> _block_size) :
        block_size(_block_size),
        offset(Point<DIM>::ZEROES())
      {
      }

      Blockify(Point<DIM> _block_size, Point<DIM> _offset) :
        block_size(_block_size),
        offset(_offset)
      {
      }

      Point<DIM> image(const Point<DIM> p) const
      {
	Point<DIM> q;
	for(unsigned i = 0; i < DIM; i++)
	  q.x[i] = (p.x[i] - offset.x[i]) / block_size.x[i];
	return q;
      }
  
      Rect<DIM> image_convex(const Rect<DIM> r) const
      {
	return Rect<DIM>(image(r.lo),
			 image(r.hi));
      }

      bool image_is_dense(const Rect<DIM> r) const
      {
	return true;
      }
  
      Rect<DIM> image_dense_subrect(const Rect<DIM> r, Rect<DIM>& subrect) const
      {
	subrect = r;
	return image_convex(r);
      }

      Point<DIM> image_linear_subrect(const Rect<DIM> r, Rect<DIM>& subrect, Point<DIM> strides[DIM]) const
      {
	assert(0);
        return Point<DIM>();
      }

      Rect<DIM> preimage(const Point<DIM> p) const
      {
	Rect<DIM> q;
	for(unsigned i = 0; i < DIM; i++) {
	  q.lo.x[i] = p.x[i] * block_size.x[i] + offset[i];
	  q.hi.x[i] = q.lo.x[i] + (block_size.x[i] - 1);
	}
	return q;
      }

      bool preimage_is_dense(const Point<DIM> p) const
      {
	return true;
      }

    protected:
      Point<DIM> block_size;
      Point<DIM> offset;
    };
  }; // namespace Arrays
}; // namespace LegionRuntime

#endif<|MERGE_RESOLUTION|>--- conflicted
+++ resolved
@@ -959,13 +959,6 @@
 
       Rect<IDIM> preimage(const Point<ODIM> p) const
       {
-<<<<<<< HEAD
-	assert(DIM == 1);
-	Rect<IDIM> r;
-	r.lo.x[0] = (p.x[0] - offset) / strides.x[0];
-	r.hi = r.lo;
-	return r;
-=======
 	// we only have enough information to do this in the 1-D case
 	if(IDIM == 1) {
 	  coord_t delta = p[0] - offset;
@@ -986,7 +979,6 @@
 	  assert(0);
 	  return Rect<IDIM>();
 	}
->>>>>>> bd5f7e87
       }
 
       bool preimage_is_dense(const Point<ODIM> p) const
